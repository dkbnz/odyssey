# Routes
# This file defines all application routes (Higher priority routes first)
# ~~~~

# Map static resources from the /public folder to the /assets URL path
GET     /assets/*file               controllers.Assets.at(path="/public", file)

# Following routes are specifically for the JSON requests

# Requests relating to profiles are as follows
GET     /api/profiles                   controllers.ProfileController.list(request: Request)
POST    /api/profiles                   controllers.ProfileController.create(request: Request)
GET     /api/profile/:id                controllers.ProfileController.fetch(request: Request, id: Long)
PUT     /api/profile/:id                controllers.ProfileController.update(request: Request, id: Long)
DELETE  /api/profile/:id                controllers.ProfileController.delete(request: Request, id: Long)

GET     /api/travtypes                  controllers.TravellerTypeController.list()
GET     /api/nationalities              controllers.NationalityController.list()
POST    /api/checkUsername              controllers.ProfileController.checkUsername(requestrun: Request)

# Requests relating to authorisation are as follows
<<<<<<< HEAD
POST    /api/login                      controllers.AuthController.login(request: Request)
DELETE  /api/logout                     controllers.AuthController.logout()


# GET requests to serve the pages
GET     /                           controllers.PageController.index()
=======
POST    /login                      controllers.AuthController.login(request: Request)
POST    /logout                     controllers.AuthController.logout()


#DESTINATIONS
# Get all destinations
GET     /destinations               controllers.destinations.DestinationController.fetch(request: Request)

# Add destination
POST    /destinations               controllers.destinations.DestinationController.save(request: Request)

#Delete a destination
DELETE  /destination/:id            controllers.destinations.DestinationController.destroy(id: Long)

#Update a destination
PUT     /destination/:id            controllers.destinations.DestinationController.edit(id: Long, request: Request)
>>>>>>> 74a79e5b
<|MERGE_RESOLUTION|>--- conflicted
+++ resolved
@@ -19,16 +19,6 @@
 POST    /api/checkUsername              controllers.ProfileController.checkUsername(requestrun: Request)
 
 # Requests relating to authorisation are as follows
-<<<<<<< HEAD
-POST    /api/login                      controllers.AuthController.login(request: Request)
-DELETE  /api/logout                     controllers.AuthController.logout()
-
-
-# GET requests to serve the pages
-GET     /                           controllers.PageController.index()
-=======
-POST    /login                      controllers.AuthController.login(request: Request)
-POST    /logout                     controllers.AuthController.logout()
 
 
 #DESTINATIONS
@@ -43,4 +33,8 @@
 
 #Update a destination
 PUT     /destination/:id            controllers.destinations.DestinationController.edit(id: Long, request: Request)
->>>>>>> 74a79e5b
+
+# GET requests to serve the pages
+GET     /                           controllers.PageController.index()
+POST    /login                      controllers.AuthController.login(request: Request)
+POST    /logout                     controllers.AuthController.logout()