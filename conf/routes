--- conflicted
+++ resolved
@@ -32,11 +32,8 @@
 POST    /v1/destinations/:userId        controllers.destinations.DestinationController.save(request: Request, userId: Long)
 GET     /v1/destinationTypes            controllers.destinations.DestinationController.getTypes()
 GET     /v1/destinations/:userId        controllers.destinations.DestinationController.fetchByUser(request: Request, userId: Long)
-<<<<<<< HEAD
 PUT     /v1/destinations/:destId        controllers.destinations.DestinationController.edit(request: Request, destId: Long)
-=======
 GET     /v1/destinationCheck/:destinationId    controllers.destinations.DestinationController.getTripsByDestination(request: Request, destinationId: Long)
->>>>>>> e485fd37
 
 # Trips
 GET     /v1/trips/:userId               controllers.trips.TripController.fetchAll(userId: Long)
