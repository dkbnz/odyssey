--- conflicted
+++ resolved
@@ -83,14 +83,10 @@
 GET     /v1/quests/:questId/profiles            controllers.quests.QuestController.fetchActiveUsers(request: Request, questId: Long)
 
 # Quest Attempt
-<<<<<<< HEAD
 POST    /v1/quests/:questId/attempt/:userId                    controllers.quests.QuestController.attempt(request: Request, questId: Long, userId: Long)
 PUT     /v1/quests/attempt/:attemptId/guess/:destinationId     controllers.quests.QuestController.guess(request: Request, attemptId: Long, destinationId: Long)
 PUT     /v1/quests/attempt/:attemptId/checkIn                  controllers.quests.QuestController.checkIn(request: Request, attemptId: Long)
-=======
-POST    /v1/quests/:questId/attempt/:userId     controllers.quests.QuestController.attempt(request: Request, questId: Long, userId: Long)
 GET     /v1/quests/profiles/:userId             controllers.quests.QuestController.getAttemptsByProfile(request: Request, userId: Long)
->>>>>>> 8690732c
 
 # Map static resources from the /public folder to the file resource paths. Must stay at bottom of Routes for production.
 GET     /*file                                  controllers.Assets.at(path="/public", file)