# Routes
# This file defines all application routes (Higher priority routes first)
# ~~~~

# Redirect index to Vue frontend. Must stay at top of Routes for production.
GET      /                              controllers.Assets.at(path="/public", file="index.html")

# Get lists
GET     /v1/travtypes                   controllers.TravellerTypeController.list()
GET     /v1/nationalities               controllers.NationalityController.list()

# Authentication
POST    /v1/login                       controllers.AuthenticationController.login(request: Request)
POST    /v1/logout                      controllers.AuthenticationController.logout()
POST    /v1/checkUsername               controllers.ProfileController.checkUsername(request: Request)

# Profile
GET     /v1/profile                     controllers.ProfileController.fetch(request: Request)
PUT     /v1/profile/:id                 controllers.ProfileController.update(request: Request, id: Long)
DELETE  /v1/profile/:id                 controllers.ProfileController.delete(request: Request, id: Long)

# User Profiles
GET     /v1/profiles                    controllers.ProfileController.list(request: Request)
POST    /v1/profiles                    controllers.ProfileController.create(request: Request)

# Admin
POST    /v1/makeAdmin/:id               controllers.ProfileController.makeAdmin(request: Request, id: Long)
POST    /v1/removeAdmin/:id             controllers.ProfileController.removeAdmin(request: Request, id: Long)

# Destinations
<<<<<<< HEAD
GET     /v1/destinations                        controllers.destinations.DestinationController.fetch(request: Request)
POST    /v1/destinations/:userId                controllers.destinations.DestinationController.save(request: Request, userId: Long)
GET     /v1/destinationTypes                    controllers.destinations.DestinationController.getTypes()
GET     /v1/destinations/:userId                controllers.destinations.DestinationController.fetchByUser(request: Request, userId: Long)
GET     /v1/destinationCheck/:destinationId     controllers.destinations.DestinationController.getTripsByDestination(request: Request, destinationId: Long)
DELETE  /v1/destinations/:destinationId         controllers.destinations.DestinationController.destroy(request: Request, destinationId: Long)
=======
GET     /v1/destinations                controllers.destinations.DestinationController.fetch(request: Request)
POST    /v1/destinations/:userId        controllers.destinations.DestinationController.save(request: Request, userId: Long)
GET     /v1/destinationTypes            controllers.destinations.DestinationController.getTypes()
GET     /v1/destinations/:userId        controllers.destinations.DestinationController.fetchByUser(request: Request, userId: Long)
PUT     /v1/destinations/:destId        controllers.destinations.DestinationController.edit(request: Request, destId: Long)
GET     /v1/destinationCheck/:destinationId    controllers.destinations.DestinationController.getTripsByDestination(request: Request, destinationId: Long)
DELETE  /v1/destinations/:destinationId controllers.destinations.DestinationController.destroy(request: Request, destinationId: Long)
>>>>>>> 3d9ec174

# Trips
GET     /v1/trips/:userId               controllers.trips.TripController.fetchAll(userId: Long)
POST    /v1/trips/:userId               controllers.trips.TripController.create(request: Request, userId: Long)
DELETE  /v1/trips/:tripId               controllers.trips.TripController.destroy(request: Request, tripId: Long)
PATCH   /v1/trips/:tripId               controllers.trips.TripController.edit(request: Request, tripId: Long)

# Photo
GET     /v1/photos/thumb/:photoId       controllers.photos.PhotoController.fetch(request: Request, photoId: Long, thumbnail:Boolean ?= true)
GET     /v1/photos/:photoId             controllers.photos.PhotoController.fetch(request: Request, photoId: Long, thumbnail:Boolean ?= false)
GET     /v1/photos/user/:userId         controllers.photos.PhotoController.list(request: Request, userId: Long)
POST    /v1/photos/:userId              controllers.photos.PhotoController.upload(request: Request, userId: Long)
PATCH   /v1/photos                      controllers.photos.PhotoController.changePrivacy(request: Request)
DELETE  /v1/photos/:photoId             controllers.photos.PhotoController.destroy(request: Request, photoId: Long)

# Profile Photo
PUT     /v1/profilePhoto/:photoId       controllers.photos.PhotoController.updateProfilePhoto(request: Request, photoId: Long)
DELETE  /v1/profilePhoto/:userId        controllers.photos.PhotoController.destroyProfilePhoto(request: Request, userId: Long)

# Destination Photos
POST    /v1/destinationPhotos/:destinationId    controllers.photos.PhotoController.addDestinationPhoto(request: Request, destinationId: Long)
DELETE  /v1/destinationPhotos/:destinationId    controllers.photos.PhotoController.removeDestinationPhoto(request: Request, destinationId: Long)

# Map static resources from the /public folder to the file resource paths. Must stay at bottom of Routes for production.
GET     /*file                          controllers.Assets.at(path="/public", file)<|MERGE_RESOLUTION|>--- conflicted
+++ resolved
@@ -28,22 +28,13 @@
 POST    /v1/removeAdmin/:id             controllers.ProfileController.removeAdmin(request: Request, id: Long)
 
 # Destinations
-<<<<<<< HEAD
-GET     /v1/destinations                        controllers.destinations.DestinationController.fetch(request: Request)
-POST    /v1/destinations/:userId                controllers.destinations.DestinationController.save(request: Request, userId: Long)
-GET     /v1/destinationTypes                    controllers.destinations.DestinationController.getTypes()
-GET     /v1/destinations/:userId                controllers.destinations.DestinationController.fetchByUser(request: Request, userId: Long)
-GET     /v1/destinationCheck/:destinationId     controllers.destinations.DestinationController.getTripsByDestination(request: Request, destinationId: Long)
-DELETE  /v1/destinations/:destinationId         controllers.destinations.DestinationController.destroy(request: Request, destinationId: Long)
-=======
-GET     /v1/destinations                controllers.destinations.DestinationController.fetch(request: Request)
-POST    /v1/destinations/:userId        controllers.destinations.DestinationController.save(request: Request, userId: Long)
-GET     /v1/destinationTypes            controllers.destinations.DestinationController.getTypes()
-GET     /v1/destinations/:userId        controllers.destinations.DestinationController.fetchByUser(request: Request, userId: Long)
-PUT     /v1/destinations/:destId        controllers.destinations.DestinationController.edit(request: Request, destId: Long)
-GET     /v1/destinationCheck/:destinationId    controllers.destinations.DestinationController.getTripsByDestination(request: Request, destinationId: Long)
-DELETE  /v1/destinations/:destinationId controllers.destinations.DestinationController.destroy(request: Request, destinationId: Long)
->>>>>>> 3d9ec174
+GET     /v1/destinations                    controllers.destinations.DestinationController.fetch(request: Request)
+POST    /v1/destinations/:userId            controllers.destinations.DestinationController.save(request: Request, userId: Long)
+GET     /v1/destinationTypes                controllers.destinations.DestinationController.getTypes()
+GET     /v1/destinations/:userId            controllers.destinations.DestinationController.fetchByUser(request: Request, userId: Long)
+PUT     /v1/destinations/:destId            controllers.destinations.DestinationController.edit(request: Request, destId: Long)
+GET     /v1/destinationCheck/:destinationId controllers.destinations.DestinationController.getTripsByDestination(request: Request, destinationId: Long)
+DELETE  /v1/destinations/:destinationId     controllers.destinations.DestinationController.destroy(request: Request, destinationId: Long)
 
 # Trips
 GET     /v1/trips/:userId               controllers.trips.TripController.fetchAll(userId: Long)
