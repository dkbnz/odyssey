--- conflicted
+++ resolved
@@ -26,22 +26,6 @@
 
 #DESTINATIONS
 # Get all destinations
-<<<<<<< HEAD
-GET     /destinations                   controllers.destinations.DestinationController.fetch(request: Request)
-
-# Add destination
-POST    /destinations                   controllers.destinations.DestinationController.save(request: Request)
-
-#Delete a destination
-DELETE  /destination/:id                controllers.destinations.DestinationController.destroy(id: Long)
-
-#Update a destination
-PUT     /destination/:id                controllers.destinations.DestinationController.edit(id: Long, request: Request)
-
-# GET requests to serve the pages
-GET     /                               controllers.PageController.index()
-GET     /dash                           controllers.PageController.dash()
-=======
 GET     /api/destinations               controllers.destinations.DestinationController.fetch(request: Request)
 #GET     /destinations                   controllers.destinations.DestinationController.index()
 
@@ -57,5 +41,4 @@
 # GET requests to serve the pages
 GET     /                               controllers.PageController.index()
 GET     /dash                           controllers.PageController.dash()
-GET     /destinations                   controllers.PageController.destinations()
->>>>>>> 8d089d6e
+GET     /destinations                   controllers.PageController.destinations()