# Routes
# This file defines all application routes (Higher priority routes first)
# ~~~~

# Map static resources from the /public folder to the /assets URL path
GET           /assets/*file         controllers.Assets.at(path="/public", file)

# Following routes are specifically for the JSON requests

# Requests relating to profiles are as follows
<<<<<<< HEAD
GET           /profiles             controllers.ProfileController.list(request: Request)
POST          /profiles             controllers.ProfileController.create(request: Request)
GET           /profile/:id          controllers.ProfileController.fetch(request: Request, id: Long)
PUT           /profile/:id          controllers.ProfileController.update(request: Request, id: Long)
DELETE        /profile/:id          controllers.ProfileController.delete(request: Request, id: Long)

POST          /checkUsername        controllers.ProfileController.checkUsername(requestrun: Request)

# Requests relating to authorisation are as follows
POST          /login                controllers.AuthController.login(request: Request)
DELETE        /logout               controllers.AuthController.logout()
=======
GET     /api/profiles                   controllers.ProfileController.list(request: Request)
POST    /api/profiles                   controllers.ProfileController.create(request: Request)
GET     /api/profile/:id                controllers.ProfileController.fetch(request: Request, id: Long)
PUT     /api/profile/:id                controllers.ProfileController.update(request: Request, id: Long)
DELETE  /api/profile/:id                controllers.ProfileController.delete(request: Request, id: Long)

GET     /api/travtypes                  controllers.TravellerTypeController.list()
GET     /api/nationalities              controllers.NationalityController.list()
POST    /api/checkUsername              controllers.ProfileController.checkUsername(requestrun: Request)

POST    /api/login                      controllers.AuthController.login(request: Request)
POST    /api/logout                     controllers.AuthController.logout()

# Requests relating to authorisation are as follows
>>>>>>> 8d089d6e


#DESTINATIONS
# Get all destinations
GET     /api/destinations               controllers.destinations.DestinationController.fetch(request: Request)
#GET     /destinations                   controllers.destinations.DestinationController.index()

# Add destination
POST    /api/destinations               controllers.destinations.DestinationController.save(request: Request)

#Delete a destination
DELETE  /api/destination/:id            controllers.destinations.DestinationController.destroy(id: Long)

#Update a destination
PUT     /api/destination/:id            controllers.destinations.DestinationController.edit(id: Long, request: Request)

# GET requests to serve the pages
<<<<<<< HEAD
GET           /                     controllers.PageController.index()
=======
GET     /                               controllers.PageController.index()
GET     /dash                           controllers.PageController.dash()
GET     /destinations                   controllers.PageController.destinations()
>>>>>>> 8d089d6e
<|MERGE_RESOLUTION|>--- conflicted
+++ resolved
@@ -3,24 +3,11 @@
 # ~~~~
 
 # Map static resources from the /public folder to the /assets URL path
-GET           /assets/*file         controllers.Assets.at(path="/public", file)
+GET     /assets/*file               controllers.Assets.at(path="/public", file)
 
 # Following routes are specifically for the JSON requests
 
 # Requests relating to profiles are as follows
-<<<<<<< HEAD
-GET           /profiles             controllers.ProfileController.list(request: Request)
-POST          /profiles             controllers.ProfileController.create(request: Request)
-GET           /profile/:id          controllers.ProfileController.fetch(request: Request, id: Long)
-PUT           /profile/:id          controllers.ProfileController.update(request: Request, id: Long)
-DELETE        /profile/:id          controllers.ProfileController.delete(request: Request, id: Long)
-
-POST          /checkUsername        controllers.ProfileController.checkUsername(requestrun: Request)
-
-# Requests relating to authorisation are as follows
-POST          /login                controllers.AuthController.login(request: Request)
-DELETE        /logout               controllers.AuthController.logout()
-=======
 GET     /api/profiles                   controllers.ProfileController.list(request: Request)
 POST    /api/profiles                   controllers.ProfileController.create(request: Request)
 GET     /api/profile/:id                controllers.ProfileController.fetch(request: Request, id: Long)
@@ -35,7 +22,6 @@
 POST    /api/logout                     controllers.AuthController.logout()
 
 # Requests relating to authorisation are as follows
->>>>>>> 8d089d6e
 
 
 #DESTINATIONS
@@ -53,10 +39,6 @@
 PUT     /api/destination/:id            controllers.destinations.DestinationController.edit(id: Long, request: Request)
 
 # GET requests to serve the pages
-<<<<<<< HEAD
-GET           /                     controllers.PageController.index()
-=======
 GET     /                               controllers.PageController.index()
 GET     /dash                           controllers.PageController.dash()
-GET     /destinations                   controllers.PageController.destinations()
->>>>>>> 8d089d6e
+GET     /destinations                   controllers.PageController.destinations()