# --- Created by Ebean DDL
# To stop Ebean DDL generation, remove this comment and start using Evolutions

# --- !Ups

create table destination (
  id                            bigint auto_increment not null,
  name                          varchar(255),
  type_id                       bigint,
  district                      varchar(255),
  latitude                      double not null,
  longitude                     double not null,
  country                       varchar(255),
  owner_id                      bigint,
  is_public                     boolean,
  constraint pk_destination primary key (id)
);

create table destination_personal_photo (
  destination_id                bigint not null,
  personal_photo_id             bigint not null,
  constraint pk_destination_personal_photo primary key (destination_id,personal_photo_id)
);

create table destination_type (
  id                            bigint auto_increment not null,
  destination_type              varchar(255),
  constraint pk_destination_type primary key (id)
);

create table nationality (
  id                            bigint auto_increment not null,
  nationality                   varchar(255),
  country                       varchar(255),
  constraint pk_nationality primary key (id)
);

create table passport (
  id                            bigint auto_increment not null,
  country                       varchar(255),
  constraint pk_passport primary key (id)
);

create table personal_photo (
  id                            bigint auto_increment not null,
  photo_id                      bigint,
  profile_id                    bigint,
  is_public                     boolean,
  constraint pk_personal_photo primary key (id)
);

create table photo (
  id                            bigint auto_increment not null,
  main_filename                 varchar(255),
  thumbnail_filename            varchar(255),
  content_type                  varchar(255),
  upload_date                   date,
  upload_profile_id             bigint,
  constraint pk_photo primary key (id)
);

create table profile (
  id                            bigint auto_increment not null,
  username                      varchar(255),
  password                      varchar(255),
  first_name                    varchar(255),
  middle_name                   varchar(255),
  last_name                     varchar(255),
  gender                        varchar(255),
  date_of_birth                 date,
  is_admin                      boolean,
  date_of_creation              timestamp,
  profile_picture_id            bigint,
  constraint uq_profile_profile_picture_id unique (profile_picture_id),
  constraint pk_profile primary key (id)
);

create table profile_nationality (
  profile_id                    bigint not null,
  nationality_id                bigint not null,
  constraint pk_profile_nationality primary key (profile_id,nationality_id)
);

create table profile_traveller_type (
  profile_id                    bigint not null,
  traveller_type_id             bigint not null,
  constraint pk_profile_traveller_type primary key (profile_id,traveller_type_id)
);

create table profile_passport (
  profile_id                    bigint not null,
  passport_id                   bigint not null,
  constraint pk_profile_passport primary key (profile_id,passport_id)
);

create table traveller_type (
  id                            bigint auto_increment not null,
  traveller_type                varchar(255),
  description                   varchar(255),
  img_url                       varchar(255),
  constraint pk_traveller_type primary key (id)
);

create table trip (
  id                            bigint auto_increment not null,
  name                          varchar(255),
  profile_id                    bigint,
  constraint pk_trip primary key (id)
);

create table trip_destination (
  id                            bigint auto_increment not null,
  start_date                    date,
  end_date                      date,
  list_order                    integer not null,
  trip_id                       bigint,
  destination_id                bigint,
  constraint pk_trip_destination primary key (id)
);

create index ix_destination_type_id on destination (type_id);
alter table destination add constraint fk_destination_type_id foreign key (type_id) references destination_type (id) on delete restrict on update restrict;

create index ix_destination_owner_id on destination (owner_id);
alter table destination add constraint fk_destination_owner_id foreign key (owner_id) references profile (id) on delete restrict on update restrict;

create index ix_destination_personal_photo_destination on destination_personal_photo (destination_id);
alter table destination_personal_photo add constraint fk_destination_personal_photo_destination foreign key (destination_id) references destination (id) on delete restrict on update restrict;

create index ix_destination_personal_photo_personal_photo on destination_personal_photo (personal_photo_id);
alter table destination_personal_photo add constraint fk_destination_personal_photo_personal_photo foreign key (personal_photo_id) references personal_photo (id) on delete restrict on update restrict;

create index ix_personal_photo_photo_id on personal_photo (photo_id);
alter table personal_photo add constraint fk_personal_photo_photo_id foreign key (photo_id) references photo (id) on delete restrict on update restrict;

create index ix_personal_photo_profile_id on personal_photo (profile_id);
alter table personal_photo add constraint fk_personal_photo_profile_id foreign key (profile_id) references profile (id) on delete restrict on update restrict;

create index ix_photo_upload_profile_id on photo (upload_profile_id);
alter table photo add constraint fk_photo_upload_profile_id foreign key (upload_profile_id) references profile (id) on delete restrict on update restrict;

alter table profile add constraint fk_profile_profile_picture_id foreign key (profile_picture_id) references personal_photo (id) on delete restrict on update restrict;

create index ix_profile_nationality_profile on profile_nationality (profile_id);
alter table profile_nationality add constraint fk_profile_nationality_profile foreign key (profile_id) references profile (id) on delete restrict on update restrict;

create index ix_profile_nationality_nationality on profile_nationality (nationality_id);
alter table profile_nationality add constraint fk_profile_nationality_nationality foreign key (nationality_id) references nationality (id) on delete restrict on update restrict;

create index ix_profile_traveller_type_profile on profile_traveller_type (profile_id);
alter table profile_traveller_type add constraint fk_profile_traveller_type_profile foreign key (profile_id) references profile (id) on delete restrict on update restrict;

create index ix_profile_traveller_type_traveller_type on profile_traveller_type (traveller_type_id);
alter table profile_traveller_type add constraint fk_profile_traveller_type_traveller_type foreign key (traveller_type_id) references traveller_type (id) on delete restrict on update restrict;

create index ix_profile_passport_profile on profile_passport (profile_id);
alter table profile_passport add constraint fk_profile_passport_profile foreign key (profile_id) references profile (id) on delete restrict on update restrict;

create index ix_profile_passport_passport on profile_passport (passport_id);
alter table profile_passport add constraint fk_profile_passport_passport foreign key (passport_id) references passport (id) on delete restrict on update restrict;

create index ix_trip_profile_id on trip (profile_id);
alter table trip add constraint fk_trip_profile_id foreign key (profile_id) references profile (id) on delete restrict on update restrict;

create index ix_trip_destination_trip_id on trip_destination (trip_id);
alter table trip_destination add constraint fk_trip_destination_trip_id foreign key (trip_id) references trip (id) on delete restrict on update restrict;

create index ix_trip_destination_destination_id on trip_destination (destination_id);
alter table trip_destination add constraint fk_trip_destination_destination_id foreign key (destination_id) references destination (id) on delete restrict on update restrict;

<<<<<<< HEAD
=======

# --- !Downs

alter table destination drop constraint if exists fk_destination_type_id;
drop index if exists ix_destination_type_id;
>>>>>>> e75aa8dd

# --- !Downs

alter table destination drop constraint if exists fk_destination_type_id;
drop index if exists ix_destination_type_id;

alter table destination drop constraint if exists fk_destination_owner_id;
drop index if exists ix_destination_owner_id;

alter table destination_personal_photo drop constraint if exists fk_destination_personal_photo_destination;
drop index if exists ix_destination_personal_photo_destination;

alter table destination_personal_photo drop constraint if exists fk_destination_personal_photo_personal_photo;
drop index if exists ix_destination_personal_photo_personal_photo;

alter table personal_photo drop constraint if exists fk_personal_photo_photo_id;
drop index if exists ix_personal_photo_photo_id;

alter table personal_photo drop constraint if exists fk_personal_photo_profile_id;
drop index if exists ix_personal_photo_profile_id;

alter table photo drop constraint if exists fk_photo_upload_profile_id;
drop index if exists ix_photo_upload_profile_id;

alter table profile drop constraint if exists fk_profile_profile_picture_id;

alter table profile_nationality drop constraint if exists fk_profile_nationality_profile;
drop index if exists ix_profile_nationality_profile;

alter table profile_nationality drop constraint if exists fk_profile_nationality_nationality;
drop index if exists ix_profile_nationality_nationality;

alter table profile_traveller_type drop constraint if exists fk_profile_traveller_type_profile;
drop index if exists ix_profile_traveller_type_profile;

alter table profile_traveller_type drop constraint if exists fk_profile_traveller_type_traveller_type;
drop index if exists ix_profile_traveller_type_traveller_type;

alter table profile_passport drop constraint if exists fk_profile_passport_profile;
drop index if exists ix_profile_passport_profile;

alter table profile_passport drop constraint if exists fk_profile_passport_passport;
drop index if exists ix_profile_passport_passport;

alter table trip drop constraint if exists fk_trip_profile_id;
drop index if exists ix_trip_profile_id;

alter table trip_destination drop constraint if exists fk_trip_destination_trip_id;
drop index if exists ix_trip_destination_trip_id;

alter table trip_destination drop constraint if exists fk_trip_destination_destination_id;
drop index if exists ix_trip_destination_destination_id;

drop table if exists destination;

drop table if exists destination_personal_photo;

drop table if exists destination_type;

drop table if exists nationality;

drop table if exists passport;

drop table if exists personal_photo;

drop table if exists photo;

drop table if exists profile;

drop table if exists profile_nationality;

drop table if exists profile_traveller_type;

drop table if exists profile_passport;

drop table if exists traveller_type;

drop table if exists trip;

drop table if exists trip_destination;
<|MERGE_RESOLUTION|>--- conflicted
+++ resolved
@@ -12,7 +12,7 @@
   longitude                     double not null,
   country                       varchar(255),
   owner_id                      bigint,
-  is_public                     boolean,
+  is_public                     tinyint(1),
   constraint pk_destination primary key (id)
 );
 
@@ -168,25 +168,17 @@
 create index ix_trip_destination_destination_id on trip_destination (destination_id);
 alter table trip_destination add constraint fk_trip_destination_destination_id foreign key (destination_id) references destination (id) on delete restrict on update restrict;
 
-<<<<<<< HEAD
-=======
 
 # --- !Downs
 
 alter table destination drop constraint if exists fk_destination_type_id;
 drop index if exists ix_destination_type_id;
->>>>>>> e75aa8dd
-
-# --- !Downs
-
-alter table destination drop constraint if exists fk_destination_type_id;
-drop index if exists ix_destination_type_id;
-
-alter table destination drop constraint if exists fk_destination_owner_id;
-drop index if exists ix_destination_owner_id;
-
-alter table destination_personal_photo drop constraint if exists fk_destination_personal_photo_destination;
-drop index if exists ix_destination_personal_photo_destination;
+
+alter table destination drop foreign key fk_destination_owner_id;
+drop index ix_destination_owner_id on destination;
+
+alter table destination_personal_photo drop foreign key fk_destination_personal_photo_destination;
+drop index ix_destination_personal_photo_destination on destination_personal_photo;
 
 alter table destination_personal_photo drop constraint if exists fk_destination_personal_photo_personal_photo;
 drop index if exists ix_destination_personal_photo_personal_photo;
