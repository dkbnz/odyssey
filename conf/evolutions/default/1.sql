--- conflicted
+++ resolved
@@ -1,16 +1,8 @@
-<<<<<<< HEAD
 # --- Created by Ebean DDL
 # To stop Ebean DDL generation, remove this comment and start using Evolutions
 
 # --- !Ups
 
-=======
-# --- Created by Ebean DDL
-# To stop Ebean DDL generation, remove this comment and start using Evolutions
-
-# --- !Ups
-
->>>>>>> eeafadda
 create table destination (
   id                            bigint auto_increment not null,
   name                          varchar(255),
@@ -155,21 +147,12 @@
 create index ix_trip_destination_destination_id on trip_destination (destination_id);
 alter table trip_destination add constraint fk_trip_destination_destination_id foreign key (destination_id) references destination (id) on delete restrict on update restrict;
 
-<<<<<<< HEAD
 
 # --- !Downs
 
 alter table destination drop constraint if exists fk_destination_type_id;
 drop index if exists ix_destination_type_id;
 
-=======
-
-# --- !Downs
-
-alter table destination drop constraint if exists fk_destination_type_id;
-drop index if exists ix_destination_type_id;
-
->>>>>>> eeafadda
 alter table personal_photo drop constraint if exists fk_personal_photo_photo_id;
 drop index if exists ix_personal_photo_photo_id;
 
