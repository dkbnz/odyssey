# --- Created by Ebean DDL
# To stop Ebean DDL generation, remove this comment and start using Evolutions

# --- !Ups

-- init script create procs
-- Inital script to create stored procedures etc for mysql platform
DROP PROCEDURE IF EXISTS usp_ebean_drop_foreign_keys;

delimiter $$
--
-- PROCEDURE: usp_ebean_drop_foreign_keys TABLE, COLUMN
-- deletes all constraints and foreign keys referring to TABLE.COLUMN
--
CREATE PROCEDURE usp_ebean_drop_foreign_keys(IN p_table_name VARCHAR(255), IN p_column_name VARCHAR(255))
BEGIN
  DECLARE done INT DEFAULT FALSE;
  DECLARE c_fk_name CHAR(255);
  DECLARE curs CURSOR FOR SELECT CONSTRAINT_NAME from information_schema.KEY_COLUMN_USAGE
    WHERE TABLE_SCHEMA = DATABASE() and TABLE_NAME = p_table_name and COLUMN_NAME = p_column_name
      AND REFERENCED_TABLE_NAME IS NOT NULL;
  DECLARE CONTINUE HANDLER FOR NOT FOUND SET done = TRUE;

  OPEN curs;

  read_loop: LOOP
    FETCH curs INTO c_fk_name;
    IF done THEN
      LEAVE read_loop;
    END IF;
    SET @sql = CONCAT('ALTER TABLE ', p_table_name, ' DROP FOREIGN KEY ', c_fk_name);
    PREPARE stmt FROM @sql;
    EXECUTE stmt;
  END LOOP;

  CLOSE curs;
END
$$

DROP PROCEDURE IF EXISTS usp_ebean_drop_column;

delimiter $$
--
-- PROCEDURE: usp_ebean_drop_column TABLE, COLUMN
-- deletes the column and ensures that all indices and constraints are dropped first
--
CREATE PROCEDURE usp_ebean_drop_column(IN p_table_name VARCHAR(255), IN p_column_name VARCHAR(255))
BEGIN
  CALL usp_ebean_drop_foreign_keys(p_table_name, p_column_name);
  SET @sql = CONCAT('ALTER TABLE ', p_table_name, ' DROP COLUMN ', p_column_name);
  PREPARE stmt FROM @sql;
  EXECUTE stmt;
END
$$
create table achievement_tracker (
  id                            bigint auto_increment not null,
  points                        integer not null,
  current_streak                integer not null,
  owner_id                      bigint,
  constraint uq_achievement_tracker_owner_id unique (owner_id),
  constraint pk_achievement_tracker primary key (id)
);

create table badge (
  id                            bigint auto_increment not null,
  action_to_achieve             varchar(29) not null,
  name                          varchar(255),
  bronze_breakpoint             integer not null,
  silver_breakpoint             integer not null,
  gold_breakpoint               integer not null,
  how_to_progress               varchar(255),
  constraint ck_badge_action_to_achieve check ( action_to_achieve in ('DESTINATION_CREATED','TRIP_CREATED','QUEST_CREATED','OBJECTIVE_CREATED','RIDDLE_SOLVED','CHECKED_IN','POINTS_GAINED','LOGIN_STREAK','INTERNATIONAL_QUEST_COMPLETED','LARGE_QUEST_COMPLETED','DISTANCE_QUEST_COMPLETED','QUEST_COMPLETED')),
  constraint uq_badge_action_to_achieve unique (action_to_achieve),
  constraint pk_badge primary key (id)
);

create table badge_progress (
  id                            bigint auto_increment not null,
  badge_id                      bigint,
  achievement_tracker_id        bigint,
  progress                      integer not null,
  constraint pk_badge_progress primary key (id)
);

create table destination (
  id                            bigint auto_increment not null,
  name                          varchar(255),
  type_id                       bigint,
  district                      varchar(255),
  latitude                      double not null,
  longitude                     double not null,
  country                       varchar(255),
  owner_id                      bigint,
  is_public                     tinyint(1),
  constraint pk_destination primary key (id)
);

create table destination_personal_photo (
  destination_id                bigint not null,
  personal_photo_id             bigint not null,
  constraint pk_destination_personal_photo primary key (destination_id,personal_photo_id)
);

create table destination_traveller_type (
  destination_id                bigint not null,
  traveller_type_id             bigint not null,
  constraint pk_destination_traveller_type primary key (destination_id,traveller_type_id)
);

create table destination_proposed_traveller_type_add (
  destination_id                bigint not null,
  traveller_type_id             bigint not null,
  constraint pk_destination_proposed_traveller_type_add primary key (destination_id,traveller_type_id)
);

create table destination_proposed_traveller_type_remove (
  destination_id                bigint not null,
  traveller_type_id             bigint not null,
  constraint pk_destination_proposed_traveller_type_remove primary key (destination_id,traveller_type_id)
);

create table nationality (
  id                            bigint auto_increment not null,
  nationality                   varchar(255),
  country                       varchar(255),
  constraint pk_nationality primary key (id)
);

create table nationality_profile (
  nationality_id                bigint not null,
  profile_id                    bigint not null,
  constraint pk_nationality_profile primary key (nationality_id,profile_id)
);

create table objective (
  id                            bigint auto_increment not null,
  destination_id                bigint,
  owner_id                      bigint,
  riddle                        varchar(255),
  radius                        double,
  constraint pk_objective primary key (id)
);

create table passport (
  id                            bigint auto_increment not null,
  country                       varchar(255),
  constraint pk_passport primary key (id)
);

create table passport_profile (
  passport_id                   bigint not null,
  profile_id                    bigint not null,
  constraint pk_passport_profile primary key (passport_id,profile_id)
);

create table personal_photo (
  id                            bigint auto_increment not null,
  photo_id                      bigint,
  profile_id                    bigint,
  is_public                     tinyint(1),
  constraint pk_personal_photo primary key (id)
);

create table photo (
  id                            bigint auto_increment not null,
  main_filename                 varchar(255),
  thumbnail_filename            varchar(255),
  content_type                  varchar(255),
  upload_date                   date,
  upload_profile_id             bigint,
  constraint pk_photo primary key (id)
);

create table point_reward (
  id                            bigint auto_increment not null,
  name                          varchar(29) not null,
  value                         integer not null,
<<<<<<< HEAD
  constraint ck_point_reward_name check ( name in ('DESTINATION_CREATED','TRIP_CREATED','QUEST_CREATED','OBJECTIVE_CREATED','RIDDLE_SOLVED','CHECKED_IN','POINTS_GAINED','LOGIN_STREAK','INTERNATIONAL_QUEST_COMPLETED','LARGE_QUEST_COMPLETED','DISTANCE_QUEST_COMPLETED','QUEST_COMPLETED')),
=======
  constraint ck_point_reward_name check ( name in ('DESTINATION_CREATED','QUEST_CREATED','OBJECTIVE_CREATED','RIDDLE_SOLVED','CHECKED_IN','QUEST_COMPLETED','TRIP_CREATED')),
>>>>>>> de2368a7
  constraint uq_point_reward_name unique (name),
  constraint pk_point_reward primary key (id)
);

create table profile (
  id                            bigint auto_increment not null,
  username                      varchar(255),
  password                      varchar(255),
  first_name                    varchar(255),
  middle_name                   varchar(255),
  last_name                     varchar(255),
  gender                        varchar(255),
  date_of_birth                 date,
  is_admin                      tinyint(1) default 0 not null,
  last_seen_date                datetime(6),
  date_of_creation              datetime(6),
  profile_picture_id            bigint,
  constraint uq_profile_profile_picture_id unique (profile_picture_id),
  constraint pk_profile primary key (id)
);

create table quest (
  id                            bigint auto_increment not null,
  title                         varchar(255),
  start_date                    datetime(6),
  end_date                      datetime(6),
  owner_id                      bigint,
  constraint pk_quest primary key (id)
);

create table quest_objective (
  quest_id                      bigint not null,
  objective_id                  bigint not null,
  constraint pk_quest_objective primary key (quest_id,objective_id)
);

create table quest_attempt (
  id                            bigint auto_increment not null,
  attempted_by_id               bigint,
  quest_attempted_id            bigint,
  solved_current                tinyint(1) default 0 not null,
  checked_in_index              integer not null,
  completed                     tinyint(1) default 0 not null,
  constraint pk_quest_attempt primary key (id)
);

create table traveller_type (
  id                            bigint auto_increment not null,
  traveller_type                varchar(255),
  description                   varchar(255),
  img_url                       varchar(255),
  constraint pk_traveller_type primary key (id)
);

create table traveller_type_profile (
  traveller_type_id             bigint not null,
  profile_id                    bigint not null,
  constraint pk_traveller_type_profile primary key (traveller_type_id,profile_id)
);

create table trip (
  id                            bigint auto_increment not null,
  name                          varchar(255),
  profile_id                    bigint,
  constraint pk_trip primary key (id)
);

create table trip_destination (
  id                            bigint auto_increment not null,
  start_date                    date,
  end_date                      date,
  list_order                    integer not null,
  trip_id                       bigint,
  destination_id                bigint,
  constraint pk_trip_destination primary key (id)
);

create table destination_type (
  id                            bigint auto_increment not null,
  destination_type              varchar(255),
  constraint pk_destination_type primary key (id)
);

alter table achievement_tracker add constraint fk_achievement_tracker_owner_id foreign key (owner_id) references profile (id) on delete restrict on update restrict;

create index ix_badge_progress_badge_id on badge_progress (badge_id);
alter table badge_progress add constraint fk_badge_progress_badge_id foreign key (badge_id) references badge (id) on delete restrict on update restrict;

create index ix_badge_progress_achievement_tracker_id on badge_progress (achievement_tracker_id);
alter table badge_progress add constraint fk_badge_progress_achievement_tracker_id foreign key (achievement_tracker_id) references achievement_tracker (id) on delete restrict on update restrict;

create index ix_destination_type_id on destination (type_id);
alter table destination add constraint fk_destination_type_id foreign key (type_id) references destination_type (id) on delete restrict on update restrict;

create index ix_destination_owner_id on destination (owner_id);
alter table destination add constraint fk_destination_owner_id foreign key (owner_id) references profile (id) on delete restrict on update restrict;

create index ix_destination_personal_photo_destination on destination_personal_photo (destination_id);
alter table destination_personal_photo add constraint fk_destination_personal_photo_destination foreign key (destination_id) references destination (id) on delete restrict on update restrict;

create index ix_destination_personal_photo_personal_photo on destination_personal_photo (personal_photo_id);
alter table destination_personal_photo add constraint fk_destination_personal_photo_personal_photo foreign key (personal_photo_id) references personal_photo (id) on delete restrict on update restrict;

create index ix_destination_traveller_type_destination on destination_traveller_type (destination_id);
alter table destination_traveller_type add constraint fk_destination_traveller_type_destination foreign key (destination_id) references destination (id) on delete restrict on update restrict;

create index ix_destination_traveller_type_traveller_type on destination_traveller_type (traveller_type_id);
alter table destination_traveller_type add constraint fk_destination_traveller_type_traveller_type foreign key (traveller_type_id) references traveller_type (id) on delete restrict on update restrict;

create index ix_destination_proposed_traveller_type_add_destination on destination_proposed_traveller_type_add (destination_id);
alter table destination_proposed_traveller_type_add add constraint fk_destination_proposed_traveller_type_add_destination foreign key (destination_id) references destination (id) on delete restrict on update restrict;

create index ix_destination_proposed_traveller_type_add_traveller_type on destination_proposed_traveller_type_add (traveller_type_id);
alter table destination_proposed_traveller_type_add add constraint fk_destination_proposed_traveller_type_add_traveller_type foreign key (traveller_type_id) references traveller_type (id) on delete restrict on update restrict;

create index ix_destination_proposed_traveller_type_remove_destination on destination_proposed_traveller_type_remove (destination_id);
alter table destination_proposed_traveller_type_remove add constraint fk_destination_proposed_traveller_type_remove_destination foreign key (destination_id) references destination (id) on delete restrict on update restrict;

create index ix_destination_proposed_traveller_type_remove_traveller_t_2 on destination_proposed_traveller_type_remove (traveller_type_id);
alter table destination_proposed_traveller_type_remove add constraint fk_destination_proposed_traveller_type_remove_traveller_t_2 foreign key (traveller_type_id) references traveller_type (id) on delete restrict on update restrict;

create index ix_nationality_profile_nationality on nationality_profile (nationality_id);
alter table nationality_profile add constraint fk_nationality_profile_nationality foreign key (nationality_id) references nationality (id) on delete restrict on update restrict;

create index ix_nationality_profile_profile on nationality_profile (profile_id);
alter table nationality_profile add constraint fk_nationality_profile_profile foreign key (profile_id) references profile (id) on delete restrict on update restrict;

create index ix_objective_destination_id on objective (destination_id);
alter table objective add constraint fk_objective_destination_id foreign key (destination_id) references destination (id) on delete restrict on update restrict;

create index ix_objective_owner_id on objective (owner_id);
alter table objective add constraint fk_objective_owner_id foreign key (owner_id) references profile (id) on delete restrict on update restrict;

create index ix_passport_profile_passport on passport_profile (passport_id);
alter table passport_profile add constraint fk_passport_profile_passport foreign key (passport_id) references passport (id) on delete restrict on update restrict;

create index ix_passport_profile_profile on passport_profile (profile_id);
alter table passport_profile add constraint fk_passport_profile_profile foreign key (profile_id) references profile (id) on delete restrict on update restrict;

create index ix_personal_photo_photo_id on personal_photo (photo_id);
alter table personal_photo add constraint fk_personal_photo_photo_id foreign key (photo_id) references photo (id) on delete restrict on update restrict;

create index ix_personal_photo_profile_id on personal_photo (profile_id);
alter table personal_photo add constraint fk_personal_photo_profile_id foreign key (profile_id) references profile (id) on delete restrict on update restrict;

create index ix_photo_upload_profile_id on photo (upload_profile_id);
alter table photo add constraint fk_photo_upload_profile_id foreign key (upload_profile_id) references profile (id) on delete restrict on update restrict;

alter table profile add constraint fk_profile_profile_picture_id foreign key (profile_picture_id) references personal_photo (id) on delete restrict on update restrict;

create index ix_quest_owner_id on quest (owner_id);
alter table quest add constraint fk_quest_owner_id foreign key (owner_id) references profile (id) on delete restrict on update restrict;

create index ix_quest_objective_quest on quest_objective (quest_id);
alter table quest_objective add constraint fk_quest_objective_quest foreign key (quest_id) references quest (id) on delete restrict on update restrict;

create index ix_quest_objective_objective on quest_objective (objective_id);
alter table quest_objective add constraint fk_quest_objective_objective foreign key (objective_id) references objective (id) on delete restrict on update restrict;

create index ix_quest_attempt_attempted_by_id on quest_attempt (attempted_by_id);
alter table quest_attempt add constraint fk_quest_attempt_attempted_by_id foreign key (attempted_by_id) references profile (id) on delete restrict on update restrict;

create index ix_quest_attempt_quest_attempted_id on quest_attempt (quest_attempted_id);
alter table quest_attempt add constraint fk_quest_attempt_quest_attempted_id foreign key (quest_attempted_id) references quest (id) on delete restrict on update restrict;

create index ix_traveller_type_profile_traveller_type on traveller_type_profile (traveller_type_id);
alter table traveller_type_profile add constraint fk_traveller_type_profile_traveller_type foreign key (traveller_type_id) references traveller_type (id) on delete restrict on update restrict;

create index ix_traveller_type_profile_profile on traveller_type_profile (profile_id);
alter table traveller_type_profile add constraint fk_traveller_type_profile_profile foreign key (profile_id) references profile (id) on delete restrict on update restrict;

create index ix_trip_profile_id on trip (profile_id);
alter table trip add constraint fk_trip_profile_id foreign key (profile_id) references profile (id) on delete restrict on update restrict;

create index ix_trip_destination_trip_id on trip_destination (trip_id);
alter table trip_destination add constraint fk_trip_destination_trip_id foreign key (trip_id) references trip (id) on delete restrict on update restrict;

create index ix_trip_destination_destination_id on trip_destination (destination_id);
alter table trip_destination add constraint fk_trip_destination_destination_id foreign key (destination_id) references destination (id) on delete restrict on update restrict;


# --- !Downs

alter table achievement_tracker drop foreign key fk_achievement_tracker_owner_id;

alter table badge_progress drop foreign key fk_badge_progress_badge_id;
drop index ix_badge_progress_badge_id on badge_progress;

alter table badge_progress drop foreign key fk_badge_progress_achievement_tracker_id;
drop index ix_badge_progress_achievement_tracker_id on badge_progress;

alter table destination drop foreign key fk_destination_type_id;
drop index ix_destination_type_id on destination;

alter table destination drop foreign key fk_destination_owner_id;
drop index ix_destination_owner_id on destination;

alter table destination_personal_photo drop foreign key fk_destination_personal_photo_destination;
drop index ix_destination_personal_photo_destination on destination_personal_photo;

alter table destination_personal_photo drop foreign key fk_destination_personal_photo_personal_photo;
drop index ix_destination_personal_photo_personal_photo on destination_personal_photo;

alter table destination_traveller_type drop foreign key fk_destination_traveller_type_destination;
drop index ix_destination_traveller_type_destination on destination_traveller_type;

alter table destination_traveller_type drop foreign key fk_destination_traveller_type_traveller_type;
drop index ix_destination_traveller_type_traveller_type on destination_traveller_type;

alter table destination_proposed_traveller_type_add drop foreign key fk_destination_proposed_traveller_type_add_destination;
drop index ix_destination_proposed_traveller_type_add_destination on destination_proposed_traveller_type_add;

alter table destination_proposed_traveller_type_add drop foreign key fk_destination_proposed_traveller_type_add_traveller_type;
drop index ix_destination_proposed_traveller_type_add_traveller_type on destination_proposed_traveller_type_add;

alter table destination_proposed_traveller_type_remove drop foreign key fk_destination_proposed_traveller_type_remove_destination;
drop index ix_destination_proposed_traveller_type_remove_destination on destination_proposed_traveller_type_remove;

alter table destination_proposed_traveller_type_remove drop foreign key fk_destination_proposed_traveller_type_remove_traveller_t_2;
drop index ix_destination_proposed_traveller_type_remove_traveller_t_2 on destination_proposed_traveller_type_remove;

alter table nationality_profile drop foreign key fk_nationality_profile_nationality;
drop index ix_nationality_profile_nationality on nationality_profile;

alter table nationality_profile drop foreign key fk_nationality_profile_profile;
drop index ix_nationality_profile_profile on nationality_profile;

alter table objective drop foreign key fk_objective_destination_id;
drop index ix_objective_destination_id on objective;

alter table objective drop foreign key fk_objective_owner_id;
drop index ix_objective_owner_id on objective;

alter table passport_profile drop foreign key fk_passport_profile_passport;
drop index ix_passport_profile_passport on passport_profile;

alter table passport_profile drop foreign key fk_passport_profile_profile;
drop index ix_passport_profile_profile on passport_profile;

alter table personal_photo drop foreign key fk_personal_photo_photo_id;
drop index ix_personal_photo_photo_id on personal_photo;

alter table personal_photo drop foreign key fk_personal_photo_profile_id;
drop index ix_personal_photo_profile_id on personal_photo;

alter table photo drop foreign key fk_photo_upload_profile_id;
drop index ix_photo_upload_profile_id on photo;

alter table profile drop foreign key fk_profile_profile_picture_id;

alter table quest drop foreign key fk_quest_owner_id;
drop index ix_quest_owner_id on quest;

alter table quest_objective drop foreign key fk_quest_objective_quest;
drop index ix_quest_objective_quest on quest_objective;

alter table quest_objective drop foreign key fk_quest_objective_objective;
drop index ix_quest_objective_objective on quest_objective;

alter table quest_attempt drop foreign key fk_quest_attempt_attempted_by_id;
drop index ix_quest_attempt_attempted_by_id on quest_attempt;

alter table quest_attempt drop foreign key fk_quest_attempt_quest_attempted_id;
drop index ix_quest_attempt_quest_attempted_id on quest_attempt;

alter table traveller_type_profile drop foreign key fk_traveller_type_profile_traveller_type;
drop index ix_traveller_type_profile_traveller_type on traveller_type_profile;

alter table traveller_type_profile drop foreign key fk_traveller_type_profile_profile;
drop index ix_traveller_type_profile_profile on traveller_type_profile;

alter table trip drop foreign key fk_trip_profile_id;
drop index ix_trip_profile_id on trip;

alter table trip_destination drop foreign key fk_trip_destination_trip_id;
drop index ix_trip_destination_trip_id on trip_destination;

alter table trip_destination drop foreign key fk_trip_destination_destination_id;
drop index ix_trip_destination_destination_id on trip_destination;

drop table if exists achievement_tracker;

drop table if exists badge;

drop table if exists badge_progress;

drop table if exists destination;

drop table if exists destination_personal_photo;

drop table if exists destination_traveller_type;

drop table if exists destination_proposed_traveller_type_add;

drop table if exists destination_proposed_traveller_type_remove;

drop table if exists nationality;

drop table if exists nationality_profile;

drop table if exists objective;

drop table if exists passport;

drop table if exists passport_profile;

drop table if exists personal_photo;

drop table if exists photo;

drop table if exists point_reward;

drop table if exists profile;

drop table if exists quest;

drop table if exists quest_objective;

drop table if exists quest_attempt;

drop table if exists traveller_type;

drop table if exists traveller_type_profile;

drop table if exists trip;

drop table if exists trip_destination;

drop table if exists destination_type;
<|MERGE_RESOLUTION|>--- conflicted
+++ resolved
@@ -175,11 +175,7 @@
   id                            bigint auto_increment not null,
   name                          varchar(29) not null,
   value                         integer not null,
-<<<<<<< HEAD
   constraint ck_point_reward_name check ( name in ('DESTINATION_CREATED','TRIP_CREATED','QUEST_CREATED','OBJECTIVE_CREATED','RIDDLE_SOLVED','CHECKED_IN','POINTS_GAINED','LOGIN_STREAK','INTERNATIONAL_QUEST_COMPLETED','LARGE_QUEST_COMPLETED','DISTANCE_QUEST_COMPLETED','QUEST_COMPLETED')),
-=======
-  constraint ck_point_reward_name check ( name in ('DESTINATION_CREATED','QUEST_CREATED','OBJECTIVE_CREATED','RIDDLE_SOLVED','CHECKED_IN','QUEST_COMPLETED','TRIP_CREATED')),
->>>>>>> de2368a7
   constraint uq_point_reward_name unique (name),
   constraint pk_point_reward primary key (id)
 );
