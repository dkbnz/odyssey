<<<<<<< HEAD
# --- Created by Ebean DDL
# To stop Ebean DDL generation, remove this comment and start using Evolutions

# --- !Ups

-- init script create procs
-- Inital script to create stored procedures etc for mysql platform
DROP PROCEDURE IF EXISTS usp_ebean_drop_foreign_keys;

delimiter $$
--
-- PROCEDURE: usp_ebean_drop_foreign_keys TABLE, COLUMN
-- deletes all constraints and foreign keys referring to TABLE.COLUMN
--
CREATE PROCEDURE usp_ebean_drop_foreign_keys(IN p_table_name VARCHAR(255), IN p_column_name VARCHAR(255))
BEGIN
  DECLARE done INT DEFAULT FALSE;
  DECLARE c_fk_name CHAR(255);
  DECLARE curs CURSOR FOR SELECT CONSTRAINT_NAME from information_schema.KEY_COLUMN_USAGE
    WHERE TABLE_SCHEMA = DATABASE() and TABLE_NAME = p_table_name and COLUMN_NAME = p_column_name
      AND REFERENCED_TABLE_NAME IS NOT NULL;
  DECLARE CONTINUE HANDLER FOR NOT FOUND SET done = TRUE;

  OPEN curs;

  read_loop: LOOP
    FETCH curs INTO c_fk_name;
    IF done THEN
      LEAVE read_loop;
    END IF;
    SET @sql = CONCAT('ALTER TABLE ', p_table_name, ' DROP FOREIGN KEY ', c_fk_name);
    PREPARE stmt FROM @sql;
    EXECUTE stmt;
  END LOOP;

  CLOSE curs;
END
$$

DROP PROCEDURE IF EXISTS usp_ebean_drop_column;

delimiter $$
--
-- PROCEDURE: usp_ebean_drop_column TABLE, COLUMN
-- deletes the column and ensures that all indices and constraints are dropped first
--
CREATE PROCEDURE usp_ebean_drop_column(IN p_table_name VARCHAR(255), IN p_column_name VARCHAR(255))
BEGIN
  CALL usp_ebean_drop_foreign_keys(p_table_name, p_column_name);
  SET @sql = CONCAT('ALTER TABLE ', p_table_name, ' DROP COLUMN ', p_column_name);
  PREPARE stmt FROM @sql;
  EXECUTE stmt;
END
$$
create table nationality (
  id                            bigint auto_increment not null,
  nationality                   varchar(255),
  country                       varchar(255),
  constraint pk_nationality primary key (id)
);

create table passport (
  id                            bigint auto_increment not null,
  issue_country                 varchar(255),
  profile_id                    bigint,
  nationality_id                bigint,
  constraint pk_passport primary key (id)
);

=======
# --- Created by Ebean DDL
# To stop Ebean DDL generation, remove this comment and start using Evolutions

# --- !Ups

create table destination (
  id                            integer not null,
  name                          varchar(255),
  type                          integer,
  district                      varchar(255),
  latitude                      double not null,
  longitude                     double not null,
  country                       varchar(255),
  constraint ck_destination_type check ( type in (0,1,2,3,4,5,6,7,8,9,10,11,12,13,14,15,16,17,18,19,20,21,22,23,24,25,26,27,28,29,30,31,32,33,34,35,36,37,38,39,40,41,42,43,44,45,46,47,48,49,50,51,52,53,54,55,56,57,58,59,60,61,62,63,64,65,66,67,68,69,70,71,72,73,74,75,76,77,78,79,80,81,82,83,84,85,86,87,88,89,90,91,92,93,94,95,96,97)),
  constraint pk_destination primary key (id)
);

>>>>>>> 4c5e8c2e
create table profile (
  id                            integer not null,
  username                      varchar(255),
  password                      varchar(255),
  first_name                    varchar(255),
  middle_name                   varchar(255),
  last_name                     varchar(255),
  gender                        varchar(255),
  date_of_birth                 date,
  date_of_creation              timestamp,
  constraint pk_profile primary key (id)
);

create table profile_nationality (
  profile_id                    bigint not null,
  nationality_id                bigint not null,
  constraint pk_profile_nationality primary key (profile_id,nationality_id)
);

create table profile_traveller_type (
  profile_id                    bigint not null,
  traveller_type_id             bigint not null,
  constraint pk_profile_traveller_type primary key (profile_id,traveller_type_id)
);

create table traveller_type (
  id                            bigint auto_increment not null,
  traveller_type                varchar(255),
  description                   varchar(255),
  img_url                       varchar(255),
  constraint pk_traveller_type primary key (id)
);

create index ix_passport_profile_id on passport (profile_id);
alter table passport add constraint fk_passport_profile_id foreign key (profile_id) references profile (id) on delete restrict on update restrict;

create index ix_passport_nationality_id on passport (nationality_id);
alter table passport add constraint fk_passport_nationality_id foreign key (nationality_id) references nationality (id) on delete restrict on update restrict;

create index ix_profile_nationality_profile on profile_nationality (profile_id);
alter table profile_nationality add constraint fk_profile_nationality_profile foreign key (profile_id) references profile (id) on delete restrict on update restrict;

create index ix_profile_nationality_nationality on profile_nationality (nationality_id);
alter table profile_nationality add constraint fk_profile_nationality_nationality foreign key (nationality_id) references nationality (id) on delete restrict on update restrict;

create index ix_profile_traveller_type_profile on profile_traveller_type (profile_id);
alter table profile_traveller_type add constraint fk_profile_traveller_type_profile foreign key (profile_id) references profile (id) on delete restrict on update restrict;

create index ix_profile_traveller_type_traveller_type on profile_traveller_type (traveller_type_id);
alter table profile_traveller_type add constraint fk_profile_traveller_type_traveller_type foreign key (traveller_type_id) references traveller_type (id) on delete restrict on update restrict;


# --- !Downs

alter table passport drop foreign key fk_passport_profile_id;
drop index ix_passport_profile_id on passport;

alter table passport drop foreign key fk_passport_nationality_id;
drop index ix_passport_nationality_id on passport;

alter table profile_nationality drop foreign key fk_profile_nationality_profile;
drop index ix_profile_nationality_profile on profile_nationality;

alter table profile_nationality drop foreign key fk_profile_nationality_nationality;
drop index ix_profile_nationality_nationality on profile_nationality;

alter table profile_traveller_type drop foreign key fk_profile_traveller_type_profile;
drop index ix_profile_traveller_type_profile on profile_traveller_type;

alter table profile_traveller_type drop foreign key fk_profile_traveller_type_traveller_type;
drop index ix_profile_traveller_type_traveller_type on profile_traveller_type;

drop table if exists nationality;

drop table if exists passport;

drop table if exists destination;

drop table if exists profile;

drop table if exists profile_nationality;

drop table if exists profile_traveller_type;

drop table if exists traveller_type;
<|MERGE_RESOLUTION|>--- conflicted
+++ resolved
@@ -1,4 +1,3 @@
-<<<<<<< HEAD
 # --- Created by Ebean DDL
 # To stop Ebean DDL generation, remove this comment and start using Evolutions
 
@@ -68,27 +67,8 @@
   constraint pk_passport primary key (id)
 );
 
-=======
-# --- Created by Ebean DDL
-# To stop Ebean DDL generation, remove this comment and start using Evolutions
-
-# --- !Ups
-
-create table destination (
-  id                            integer not null,
-  name                          varchar(255),
-  type                          integer,
-  district                      varchar(255),
-  latitude                      double not null,
-  longitude                     double not null,
-  country                       varchar(255),
-  constraint ck_destination_type check ( type in (0,1,2,3,4,5,6,7,8,9,10,11,12,13,14,15,16,17,18,19,20,21,22,23,24,25,26,27,28,29,30,31,32,33,34,35,36,37,38,39,40,41,42,43,44,45,46,47,48,49,50,51,52,53,54,55,56,57,58,59,60,61,62,63,64,65,66,67,68,69,70,71,72,73,74,75,76,77,78,79,80,81,82,83,84,85,86,87,88,89,90,91,92,93,94,95,96,97)),
-  constraint pk_destination primary key (id)
-);
-
->>>>>>> 4c5e8c2e
 create table profile (
-  id                            integer not null,
+  id                            bigint auto_increment not null,
   username                      varchar(255),
   password                      varchar(255),
   first_name                    varchar(255),
@@ -96,7 +76,7 @@
   last_name                     varchar(255),
   gender                        varchar(255),
   date_of_birth                 date,
-  date_of_creation              timestamp,
+  date_of_creation              datetime(6),
   constraint pk_profile primary key (id)
 );
 
@@ -139,36 +119,34 @@
 alter table profile_traveller_type add constraint fk_profile_traveller_type_traveller_type foreign key (traveller_type_id) references traveller_type (id) on delete restrict on update restrict;
 
 
+create table destination (
+  id                            integer not null,
+  name                          varchar(255),
+  type                          integer,
+  district                      varchar(255),
+  latitude                      double not null,
+  longitude                     double not null,
+  country                       varchar(255),
+  constraint ck_destination_type check ( type in (0,1,2,3,4,5,6,7,8,9,10,11,12,13,14,15,16,17,18,19,20,21,22,23,24,25,26,27,28,29,30,31,32,33,34,35,36,37,38,39,40,41,42,43,44,45,46,47,48,49,50,51,52,53,54,55,56,57,58,59,60,61,62,63,64,65,66,67,68,69,70,71,72,73,74,75,76,77,78,79,80,81,82,83,84,85,86,87,88,89,90,91,92,93,94,95,96,97)),
+  constraint pk_destination primary key (id)
+);
+
+create table profile (
+  id                            integer not null,
+  username                      varchar(255),
+  password                      varchar(255),
+  first_name                    varchar(255),
+  middle_name                   varchar(255),
+  last_name                     varchar(255),
+  gender                        varchar(255),
+  date_of_birth                 date,
+  date_of_creation              timestamp,
+  constraint pk_profile primary key (id)
+);
+
+
 # --- !Downs
-
-alter table passport drop foreign key fk_passport_profile_id;
-drop index ix_passport_profile_id on passport;
-
-alter table passport drop foreign key fk_passport_nationality_id;
-drop index ix_passport_nationality_id on passport;
-
-alter table profile_nationality drop foreign key fk_profile_nationality_profile;
-drop index ix_profile_nationality_profile on profile_nationality;
-
-alter table profile_nationality drop foreign key fk_profile_nationality_nationality;
-drop index ix_profile_nationality_nationality on profile_nationality;
-
-alter table profile_traveller_type drop foreign key fk_profile_traveller_type_profile;
-drop index ix_profile_traveller_type_profile on profile_traveller_type;
-
-alter table profile_traveller_type drop foreign key fk_profile_traveller_type_traveller_type;
-drop index ix_profile_traveller_type_traveller_type on profile_traveller_type;
-
-drop table if exists nationality;
-
-drop table if exists passport;
 
 drop table if exists destination;
 
 drop table if exists profile;
-
-drop table if exists profile_nationality;
-
-drop table if exists profile_traveller_type;
-
-drop table if exists traveller_type;
