--- conflicted
+++ resolved
@@ -1,16 +1,8 @@
-<<<<<<< HEAD
 # --- Created by Ebean DDL
 # To stop Ebean DDL generation, remove this comment and start using Evolutions
 
 # --- !Ups
 
-=======
-# --- Created by Ebean DDL
-# To stop Ebean DDL generation, remove this comment and start using Evolutions
-
-# --- !Ups
-
->>>>>>> 3f6ff944
 -- init script create procs
 -- Inital script to create stored procedures etc for mysql platform
 DROP PROCEDURE IF EXISTS usp_ebean_drop_foreign_keys;
@@ -283,14 +275,6 @@
 alter table destination drop foreign key fk_destination_type_id;
 drop index ix_destination_type_id on destination;
 
-<<<<<<< HEAD
-=======
-# --- !Downs
-
-alter table destination drop foreign key fk_destination_type_id;
-drop index ix_destination_type_id on destination;
-
->>>>>>> 3f6ff944
 alter table destination drop foreign key fk_destination_owner_id;
 drop index ix_destination_owner_id on destination;
 
