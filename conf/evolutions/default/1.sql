# --- Created by Ebean DDL
# To stop Ebean DDL generation, remove this comment and start using Evolutions

# --- !Ups

-- init script create procs
-- Inital script to create stored procedures etc for mysql platform
DROP PROCEDURE IF EXISTS usp_ebean_drop_foreign_keys;

delimiter $$
--
-- PROCEDURE: usp_ebean_drop_foreign_keys TABLE, COLUMN
-- deletes all constraints and foreign keys referring to TABLE.COLUMN
--
CREATE PROCEDURE usp_ebean_drop_foreign_keys(IN p_table_name VARCHAR(255), IN p_column_name VARCHAR(255))
BEGIN
  DECLARE done INT DEFAULT FALSE;
  DECLARE c_fk_name CHAR(255);
  DECLARE curs CURSOR FOR SELECT CONSTRAINT_NAME from information_schema.KEY_COLUMN_USAGE
    WHERE TABLE_SCHEMA = DATABASE() and TABLE_NAME = p_table_name and COLUMN_NAME = p_column_name
      AND REFERENCED_TABLE_NAME IS NOT NULL;
  DECLARE CONTINUE HANDLER FOR NOT FOUND SET done = TRUE;

  OPEN curs;

  read_loop: LOOP
    FETCH curs INTO c_fk_name;
    IF done THEN
      LEAVE read_loop;
    END IF;
    SET @sql = CONCAT('ALTER TABLE ', p_table_name, ' DROP FOREIGN KEY ', c_fk_name);
    PREPARE stmt FROM @sql;
    EXECUTE stmt;
  END LOOP;

  CLOSE curs;
END
$$

DROP PROCEDURE IF EXISTS usp_ebean_drop_column;

delimiter $$
--
-- PROCEDURE: usp_ebean_drop_column TABLE, COLUMN
-- deletes the column and ensures that all indices and constraints are dropped first
--
CREATE PROCEDURE usp_ebean_drop_column(IN p_table_name VARCHAR(255), IN p_column_name VARCHAR(255))
BEGIN
  CALL usp_ebean_drop_foreign_keys(p_table_name, p_column_name);
  SET @sql = CONCAT('ALTER TABLE ', p_table_name, ' DROP COLUMN ', p_column_name);
  PREPARE stmt FROM @sql;
  EXECUTE stmt;
END
$$
create table achievement_tracker (
  id                            bigint auto_increment not null,
  points                        integer not null,
  current_streak                integer not null,
  owner_id                      bigint,
  constraint uq_achievement_tracker_owner_id unique (owner_id),
  constraint pk_achievement_tracker primary key (id)
);

create table badge (
  id                            bigint auto_increment not null,
  action_to_achieve             varchar(29) not null,
  name                          varchar(255),
  bronze_breakpoint             integer not null,
  silver_breakpoint             integer not null,
  gold_breakpoint               integer not null,
  how_to_progress               varchar(255),
  constraint ck_badge_action_to_achieve check ( action_to_achieve in ('DESTINATION_CREATED','TRIP_CREATED','QUEST_CREATED','OBJECTIVE_CREATED','RIDDLE_SOLVED','CHECKED_IN','POINTS_GAINED','LOGIN_STREAK','INTERNATIONAL_QUEST_COMPLETED','LARGE_QUEST_COMPLETED','DISTANCE_QUEST_COMPLETED','QUEST_COMPLETED')),
  constraint uq_badge_action_to_achieve unique (action_to_achieve),
  constraint pk_badge primary key (id)
);

create table badge_progress (
  id                            bigint auto_increment not null,
  badge_id                      bigint,
  achievement_tracker_id        bigint,
  progress                      integer not null,
  constraint pk_badge_progress primary key (id)
);

create table destination (
  id                            bigint auto_increment not null,
  name                          varchar(255),
  type_id                       bigint,
  district                      varchar(255),
  latitude                      double not null,
  longitude                     double not null,
  country                       varchar(255),
  owner_id                      bigint,
  is_public                     tinyint(1),
  constraint pk_destination primary key (id)
);

create table destination_personal_photo (
  destination_id                bigint not null,
  personal_photo_id             bigint not null,
  constraint pk_destination_personal_photo primary key (destination_id,personal_photo_id)
);

create table destination_traveller_type (
  destination_id                bigint not null,
  traveller_type_id             bigint not null,
  constraint pk_destination_traveller_type primary key (destination_id,traveller_type_id)
);

create table destination_proposed_traveller_type_add (
  destination_id                bigint not null,
  traveller_type_id             bigint not null,
  constraint pk_destination_proposed_traveller_type_add primary key (destination_id,traveller_type_id)
);

create table destination_proposed_traveller_type_remove (
  destination_id                bigint not null,
  traveller_type_id             bigint not null,
  constraint pk_destination_proposed_traveller_type_remove primary key (destination_id,traveller_type_id)
);

create table nationality (
  id                            bigint auto_increment not null,
  nationality                   varchar(255),
  country                       varchar(255),
  constraint pk_nationality primary key (id)
);

create table nationality_profile (
  nationality_id                bigint not null,
  profile_id                    bigint not null,
  constraint pk_nationality_profile primary key (nationality_id,profile_id)
);

create table objective (
  id                            bigint auto_increment not null,
  destination_id                bigint,
  owner_id                      bigint,
  riddle                        varchar(255),
  radius                        double,
  constraint pk_objective primary key (id)
);

create table passport (
  id                            bigint auto_increment not null,
  country                       varchar(255),
  constraint pk_passport primary key (id)
);

create table passport_profile (
  passport_id                   bigint not null,
  profile_id                    bigint not null,
  constraint pk_passport_profile primary key (passport_id,profile_id)
);

create table personal_photo (
  id                            bigint auto_increment not null,
  photo_id                      bigint,
  profile_id                    bigint,
  is_public                     tinyint(1),
  constraint pk_personal_photo primary key (id)
);

create table photo (
  id                            bigint auto_increment not null,
  main_filename                 varchar(255),
  thumbnail_filename            varchar(255),
  content_type                  varchar(255),
  upload_date                   date,
  upload_profile_id             bigint,
  constraint pk_photo primary key (id)
);

create table point_reward (
  id                            bigint auto_increment not null,
  name                          varchar(29) not null,
  value                         integer not null,
  constraint ck_point_reward_name check ( name in ('DESTINATION_CREATED','TRIP_CREATED','QUEST_CREATED','OBJECTIVE_CREATED','RIDDLE_SOLVED','CHECKED_IN','POINTS_GAINED','LOGIN_STREAK','INTERNATIONAL_QUEST_COMPLETED','LARGE_QUEST_COMPLETED','DISTANCE_QUEST_COMPLETED','QUEST_COMPLETED')),
  constraint uq_point_reward_name unique (name),
  constraint pk_point_reward primary key (id)
);

create table profile (
  id                            bigint auto_increment not null,
  username                      varchar(255),
  password                      varchar(255),
  first_name                    varchar(255),
  middle_name                   varchar(255),
  last_name                     varchar(255),
  gender                        varchar(255),
  date_of_birth                 date,
<<<<<<< HEAD
  is_admin                      boolean default false not null,
  increment_time                timestamp,
  last_seen                     timestamp,
  date_of_creation              timestamp,
=======
  is_admin                      tinyint(1) default 0 not null,
  last_login                    datetime(6),
  date_of_creation              datetime(6),
>>>>>>> c4938949
  profile_picture_id            bigint,
  constraint uq_profile_profile_picture_id unique (profile_picture_id),
  constraint pk_profile primary key (id)
);

create table quest (
  id                            bigint auto_increment not null,
  title                         varchar(255),
  start_date                    datetime(6),
  end_date                      datetime(6),
  owner_id                      bigint,
  constraint pk_quest primary key (id)
);

create table quest_objective (
  quest_id                      bigint not null,
  objective_id                  bigint not null,
  constraint pk_quest_objective primary key (quest_id,objective_id)
);

create table quest_attempt (
  id                            bigint auto_increment not null,
  attempted_by_id               bigint,
  quest_attempted_id            bigint,
  solved_current                tinyint(1) default 0 not null,
  checked_in_index              integer not null,
  completed                     tinyint(1) default 0 not null,
  constraint pk_quest_attempt primary key (id)
);

create table traveller_type (
  id                            bigint auto_increment not null,
  traveller_type                varchar(255),
  description                   varchar(255),
  img_url                       varchar(255),
  constraint pk_traveller_type primary key (id)
);

create table traveller_type_profile (
  traveller_type_id             bigint not null,
  profile_id                    bigint not null,
  constraint pk_traveller_type_profile primary key (traveller_type_id,profile_id)
);

create table trip (
  id                            bigint auto_increment not null,
  name                          varchar(255),
  profile_id                    bigint,
  constraint pk_trip primary key (id)
);

create table trip_destination (
  id                            bigint auto_increment not null,
  start_date                    date,
  end_date                      date,
  list_order                    integer not null,
  trip_id                       bigint,
  destination_id                bigint,
  constraint pk_trip_destination primary key (id)
);

create table destination_type (
  id                            bigint auto_increment not null,
  destination_type              varchar(255),
  constraint pk_destination_type primary key (id)
);

alter table achievement_tracker add constraint fk_achievement_tracker_owner_id foreign key (owner_id) references profile (id) on delete restrict on update restrict;

create index ix_badge_progress_badge_id on badge_progress (badge_id);
alter table badge_progress add constraint fk_badge_progress_badge_id foreign key (badge_id) references badge (id) on delete restrict on update restrict;

create index ix_badge_progress_achievement_tracker_id on badge_progress (achievement_tracker_id);
alter table badge_progress add constraint fk_badge_progress_achievement_tracker_id foreign key (achievement_tracker_id) references achievement_tracker (id) on delete restrict on update restrict;

create index ix_destination_type_id on destination (type_id);
alter table destination add constraint fk_destination_type_id foreign key (type_id) references destination_type (id) on delete restrict on update restrict;

create index ix_destination_owner_id on destination (owner_id);
alter table destination add constraint fk_destination_owner_id foreign key (owner_id) references profile (id) on delete restrict on update restrict;

create index ix_destination_personal_photo_destination on destination_personal_photo (destination_id);
alter table destination_personal_photo add constraint fk_destination_personal_photo_destination foreign key (destination_id) references destination (id) on delete restrict on update restrict;

create index ix_destination_personal_photo_personal_photo on destination_personal_photo (personal_photo_id);
alter table destination_personal_photo add constraint fk_destination_personal_photo_personal_photo foreign key (personal_photo_id) references personal_photo (id) on delete restrict on update restrict;

create index ix_destination_traveller_type_destination on destination_traveller_type (destination_id);
alter table destination_traveller_type add constraint fk_destination_traveller_type_destination foreign key (destination_id) references destination (id) on delete restrict on update restrict;

create index ix_destination_traveller_type_traveller_type on destination_traveller_type (traveller_type_id);
alter table destination_traveller_type add constraint fk_destination_traveller_type_traveller_type foreign key (traveller_type_id) references traveller_type (id) on delete restrict on update restrict;

create index ix_destination_proposed_traveller_type_add_destination on destination_proposed_traveller_type_add (destination_id);
alter table destination_proposed_traveller_type_add add constraint fk_destination_proposed_traveller_type_add_destination foreign key (destination_id) references destination (id) on delete restrict on update restrict;

create index ix_destination_proposed_traveller_type_add_traveller_type on destination_proposed_traveller_type_add (traveller_type_id);
alter table destination_proposed_traveller_type_add add constraint fk_destination_proposed_traveller_type_add_traveller_type foreign key (traveller_type_id) references traveller_type (id) on delete restrict on update restrict;

create index ix_destination_proposed_traveller_type_remove_destination on destination_proposed_traveller_type_remove (destination_id);
alter table destination_proposed_traveller_type_remove add constraint fk_destination_proposed_traveller_type_remove_destination foreign key (destination_id) references destination (id) on delete restrict on update restrict;

create index ix_destination_proposed_traveller_type_remove_traveller_t_2 on destination_proposed_traveller_type_remove (traveller_type_id);
alter table destination_proposed_traveller_type_remove add constraint fk_destination_proposed_traveller_type_remove_traveller_t_2 foreign key (traveller_type_id) references traveller_type (id) on delete restrict on update restrict;

create index ix_nationality_profile_nationality on nationality_profile (nationality_id);
alter table nationality_profile add constraint fk_nationality_profile_nationality foreign key (nationality_id) references nationality (id) on delete restrict on update restrict;

create index ix_nationality_profile_profile on nationality_profile (profile_id);
alter table nationality_profile add constraint fk_nationality_profile_profile foreign key (profile_id) references profile (id) on delete restrict on update restrict;

create index ix_objective_destination_id on objective (destination_id);
alter table objective add constraint fk_objective_destination_id foreign key (destination_id) references destination (id) on delete restrict on update restrict;

create index ix_objective_owner_id on objective (owner_id);
alter table objective add constraint fk_objective_owner_id foreign key (owner_id) references profile (id) on delete restrict on update restrict;

create index ix_passport_profile_passport on passport_profile (passport_id);
alter table passport_profile add constraint fk_passport_profile_passport foreign key (passport_id) references passport (id) on delete restrict on update restrict;

create index ix_passport_profile_profile on passport_profile (profile_id);
alter table passport_profile add constraint fk_passport_profile_profile foreign key (profile_id) references profile (id) on delete restrict on update restrict;

create index ix_personal_photo_photo_id on personal_photo (photo_id);
alter table personal_photo add constraint fk_personal_photo_photo_id foreign key (photo_id) references photo (id) on delete restrict on update restrict;

create index ix_personal_photo_profile_id on personal_photo (profile_id);
alter table personal_photo add constraint fk_personal_photo_profile_id foreign key (profile_id) references profile (id) on delete restrict on update restrict;

create index ix_photo_upload_profile_id on photo (upload_profile_id);
alter table photo add constraint fk_photo_upload_profile_id foreign key (upload_profile_id) references profile (id) on delete restrict on update restrict;

alter table profile add constraint fk_profile_profile_picture_id foreign key (profile_picture_id) references personal_photo (id) on delete restrict on update restrict;

create index ix_quest_owner_id on quest (owner_id);
alter table quest add constraint fk_quest_owner_id foreign key (owner_id) references profile (id) on delete restrict on update restrict;

create index ix_quest_objective_quest on quest_objective (quest_id);
alter table quest_objective add constraint fk_quest_objective_quest foreign key (quest_id) references quest (id) on delete restrict on update restrict;

create index ix_quest_objective_objective on quest_objective (objective_id);
alter table quest_objective add constraint fk_quest_objective_objective foreign key (objective_id) references objective (id) on delete restrict on update restrict;

create index ix_quest_attempt_attempted_by_id on quest_attempt (attempted_by_id);
alter table quest_attempt add constraint fk_quest_attempt_attempted_by_id foreign key (attempted_by_id) references profile (id) on delete restrict on update restrict;

create index ix_quest_attempt_quest_attempted_id on quest_attempt (quest_attempted_id);
alter table quest_attempt add constraint fk_quest_attempt_quest_attempted_id foreign key (quest_attempted_id) references quest (id) on delete restrict on update restrict;

create index ix_traveller_type_profile_traveller_type on traveller_type_profile (traveller_type_id);
alter table traveller_type_profile add constraint fk_traveller_type_profile_traveller_type foreign key (traveller_type_id) references traveller_type (id) on delete restrict on update restrict;

create index ix_traveller_type_profile_profile on traveller_type_profile (profile_id);
alter table traveller_type_profile add constraint fk_traveller_type_profile_profile foreign key (profile_id) references profile (id) on delete restrict on update restrict;

create index ix_trip_profile_id on trip (profile_id);
alter table trip add constraint fk_trip_profile_id foreign key (profile_id) references profile (id) on delete restrict on update restrict;

create index ix_trip_destination_trip_id on trip_destination (trip_id);
alter table trip_destination add constraint fk_trip_destination_trip_id foreign key (trip_id) references trip (id) on delete restrict on update restrict;

create index ix_trip_destination_destination_id on trip_destination (destination_id);
alter table trip_destination add constraint fk_trip_destination_destination_id foreign key (destination_id) references destination (id) on delete restrict on update restrict;


# --- !Downs

alter table achievement_tracker drop foreign key fk_achievement_tracker_owner_id;

alter table badge_progress drop foreign key fk_badge_progress_badge_id;
drop index ix_badge_progress_badge_id on badge_progress;

alter table badge_progress drop foreign key fk_badge_progress_achievement_tracker_id;
drop index ix_badge_progress_achievement_tracker_id on badge_progress;

alter table destination drop foreign key fk_destination_type_id;
drop index ix_destination_type_id on destination;

alter table destination drop foreign key fk_destination_owner_id;
drop index ix_destination_owner_id on destination;

alter table destination_personal_photo drop foreign key fk_destination_personal_photo_destination;
drop index ix_destination_personal_photo_destination on destination_personal_photo;

alter table destination_personal_photo drop foreign key fk_destination_personal_photo_personal_photo;
drop index ix_destination_personal_photo_personal_photo on destination_personal_photo;

alter table destination_traveller_type drop foreign key fk_destination_traveller_type_destination;
drop index ix_destination_traveller_type_destination on destination_traveller_type;

alter table destination_traveller_type drop foreign key fk_destination_traveller_type_traveller_type;
drop index ix_destination_traveller_type_traveller_type on destination_traveller_type;

alter table destination_proposed_traveller_type_add drop foreign key fk_destination_proposed_traveller_type_add_destination;
drop index ix_destination_proposed_traveller_type_add_destination on destination_proposed_traveller_type_add;

alter table destination_proposed_traveller_type_add drop foreign key fk_destination_proposed_traveller_type_add_traveller_type;
drop index ix_destination_proposed_traveller_type_add_traveller_type on destination_proposed_traveller_type_add;

alter table destination_proposed_traveller_type_remove drop foreign key fk_destination_proposed_traveller_type_remove_destination;
drop index ix_destination_proposed_traveller_type_remove_destination on destination_proposed_traveller_type_remove;

alter table destination_proposed_traveller_type_remove drop foreign key fk_destination_proposed_traveller_type_remove_traveller_t_2;
drop index ix_destination_proposed_traveller_type_remove_traveller_t_2 on destination_proposed_traveller_type_remove;

alter table nationality_profile drop foreign key fk_nationality_profile_nationality;
drop index ix_nationality_profile_nationality on nationality_profile;

alter table nationality_profile drop foreign key fk_nationality_profile_profile;
drop index ix_nationality_profile_profile on nationality_profile;

alter table objective drop foreign key fk_objective_destination_id;
drop index ix_objective_destination_id on objective;

alter table objective drop foreign key fk_objective_owner_id;
drop index ix_objective_owner_id on objective;

alter table passport_profile drop foreign key fk_passport_profile_passport;
drop index ix_passport_profile_passport on passport_profile;

alter table passport_profile drop foreign key fk_passport_profile_profile;
drop index ix_passport_profile_profile on passport_profile;

alter table personal_photo drop foreign key fk_personal_photo_photo_id;
drop index ix_personal_photo_photo_id on personal_photo;

alter table personal_photo drop foreign key fk_personal_photo_profile_id;
drop index ix_personal_photo_profile_id on personal_photo;

alter table photo drop foreign key fk_photo_upload_profile_id;
drop index ix_photo_upload_profile_id on photo;

alter table profile drop foreign key fk_profile_profile_picture_id;

alter table quest drop foreign key fk_quest_owner_id;
drop index ix_quest_owner_id on quest;

alter table quest_objective drop foreign key fk_quest_objective_quest;
drop index ix_quest_objective_quest on quest_objective;

alter table quest_objective drop foreign key fk_quest_objective_objective;
drop index ix_quest_objective_objective on quest_objective;

alter table quest_attempt drop foreign key fk_quest_attempt_attempted_by_id;
drop index ix_quest_attempt_attempted_by_id on quest_attempt;

alter table quest_attempt drop foreign key fk_quest_attempt_quest_attempted_id;
drop index ix_quest_attempt_quest_attempted_id on quest_attempt;

alter table traveller_type_profile drop foreign key fk_traveller_type_profile_traveller_type;
drop index ix_traveller_type_profile_traveller_type on traveller_type_profile;

alter table traveller_type_profile drop foreign key fk_traveller_type_profile_profile;
drop index ix_traveller_type_profile_profile on traveller_type_profile;

alter table trip drop foreign key fk_trip_profile_id;
drop index ix_trip_profile_id on trip;

alter table trip_destination drop foreign key fk_trip_destination_trip_id;
drop index ix_trip_destination_trip_id on trip_destination;

alter table trip_destination drop foreign key fk_trip_destination_destination_id;
drop index ix_trip_destination_destination_id on trip_destination;

drop table if exists achievement_tracker;

drop table if exists badge;

drop table if exists badge_progress;

drop table if exists destination;

drop table if exists destination_personal_photo;

drop table if exists destination_traveller_type;

drop table if exists destination_proposed_traveller_type_add;

drop table if exists destination_proposed_traveller_type_remove;

drop table if exists nationality;

drop table if exists nationality_profile;

drop table if exists objective;

drop table if exists passport;

drop table if exists passport_profile;

drop table if exists personal_photo;

drop table if exists photo;

drop table if exists point_reward;

drop table if exists profile;

drop table if exists quest;

drop table if exists quest_objective;

drop table if exists quest_attempt;

drop table if exists traveller_type;

drop table if exists traveller_type_profile;

drop table if exists trip;

drop table if exists trip_destination;

drop table if exists destination_type;
<|MERGE_RESOLUTION|>--- conflicted
+++ resolved
@@ -189,16 +189,10 @@
   last_name                     varchar(255),
   gender                        varchar(255),
   date_of_birth                 date,
-<<<<<<< HEAD
   is_admin                      boolean default false not null,
   increment_time                timestamp,
   last_seen                     timestamp,
   date_of_creation              timestamp,
-=======
-  is_admin                      tinyint(1) default 0 not null,
-  last_login                    datetime(6),
-  date_of_creation              datetime(6),
->>>>>>> c4938949
   profile_picture_id            bigint,
   constraint uq_profile_profile_picture_id unique (profile_picture_id),
   constraint pk_profile primary key (id)
