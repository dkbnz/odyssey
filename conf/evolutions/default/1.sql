--- conflicted
+++ resolved
@@ -1,65 +1,8 @@
-<<<<<<< HEAD
 # --- Created by Ebean DDL
 # To stop Ebean DDL generation, remove this comment and start using Evolutions
 
 # --- !Ups
 
--- init script create procs
--- Inital script to create stored procedures etc for mysql platform
-DROP PROCEDURE IF EXISTS usp_ebean_drop_foreign_keys;
-
-delimiter $$
---
--- PROCEDURE: usp_ebean_drop_foreign_keys TABLE, COLUMN
--- deletes all constraints and foreign keys referring to TABLE.COLUMN
---
-CREATE PROCEDURE usp_ebean_drop_foreign_keys(IN p_table_name VARCHAR(255), IN p_column_name VARCHAR(255))
-BEGIN
-  DECLARE done INT DEFAULT FALSE;
-  DECLARE c_fk_name CHAR(255);
-  DECLARE curs CURSOR FOR SELECT CONSTRAINT_NAME from information_schema.KEY_COLUMN_USAGE
-    WHERE TABLE_SCHEMA = DATABASE() and TABLE_NAME = p_table_name and COLUMN_NAME = p_column_name
-      AND REFERENCED_TABLE_NAME IS NOT NULL;
-  DECLARE CONTINUE HANDLER FOR NOT FOUND SET done = TRUE;
-
-  OPEN curs;
-
-  read_loop: LOOP
-    FETCH curs INTO c_fk_name;
-    IF done THEN
-      LEAVE read_loop;
-    END IF;
-    SET @sql = CONCAT('ALTER TABLE ', p_table_name, ' DROP FOREIGN KEY ', c_fk_name);
-    PREPARE stmt FROM @sql;
-    EXECUTE stmt;
-  END LOOP;
-
-  CLOSE curs;
-END
-$$
-
-DROP PROCEDURE IF EXISTS usp_ebean_drop_column;
-
-delimiter $$
---
--- PROCEDURE: usp_ebean_drop_column TABLE, COLUMN
--- deletes the column and ensures that all indices and constraints are dropped first
---
-CREATE PROCEDURE usp_ebean_drop_column(IN p_table_name VARCHAR(255), IN p_column_name VARCHAR(255))
-BEGIN
-  CALL usp_ebean_drop_foreign_keys(p_table_name, p_column_name);
-  SET @sql = CONCAT('ALTER TABLE ', p_table_name, ' DROP COLUMN ', p_column_name);
-  PREPARE stmt FROM @sql;
-  EXECUTE stmt;
-END
-$$
-=======
-# --- Created by Ebean DDL
-# To stop Ebean DDL generation, remove this comment and start using Evolutions
-
-# --- !Ups
-
->>>>>>> da0f88ea
 create table achievement_tracker (
   id                            bigint auto_increment not null,
   points                        integer not null,
@@ -364,17 +307,10 @@
 create index ix_trip_destination_destination_id on trip_destination (destination_id);
 alter table trip_destination add constraint fk_trip_destination_destination_id foreign key (destination_id) references destination (id) on delete restrict on update restrict;
 
-<<<<<<< HEAD
 
 # --- !Downs
 
-alter table achievement_tracker drop foreign key fk_achievement_tracker_owner_id;
-=======
-
-# --- !Downs
-
 alter table achievement_tracker drop constraint if exists fk_achievement_tracker_owner_id;
->>>>>>> da0f88ea
 
 alter table badge_progress drop constraint if exists fk_badge_progress_badge_id;
 drop index if exists ix_badge_progress_badge_id;
