--- conflicted
+++ resolved
@@ -302,10 +302,7 @@
 #
 play.evolutions.db.default.enabled = false
 play.evolutions.db.test.enabled = false
-<<<<<<< HEAD
-=======
-
->>>>>>> 3d69bb53
+
 //play.evolutions {
   # You can disable evolutions for a specific datasource if necessary
   #db.default.enabled = false
@@ -362,10 +359,7 @@
   default.username="seng302-team100"
   default.password="MoppetsDenis7291"
 
-<<<<<<< HEAD
-=======
   # Connect to MySQL database for testing
->>>>>>> 3d69bb53
   test.driver=com.mysql.cj.jdbc.Driver
   test.url="jdbc:mysql://mysql2.csse.canterbury.ac.nz/seng302-2019-team100-test"
   test.username="seng302-team100"
