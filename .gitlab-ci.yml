image: java:8

stages:
- clean
- build
- test
- deploy
- deploy-server

clean-build:
  stage: clean
  script:
  - if [ -d "target" ]; then sudo rm -r target; fi
  - if [ -d "project/project" ]; then sudo rm -r project/project; fi
  - if [ -d "project/target" ]; then sudo rm -r project/target; fi
  only:
  - master@seng302-2019/team-100

tag_checker:
  stage: build
  script:
  - python tag_checker.py $CI_COMMIT_TAG
  only:
  - tags

#junit:
#  stage: test
#  script:
<<<<<<< HEAD
#    - sbt clean coverage test coverageReport


#junit:
#  stage: test
#  script:
#    - sbt test
    
    
#sonarqube_master_job:
#  stage: test
#  only:
#    - master
#  script:
#    - sonar-scanner -Dsonar.host.url=$SONAR_URL -Dsonar.login=$SONAR_LOGIN -Dsonar.analysis.mode=preview -Dsonar.gitlab.commit_sha=$CI_COMMIT_SHA -Dsonar.gitlab.ref_name=$CI_COMMIT_REF_NAME -Dsonar.gitlab.project_id=$CI_PROJECT_ID
#https://github.com/gabrie-allaigre/sonar-gitlab-plugin/


=======
#    - sbt test
>>>>>>> aebaf501

recent-artifacts:
  stage: deploy
  script:
  - sudo -u gitlab-runner sbt dist
  artifacts:
    paths:
    - target/universal/*.zip
    expire_in: 1 week
  except:
  - tags

release-artifacts:
  stage: deploy
  script:
  - sudo -u gitlab-runner sbt dist
  artifacts:
    paths:
    - target/universal/*.zip
  only:
  - tags

update-sonar:
  stage: deploy
  script:
  - echo $PATH
  - sonar-scanner
  only:
  - master@seng302-2019/team-100
  - dev_branch@seng302-2019/team-100

deploy-master:
  stage: deploy-server
  script:
  - sudo mv target/universal/*.zip ${DEPLOY_DIR}/build/
  - sudo bash scripts/deploy production
  only:
  - master@seng302-2019/team-100

deploy-dev:
  stage: deploy-server
  script:
  - sudo mv target/universal/*.zip ${DEPLOY_DIR}/build/
  - sudo bash scripts/deploy development
  only:
  - dev_branch@seng302-2019/team-100<|MERGE_RESOLUTION|>--- conflicted
+++ resolved
@@ -26,28 +26,7 @@
 #junit:
 #  stage: test
 #  script:
-<<<<<<< HEAD
-#    - sbt clean coverage test coverageReport
-
-
-#junit:
-#  stage: test
-#  script:
 #    - sbt test
-    
-    
-#sonarqube_master_job:
-#  stage: test
-#  only:
-#    - master
-#  script:
-#    - sonar-scanner -Dsonar.host.url=$SONAR_URL -Dsonar.login=$SONAR_LOGIN -Dsonar.analysis.mode=preview -Dsonar.gitlab.commit_sha=$CI_COMMIT_SHA -Dsonar.gitlab.ref_name=$CI_COMMIT_REF_NAME -Dsonar.gitlab.project_id=$CI_PROJECT_ID
-#https://github.com/gabrie-allaigre/sonar-gitlab-plugin/
-
-
-=======
-#    - sbt test
->>>>>>> aebaf501
 
 recent-artifacts:
   stage: deploy
