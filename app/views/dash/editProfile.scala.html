--- conflicted
+++ resolved
@@ -1,9 +1,6 @@
 @(currentUser: Profile, nationalities: List[Nationality], passports: List[Passport])
 
 <div class="container">
-<<<<<<< HEAD
-    <p>This is the edit destinationsPage</p>
-=======
     <form id="edit-form" role="form">
         <div id="firstname_group">
             <div class="form-group">
@@ -111,5 +108,4 @@
         </div>
 
     </form>
->>>>>>> fccb9b13
 </div>