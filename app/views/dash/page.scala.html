@main("Dashboard", "dash.js", "dash.css") {
    @dash.navbar()
<<<<<<< HEAD
    <div class="container" id="container">
        <div class="tab-content">
            <div class="tab-pane fade show active" id="profile">
            @dash.profile()
            </div>
            <div class="tab-pane fade show" id="edit">
            @dash.editProfile()
            </div>
        </div>
    </div>
=======

    <div class="tab-content">
        <div class="tab-pane fade show active" id="profile">
        </div>
        <div class="tab-pane fade show" id="edit">
        </div>
        <div class="tab-pane fade show" id="search">
        </div>
    </div>

>>>>>>> cb4264b7
}<|MERGE_RESOLUTION|>--- conflicted
+++ resolved
@@ -1,17 +1,5 @@
 @main("Dashboard", "dash.js", "dash.css") {
     @dash.navbar()
-<<<<<<< HEAD
-    <div class="container" id="container">
-        <div class="tab-content">
-            <div class="tab-pane fade show active" id="profile">
-            @dash.profile()
-            </div>
-            <div class="tab-pane fade show" id="edit">
-            @dash.editProfile()
-            </div>
-        </div>
-    </div>
-=======
 
     <div class="tab-content">
         <div class="tab-pane fade show active" id="profile">
@@ -22,5 +10,4 @@
         </div>
     </div>
 
->>>>>>> cb4264b7
 }