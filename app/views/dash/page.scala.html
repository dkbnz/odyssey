--- conflicted
+++ resolved
@@ -1,16 +1,5 @@
 @main("Dashboard", "dash.js", "dash.css") {
     @dash.navbar()
-<<<<<<< HEAD
-
-    <div class="tab-content">
-        <div class="tab-pane fade show active" id="profile">
-        </div>
-        <div class="tab-pane fade show" id="edit">
-        @dash.editProfile()
-        </div>
-        <div class="tab-pane fade show" id="search">
-        @dash.searchProfiles()
-=======
     <div class="container" id="container">
         <div class="tab-content">
             <div class="tab-pane fade show active" id="profile">
@@ -22,7 +11,6 @@
             <div class="tab-pane fade show" id="search">
             @dash.searchProfiles()
             </div>
->>>>>>> 5d27e3cb
         </div>
     </div>
     @* @profile *@
