<div class="modal fade" id="signUpPopup" role="dialog">
    <div class="modal-dialog modal-md">
        <div class="modal-content">
            <div class="modal-header">
                <h4 class="modal-title">Sign Up</h4>
                <button type="button" class="close" data-dismiss="modal">&times;</button>
            </div>
            <div class="modal-body">
                <form id="signup-form" role="form">
                    <div id="firstname_group">
                        <div class="form-group">
                            <label>First Name:</label>
                            <input id="first_name" type="text" class="form-control" required>
                        </div>
                    </div>
                    <div id="middlename_group">
                        <div class="form-group">
                            <label>Middle Name(s):</label>
                            <input id="middle_name" type="text" class="form-control" placeholder="Optional">
                        </div>
                    </div>
                    <div id="lastname_group">
                        <div class="form-group">
                            <label>Last Name:</label>
                            <input id="last_name" type="text" class="form-control" required>
                        </div>
                    </div>
                    <div id="username_group">
                        <div class="form-group">
                            <label>Username:</label>
                            <input id="username" type="text" class="form-control" required>
                        </div>
                    </div>
                    <div id = "password_group">
                        <div class="form-group">
                            <label>Password:</label>
                            <input id="password" type="password" class="form-control password" required>
                        </div>
                        <div class="form-group">
                            <label>Retype Password:</label>
                            <input id="password_retyped" type="password" class="form-control password" required>
                        </div>
                    </div>
                    <div class="form-group">
                        <label>Date of birth:</label>
                        <input id="date_of_birth" type="date" class="form-control" required>
                    </div>
                    <div class="form-group">
                        <label>Gender:</label>
                        <select id="gender" type="" class="form-control" required>
                            <option value="male">Male</option>
                            <option value="female">Female</option>
                            <option value="other">Other</option>
                        </select>
                    </div>
                    <div class="form-group">
                        <button type="submit" class="btn btn-primary" id="btn-Next">Next</button>
                    </div>
                </form>
            </div>
            <div class="modal-footer">
                <span>Already have an account? <a href data-dismiss="modal" data-target="#loginPopup" data-toggle="modal">Sign In</a></span>
            </div>
        </div>
    </div>
</div>

<div class="modal fade" id="signUpContinued" role="dialog">
    <div class="modal-dialog modal-lg">
        <div class="modal-content">
            <div class="modal-header">
                <h4 class="modal-title">SignUp Continued</h4>
            </div>
            <div class="modal-body">
                <form id="create-form" role="form">
<<<<<<< HEAD
                    <div class="form-group">
                        <label>Nationalities:</label>
                        <select class="form-control" id="nationality" multiple="multiple" required>
                            <option value="1">Option 1</option>
                            <option value="2">Option 2</option>
                            <option value="3">Option 3</option>
                            <option value="4">Option 4</option>
                            <option value="5">Option 5</option>
                            <option value="6">Option 6</option>
                            <option value="3">Option 3</option>
                            <option value="4">Option 4</option>
                            <option value="5">Option 5</option>
                            <option value="6">Option 6</option>
                        </select>
                    </div>
                    <div class="form-group">
                        <label>Passports:</label>
                        <select class="form-control" id="passport" multiple="multiple">
                            <option value="1">Option 1</option>
                            <option value="2">Option 2</option>
                            <option value="3">Option 3</option>
                            <option value="4">Option 4</option>
                            <option value="5">Option 5</option>
                            <option value="6">Option 6</option>
                        </select>
                    </div>
                    <div class="form-group">
                        <label>Traveller Types:</label>
                        <select class="form-control" id="travType" multiple="multiple">
                            <option value="1">Option 1</option>
                            <option value="2">Option 2</option>
                            <option value="3">Option 3</option>
                            <option value="4">Option 4</option>
                            <option value="5">Option 5</option>
                            <option value="6">Option 6</option>
                        </select>
                    </div>
                    <div class="form-group">
                        <button type="submit" class="btn btn-primary" id="btn-Create">Create Profile</button>
                    </div>
                </form>
=======

                    <div class="form-row">
                        <div class="form-group col-md-6">
                            <label for="nationality">Nationalities:</label>
                            <select class="form-control" id="nationality" multiple="multiple">
                            </select>
                        </div>
                        <div class="form-group col-md-6">
                            <label for="passport">Passports:</label>
                            <select class="form-control" id="passport" multiple="multiple">
                            </select>
                        </div>
                    </div>

                    <div class="form-group">
                        <div id="trav-carousel" class="carousel slide" data-ride="carousel">
                            <ol class="carousel-indicators">
                                <li data-target="#trav-carousel" data-slide-to="0" class="active"></li>
                                <li data-target="#trav-carousel" data-slide-to="1"></li>
                                <li data-target="#trav-carousel" data-slide-to="2"></li>
                            </ol>
                            
                            <div class="carousel-inner" id="trav-carousel-body">
                            </div>

                            <a class="carousel-control-prev" href="#trav-carousel" role="button" data-slide="prev">
                                <span class="carousel-control-prev-icon" aria-hidden="true"></span>
                                <span class="sr-only">Previous</span>
                            </a>
                            <a class="carousel-control-next" href="#trav-carousel" role="button" data-slide="next">
                                <span class="carousel-control-next-icon" aria-hidden="true"></span>
                                <span class="sr-only">Next</span>
                            </a>
                        </div>
                    </div>
                <div class="form-group text-center">
                    <button type="submit" class="btn btn-primary" id="btn-Create">Create Profile</button>
                </div>
            </form>
>>>>>>> 691a5625
            </div>
        </div>
    </div>
</div>


@*

<head>
    <title>TravelEA - Signup</title>
    <link rel="stylesheet" type="text/css" media="screen" href="@routes.Assets.at("stylesheets/bootstrap.min.css")">
    <link rel="stylesheet" media="screen" href="@routes.Assets.at("stylesheets/main.css")"/>
    <link rel="shortcut icon" type="image/png" href="@routes.Assets.at("images/favicon.png")">
    <link rel="shortcut icon" type="image/png" href="@routes.Assets.at("images/favicon.png")">
    <script type="text/javascript" src="@routes.Assets.at("javascripts/jquery-3.3.1.min.js")" ></script>
    <script type="text/javascript" src="@routes.Assets.at("javascripts/bootstrap.min.js")" ></script>
    <script type="text/javascript" src="@routes.Assets.at("javascripts/custom.js")" ></script>
</head>
<body>
    <div class="welcome">

        <div class="signup_container">
            <div class="signup_content">

            </div>
        </div>

        <div class="travel_container" hidden>
            <div class="signup_content">
                <h1 class="page_title">Sign Up</h1>
                <p class="page_title"><i>Enter your travelling details below.</i></p>
                <div id="left">
                    <div id="top">
                        <h2>Nationality</h2>
                        <p><i>You may select more than one (Shift/Ctrl)</i></p>
                        <select id="nationality" multiple size="10" class="form-control">
                            </select>
                        <h2>Passport Country</h2>
                        <p><i>You may select more than one (Shift/Ctrl)</i></p>
                        <select id="passports" multiple size="10" class="form-control">
                            </select>
                    </div>
                    <div id="bottom">
                        <h2>Traveller Type</h2>
                        <p><i>You may select more than one (Shift/Ctrl)</i></p>
                        <select id="travel" multiple size="7" class="form-control" style="overflow: auto;">
                            </select>
                    </div>
                </div>
                <div id="right">
                    <div class = "info_container">
                        <h2>Traveller Types</h2>
                        <div class="typeInfoBox">

                            <p><b>Groupie:</b> You like to travel with a group of people</p>

                            <p><b>Thrillseeker:</b> Your idea of a perfect holiday involves getting out of your comfort zone and rest and relaxation is the lowest on your priority list.</p>

                            <p><b>Gap Year:</b> You've just finished study and are looking to experience the world before getting into the harsh reality of the real world.</p>

                            <p><b>Frequent Weekender:</b> Do the Mahi on the weekdays to get the treats on the weekend.</p>

                            <p><b>Holidaymaker:</b> YOU LIKE TO PARTYYYY!</p>

                            <p><b>Functional/Business Traveller:</b> Business business business hurdy durr.</p>

                            <p><b>Backpacker:</b> You want to experience as much of the world as possible. This means leaving luxury behind and getting right into the heart of it. </p>
                        </div>
                    </div>
                    <button class="btn btn-primary btn-group-justified btn-lg" onclick="location.href=''">Create Profile</button>
                </div>
            </div>

        </div>
    </div>

    <script>
            document.querySelector("#dateOfBirth").valueAsDate = new Date("01-Jan-2000");

            var app = angular.module('profileApp', []);

            app.controller('indexCtrl', function($window, $scope, $http) {

                $scope.promptIndex = 0;

                $scope.attemptSignUp = function () {
                    $http({
                        method: 'POST',
                        url: 'signup',
                        contentType: 'application/json; charset=utf-8',
                        dataType: 'json',
                        data: JSON.stringify({
                            first_name: $scope.first_name,
                            last_name: $scope.last_name,
                            username: $scope.username,
                            password: $scope.password,
                            date_of_birth: $scope.date_of_birth,
                            gender: $scope.gender
                        }),
                    }).then(function (response) {
                        $window.location.href = "/travel-type";
                    }, function (err) {
                        $scope.navIndex = 1;
                        $scope.promptIndex = 2;
                    })
                };
            });
    </script>

</body>
*@<|MERGE_RESOLUTION|>--- conflicted
+++ resolved
@@ -73,49 +73,6 @@
             </div>
             <div class="modal-body">
                 <form id="create-form" role="form">
-<<<<<<< HEAD
-                    <div class="form-group">
-                        <label>Nationalities:</label>
-                        <select class="form-control" id="nationality" multiple="multiple" required>
-                            <option value="1">Option 1</option>
-                            <option value="2">Option 2</option>
-                            <option value="3">Option 3</option>
-                            <option value="4">Option 4</option>
-                            <option value="5">Option 5</option>
-                            <option value="6">Option 6</option>
-                            <option value="3">Option 3</option>
-                            <option value="4">Option 4</option>
-                            <option value="5">Option 5</option>
-                            <option value="6">Option 6</option>
-                        </select>
-                    </div>
-                    <div class="form-group">
-                        <label>Passports:</label>
-                        <select class="form-control" id="passport" multiple="multiple">
-                            <option value="1">Option 1</option>
-                            <option value="2">Option 2</option>
-                            <option value="3">Option 3</option>
-                            <option value="4">Option 4</option>
-                            <option value="5">Option 5</option>
-                            <option value="6">Option 6</option>
-                        </select>
-                    </div>
-                    <div class="form-group">
-                        <label>Traveller Types:</label>
-                        <select class="form-control" id="travType" multiple="multiple">
-                            <option value="1">Option 1</option>
-                            <option value="2">Option 2</option>
-                            <option value="3">Option 3</option>
-                            <option value="4">Option 4</option>
-                            <option value="5">Option 5</option>
-                            <option value="6">Option 6</option>
-                        </select>
-                    </div>
-                    <div class="form-group">
-                        <button type="submit" class="btn btn-primary" id="btn-Create">Create Profile</button>
-                    </div>
-                </form>
-=======
 
                     <div class="form-row">
                         <div class="form-group col-md-6">
@@ -137,7 +94,7 @@
                                 <li data-target="#trav-carousel" data-slide-to="1"></li>
                                 <li data-target="#trav-carousel" data-slide-to="2"></li>
                             </ol>
-                            
+
                             <div class="carousel-inner" id="trav-carousel-body">
                             </div>
 
@@ -155,7 +112,6 @@
                     <button type="submit" class="btn btn-primary" id="btn-Create">Create Profile</button>
                 </div>
             </form>
->>>>>>> 691a5625
             </div>
         </div>
     </div>
