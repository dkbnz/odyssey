--- conflicted
+++ resolved
@@ -3,19 +3,13 @@
 import com.google.inject.Inject;
 import io.ebean.BeanRepository;
 import io.ebean.Ebean;
-<<<<<<< HEAD
 import models.Profile;
-=======
->>>>>>> 17283004
 import io.ebean.ExpressionList;
 import models.quests.Quest;
 
 import java.util.HashSet;
-<<<<<<< HEAD
 import java.util.List;
 import java.util.Set;
-=======
->>>>>>> 17283004
 
 
 /**
@@ -30,8 +24,6 @@
     }
 
 
-
-
     /**
      * Retrieve a List of Quests that contain an Objective with the given country string as the Destination.
      *
@@ -44,7 +36,17 @@
 
 
     /**
-<<<<<<< HEAD
+     * Gets the expression list to build the search query for quests.
+     * @return          an expression list with object type Quest.
+     */
+    public ExpressionList<Quest> getExpressionList() {
+        return query().where();
+    public HashSet<Quest> findAllUsing(String country) {
+        return (HashSet<Quest>) query().where().in("countryOccurrences.key", country).findSet();
+    }
+
+
+    /**
      * Retrieve a List of Quests that a given user has completed.
      *
      * @param profile     the profiles to find the quests.
@@ -57,15 +59,4 @@
                 .eq("attempts.completed", true)
                 .findList();
     }
-
-
-    /**
-=======
->>>>>>> 17283004
-     * Gets the expression list to build the search query for quests.
-     * @return          an expression list with object type Quest.
-     */
-    public ExpressionList<Quest> getExpressionList() {
-        return query().where();
-    }
 }