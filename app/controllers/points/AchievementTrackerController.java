package controllers.points;

import com.fasterxml.jackson.databind.JsonNode;
import com.fasterxml.jackson.databind.ObjectMapper;
import com.fasterxml.jackson.databind.node.ArrayNode;
import com.fasterxml.jackson.databind.node.ObjectNode;
import com.google.inject.Inject;
import models.destinations.Destination;
import models.objectives.Objective;
import models.points.AchievementTracker;
import models.points.Action;
import models.points.Badge;
import models.points.PointReward;
import models.profiles.Profile;
import models.quests.Quest;
import models.trips.Trip;
import models.util.ApiError;
import play.libs.Json;
import play.mvc.Controller;
import play.mvc.Http;
import play.mvc.Result;
import repositories.points.AchievementTrackerRepository;
import repositories.points.BadgeRepository;
import repositories.points.PointRewardRepository;
import repositories.profiles.ProfileRepository;
import util.AuthenticationUtil;
import java.util.*;

public class AchievementTrackerController extends Controller {
    private static final String USER_POINTS = "userPoints";
    private static final String POINTS_REWARDED = "pointsRewarded";
    private static final String BADGES_ACHIEVED = "badgesAchieved";
    private static final String STREAKER = "Streaker";

    private static final int SINGLE_COUNTRY = 1;
    private static final int INCREMENT_ONE = 1;


    private ProfileRepository profileRepository;
    private PointRewardRepository pointRewardRepository;
    private BadgeRepository badgeRepository;
    private ObjectMapper objectMapper;


    @Inject
    public AchievementTrackerController(ProfileRepository profileRepository,
                                        PointRewardRepository pointRewardRepository,
                                        AchievementTrackerRepository achievementTrackerRepository,
                                        BadgeRepository badgeRepository,
                                        ObjectMapper objectMapper) {
        this.profileRepository = profileRepository;
        this.pointRewardRepository = pointRewardRepository;
        this.badgeRepository = badgeRepository;
        this.objectMapper = objectMapper;
    }


    /**
     * Adds points to the given profile. The point value is determined by the action completed.
     * Progresses the Overachiever badge.
     *
     * @param actingProfile     the profile receiving points
     * @param action            the action being taken
     * @return                  the number of points added, or null if none are added
     */
    private PointReward givePoints(Profile actingProfile, Action action) {

        if (actingProfile == null) {
            return null;
        }

        AchievementTracker achievementTracker = actingProfile.getAchievementTracker();  // Get the tracker for the user.
        PointReward reward = pointRewardRepository.findUsing(action);    // Get the reward to add.

        if (reward != null) {
            int pointsValue = reward.getValue();
            achievementTracker.addPoints(pointsValue);

            // Progress the Overachiever badge
            progressBadge(actingProfile, Action.POINTS_GAINED, pointsValue);
            return reward;
        }

        return null;
    }


    /**
     * Adds badge progress to the user's AchievementTracker when they complete an action.
     *
     * @param actingProfile         the profile receiving progress.
     * @param action                the action that was carried out.
     * @param progress              the level of progress to be added on.
     * @return                      the progress added to the profile for the specified badge.
     */
    private Badge progressBadge(Profile actingProfile, Action action, int progress) {

        AchievementTracker achievementTracker = actingProfile.getAchievementTracker();  // Get the tracker for the user.

        Badge badge = badgeRepository.findUsing(action);

        if (badge != null) {
            achievementTracker.addBadgeProgress(badge, progress);
            return achievementTracker.getRecentlyAchieved();
        }

        return null;
    }


    /**
     * Checks if a user has received a badge for gaining points.
     * If they have, adds the badge to the collection of badges achieved.
     *
     * @param actingProfile     the profile that performed the action.
     * @param badgesAchieved    the collection of badges achieved.
     */
    private void updatePointsBadge(Profile actingProfile, Collection<Badge> badgesAchieved) {
        Badge badge = actingProfile.getAchievementTracker().getRecentlyAchieved();
        if (badge != null) {
            badgesAchieved.add(badge);
        }
    }


    /**
     * Takes a collection
     * @param badgesAchieved
     * @param pointsAchieved
     * @return
     */
    private JsonNode constructRewardJson(Collection<Badge> badgesAchieved, PointReward pointsAchieved) {

        Collection<PointReward> pointsAchievedCollection = new ArrayList<>();
        pointsAchievedCollection.add(pointsAchieved);

        ObjectNode returnJson = objectMapper.createObjectNode();

        ArrayNode badges = objectMapper.valueToTree(badgesAchieved);
        ArrayNode pointsRewarded = objectMapper.valueToTree(pointsAchievedCollection);

        returnJson.putArray(POINTS_REWARDED).addAll(pointsRewarded);
        returnJson.putArray(BADGES_ACHIEVED).addAll(badges);

        return returnJson;
    }


    /**
     * Rewards the user for logging in on consecutive days.
     *
     * @param actingProfile         the profile receiving points.
     * @return                      Json node of the reward result.
     */
    public JsonNode rewardAction(Profile actingProfile) {
        Collection<Badge> badgesAchieved = new ArrayList<>();

        Set<Badge> badges = actingProfile.getAchievementTracker().getBadges();

        for (Badge badge : badges) {
            if (badge.getName().equals(STREAKER)) {

            }
        }

//        if (actingProfile.getAchievementTracker().getCurrentStreak() > badegStreak)
//        Badge badgeToGive = giveBadge(actingProfile, Action.LOGIN_STREAK, 1);
//
//        if (badgeToGive != null) {
//            badgesAchieved.add(badgeToGive);
//        }
        profileRepository.update(actingProfile);    // Update the tracker stored in the database.
        return constructRewardJson(badgesAchieved, null);
    }


    /**
     * Rewards the user for creating a trip.
     * Adds progress towards the trip creation badge.
     *
     * @param actingProfile         the profile that performed the action.
     * @param tripCreated           the trip that was created.
     * @return                      Json node of the reward result.
     */
    public JsonNode rewardAction(Profile actingProfile, Trip tripCreated) {
        Collection<Badge> badgesAchieved = new ArrayList<>();

<<<<<<< HEAD
        Badge badgeToGive = giveBadge(actingProfile, Action.TRIP_CREATED, INCREMENT_ONE);

=======
        // Progress towards badge
        Badge badgeToGive = progressBadge(actingProfile, Action.TRIP_CREATED, 1);
>>>>>>> 7e7fc8f7
        if (badgeToGive != null) {
            badgesAchieved.add(badgeToGive);
        }

        profileRepository.update(actingProfile);    // Update the tracker stored in the database.

        return constructRewardJson(badgesAchieved, null);
    }


    /**
     * Rewards the user for creating a destination.
     * Adds points to the user's AchievementTracker and adds progress towards the destination creation badge.
     *
     * @param actingProfile         the profile that performed the action.
     * @param destinationCreated    the destination that was created.
     * @return                      Json node of the reward result.
     */
    public JsonNode rewardAction(Profile actingProfile, Destination destinationCreated) {
        Collection<Badge> badgesAchieved = new ArrayList<>();

        // Award points
        PointReward points = givePoints(actingProfile, Action.DESTINATION_CREATED);
        updatePointsBadge(actingProfile, badgesAchieved);

        // Progress towards badge
        Badge badgeToProgress = progressBadge(actingProfile, Action.DESTINATION_CREATED, 1);
        if (badgeToProgress != null) {
            badgesAchieved.add(badgeToProgress);
        }

        profileRepository.update(actingProfile);    // Update the tracker stored in the database.

        return constructRewardJson(badgesAchieved, points);
    }


    /**
     * Rewards the user for creating or checking into an objective.
     * Adds points to the given profile's AchievementTracker based on the completed action.
     *
     * @param actingProfile     the profile receiving points.
     * @param objective         the objective which the action was performed on.
     * @return                  Json node of the reward result.
     */
    public JsonNode rewardAction(Profile actingProfile, Objective objective, Action completedAction) {
        Collection<Badge> badgesAchieved = new ArrayList<>();

        // Award points
        PointReward points = givePoints(actingProfile, completedAction);
        updatePointsBadge(actingProfile, badgesAchieved);

        profileRepository.update(actingProfile);    // Update the tracker stored in the database.

        return constructRewardJson(badgesAchieved, points);
    }


    /**
     * Rewards the acting profile with points based on their action on the questWorkedOn. If completed is false, then
     * the user created the quest, otherwise they completed the quest.
     *
     * @param actingProfile     the profile that completed the action.
     * @param questWorkedOn     the quest that was either created or completed
     * @param completedAction   an action indicating the operation performed on the quest.
     * @return                  Json node of the reward result.
     */
    public JsonNode rewardAction(Profile actingProfile, Quest questWorkedOn, Action completedAction) {
        Collection<Badge> badgesAchieved = new ArrayList<>();

        // Award points
        PointReward points = givePoints(actingProfile, completedAction);
        updatePointsBadge(actingProfile, badgesAchieved);

        // Progress towards badge
        badgesAchieved.add(progressBadge(actingProfile, completedAction, 1));

        // Adds to the Wayfarer (distance badge) progress. Needs to be in this current order.
        if (completedAction == Action.QUEST_COMPLETED) {

            // Calculate the distance of the completed quest and add the progress to the relevant badge.
            badgesAchieved.add(progressBadge(actingProfile,
                    Action.DISTANCE_QUEST_COMPLETED,
                    calculateTotalQuestDistance(questWorkedOn)));

            // Check if the quest is international.
            if (questWorkedOn.getObjectiveCountries().size() > SINGLE_COUNTRY) {
                badgesAchieved.add(giveBadge(actingProfile,
                        Action.INTERNATIONAL_QUEST_COMPLETED, INCREMENT_ONE));
            }
        }

        profileRepository.update(actingProfile);    // Update the tracker stored in the database.

        return constructRewardJson(badgesAchieved, points);
    }


    /**
     * Retrieves the requested user's current points value.
     *
     * @param request       the Http request sent.
     * @param userId        the user whose points have been requested.
     * @return              ok() (Http 200) containing the user's points if successfully attained.
     *                      unauthorized() (Http 401) if the one sending the request is not logged in.
     *                      notFound() (Http 404) if the requested user is not found.
     *
     */
    public Result fetchPoints(Http.Request request, Long userId) {
        Profile loggedInUser = AuthenticationUtil.validateAuthentication(profileRepository, request);
        if (loggedInUser == null) {
            return unauthorized(ApiError.unauthorized());
        }

        Profile requestedUser = profileRepository.findById(userId);

        if (requestedUser == null) {
            return notFound(ApiError.notFound());
        }

        AchievementTracker tracker = requestedUser.getAchievementTracker();

        ObjectNode pointsJson = objectMapper.createObjectNode();
        pointsJson.put(USER_POINTS, tracker.getPoints());

        return ok(pointsJson);
    }


    /**
     * Requests all badges that are currently stored in the database. This is the badges themselves, not a user's
     * progress towards a badge.
     *
     * @param request   the Http request containing the relevant authentication parameters.
     * @return          ok() (Http 200) containing a Json list of all the badges.
     *                  unauthorized() (Http 401) if the user is not logged in.
     */
    public Result fetchAllBadges(Http.Request request) {
        Profile loggedInUser = AuthenticationUtil.validateAuthentication(profileRepository, request);
        if (loggedInUser == null) {
            return unauthorized(ApiError.unauthorized());
        }

        return ok(Json.toJson(badgeRepository.findAll()));
    }


    /**
     * Adds all awards specified by the string awardsToGet to the ArrayNode of awards. This is used whenever a user
     * gets points or badges.
     *
     * @param awardJson     the ArrayNode that will contain all the added awards.
     * @param awardsToAdd   the JsonNode containing all the rewards to be added.
     * @param awardsToGet   the String value that determines which awards (points or badges) to be added to the returned
     *                      ArrayNode.
     * @return              an ArrayNode containing all the rewards to add.
     */
    public ArrayNode addAllAwards(ArrayNode awardJson, JsonNode awardsToAdd, String awardsToGet) {
        for (JsonNode award : awardsToAdd.get(awardsToGet)) {
            awardJson.add(award);
        }
        return awardJson;
    }


    /**
     * Calculates the total distance between each objective for a given Quest.
     *
     * @param quest           the Quest to calculate the distance of.
     * @return                an int containing the total distance in meters between each objective in the quest.
     */
    private int calculateTotalQuestDistance(Quest quest) {
        double totalDistance = 0;

        List<Objective> questObjectives = quest.getObjectives();
        // Calculate the total distance between each objective in the quest.
        for (int i = 1; i < questObjectives.size(); i++) {
            totalDistance +=
                    calculateDistance(questObjectives.get(i-1).getDestination().getLatitude(),
                            questObjectives.get(i).getDestination().getLatitude(),
                            questObjectives.get(i-1).getDestination().getLongitude(),
                            questObjectives.get(i).getDestination().getLongitude());
        }
        return (int) Math.ceil(totalDistance);
    }


    /**
     * Calculates the distance between two destinations locations represented by latitude and longitude values.
     * This is used to determine the quest's total distance, so the user can obtain the Wayfarer badge.
     *
     * @param latitude1     the first destination's latitude value.
     * @param latitude2     the second destination's latitude value.
     * @param longitude1    the first destination's longitude value.
     * @param longitude2    the second destination's longitude value.
     * @return              a double containing the distance between the two points.
     */
    private double calculateDistance(double latitude1, double latitude2, double longitude1, double longitude2) {

        final int R = 6371; // Radius of the earth

        double latDistance = Math.toRadians(latitude2 - latitude1);
        double lonDistance = Math.toRadians(longitude2 - longitude1);
        double a = Math.sin(latDistance / 2) * Math.sin(latDistance / 2)
                + Math.cos(Math.toRadians(latitude1)) * Math.cos(Math.toRadians(latitude2))
                * Math.sin(lonDistance / 2) * Math.sin(lonDistance / 2);
        double c = 2 * Math.atan2(Math.sqrt(a), Math.sqrt(1 - a));
        double distance = R * c * 1000; // convert to meters
        distance = Math.pow(distance, 2);

        return Math.sqrt(distance);
    }
}<|MERGE_RESOLUTION|>--- conflicted
+++ resolved
@@ -185,13 +185,9 @@
     public JsonNode rewardAction(Profile actingProfile, Trip tripCreated) {
         Collection<Badge> badgesAchieved = new ArrayList<>();
 
-<<<<<<< HEAD
-        Badge badgeToGive = giveBadge(actingProfile, Action.TRIP_CREATED, INCREMENT_ONE);
-
-=======
         // Progress towards badge
-        Badge badgeToGive = progressBadge(actingProfile, Action.TRIP_CREATED, 1);
->>>>>>> 7e7fc8f7
+        Badge badgeToGive = progressBadge(actingProfile, Action.TRIP_CREATED, INCREMENT_ONE);
+
         if (badgeToGive != null) {
             badgesAchieved.add(badgeToGive);
         }
@@ -279,7 +275,7 @@
 
             // Check if the quest is international.
             if (questWorkedOn.getObjectiveCountries().size() > SINGLE_COUNTRY) {
-                badgesAchieved.add(giveBadge(actingProfile,
+                badgesAchieved.add(progressBadge(actingProfile,
                         Action.INTERNATIONAL_QUEST_COMPLETED, INCREMENT_ONE));
             }
         }
