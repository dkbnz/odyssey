--- conflicted
+++ resolved
@@ -19,6 +19,7 @@
 import play.mvc.Http;
 import play.mvc.Result;
 import repositories.destinations.DestinationRepository;
+import repositories.points.PointRewardRepository;
 import repositories.profiles.ProfileRepository;
 import repositories.quests.QuestAttemptRepository;
 import repositories.quests.QuestRepository;
@@ -60,12 +61,9 @@
     private static final String OWNER = "owner";
     private static final String ATTEMPTS = "attempts";
     private static final String COUNTRY_OCCURRENCES = "objectives.destination.country";
-    private static final String NEW_QUEST = "newQuest";
     private static final String EQUAL_TO = "=";
     private static final String GREATER_THAN = ">";
     private static final String LESS_THAN = "<";
-<<<<<<< HEAD
-
     private static final String REWARD = "reward";
     private static final String NEW_QUEST = "newQuest";
     private static final String GUESS_RESULT = "guessResult";
@@ -73,11 +71,6 @@
     private static final String BADGES_ACHIEVED = "badgesAchieved";
     private static final String ATTEMPT = "attempt";
     private static final String QUEST_DELETED = "Quest successfully deleted";
-=======
-    private static final String REWARD = "pointsRewarded";
-    private static final String COMPLETED_POINTS = "completedPoints";
-    private static final String ATTEMPT = "attempt";
->>>>>>> 741261b6
 
     @Inject
     public QuestController(QuestRepository questRepository,
@@ -85,6 +78,7 @@
                            ProfileRepository profileRepository,
                            DestinationRepository destinationRepository,
                            AchievementTrackerController achievementTrackerController,
+                           PointRewardRepository pointRewardRepository,
                            ObjectMapper objectMapper) {
         this.questRepository = questRepository;
         this.questAttemptRepository = questAttemptRepository;
@@ -150,14 +144,8 @@
 
         ObjectNode returnJson = objectMapper.createObjectNode();
 
-<<<<<<< HEAD
         returnJson.set(REWARD, achievementTrackerController.rewardAction(questOwner, newQuest,
                 Action.QUEST_CREATED));   // Points for creating quest
-=======
-        // Points for creating quest
-        int pointsAdded = achievementTrackerController.rewardAction(questOwner, newQuest, false);
-        returnJson.put(REWARD, pointsAdded);
->>>>>>> 741261b6
 
         questRepository.save(newQuest);
         profileRepository.update(questOwner);
@@ -650,12 +638,7 @@
 
         // Add points based on the action
         if (solveSuccess) {
-<<<<<<< HEAD
             returnJson.set(REWARD, achievementTrackerController.rewardAction(attemptedBy, questAttempt.getQuestAttempted(), Action.RIDDLE_SOLVED));
-=======
-            int pointsAdded = achievementTrackerController.rewardAction(attemptedBy, questAttempt.getQuestAttempted(), false);
-            returnJson.put(REWARD, pointsAdded);
->>>>>>> 741261b6
         }
 
         // Serialize quest attempt regardless of result.
@@ -701,14 +684,13 @@
             ObjectNode returnJson = objectMapper.createObjectNode();
 
             Quest questAttempted = questAttempt.getQuestAttempted();
-<<<<<<< HEAD
 
             // ArrayNodes that will store all the points and badges rewarded from checking in.
             ArrayNode pointsRewarded = objectMapper.createArrayNode();
             ArrayNode badgesAchieved = objectMapper.createArrayNode();
 
             // Objective reward result of checking in.
-            JsonNode objectiveRewardJson = achievementTrackerController.rewardAction(attemptedBy, toCheckInTo, Action.CHECKED_IN); // Points for checking in
+            JsonNode objectiveRewardJson = achievementTrackerController.rewardAction(attemptedBy, objectiveToCheckInTo, Action.CHECKED_IN); // Points for checking in
 
             // Add all objective reward points and badges to the list of achieved points.
             pointsRewarded = achievementTrackerController.addAllAwards(pointsRewarded, objectiveRewardJson, POINTS_REWARDED);
@@ -733,16 +715,6 @@
 
             // Set up the return Json to contain the reward and the quest attempt.
             returnJson.set(REWARD, rewardJson);
-=======
-            int pointsAdded = achievementTrackerController.rewardAction(attemptedBy, objectiveToCheckInTo, true); // Points for checking in
-
-            // If quest was completed
-            if (questAttempt.isCompleted()) {
-                int questCompletedPoints = achievementTrackerController.rewardAction(attemptedBy, questAttempted, true); // Points for completing quest
-                returnJson.put(COMPLETED_POINTS, questCompletedPoints);
-            }
-            returnJson.put(REWARD, pointsAdded);
->>>>>>> 741261b6
             returnJson.set(ATTEMPT, Json.toJson(questAttempt));
 
             questAttemptRepository.update(questAttempt);
