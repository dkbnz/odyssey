package controllers.quests;

import com.fasterxml.jackson.core.JsonProcessingException;
import com.fasterxml.jackson.databind.ObjectMapper;
import com.fasterxml.jackson.databind.node.ObjectNode;
import com.google.inject.Inject;
import io.ebean.Expr;
import io.ebean.ExpressionList;
import models.ApiError;
import models.Profile;
import models.destinations.Destination;
import models.objectives.Objective;
import models.quests.Quest;
import models.quests.QuestAttempt;
import play.libs.Json;
import play.mvc.Http;
import play.mvc.Result;
import repositories.ProfileRepository;
import repositories.destinations.DestinationRepository;
import repositories.quests.QuestAttemptRepository;
import repositories.quests.QuestRepository;
import util.AuthenticationUtil;
import util.Views;

import java.io.IOException;
import java.util.*;

import static play.mvc.Results.*;
import static util.QueryUtil.queryComparator;

public class QuestController {

    private static final String QUEST_ATTEMPT_EXISTS = "An attempt already exists for this quest.";

    private static final String START_OWN_QUEST = "You cannot start your own quest.";

    private QuestRepository questRepository;
    private QuestAttemptRepository questAttemptRepository;
    private ProfileRepository profileRepository;
    private DestinationRepository destinationRepository;

    private static final String TITLE = "title";
    private static final String OPERATOR = "operator";
    private static final String OBJECTIVE = "objectives";
    private static final String FIRST_NAME = "first_name";
    private static final String FIRST_NAME_QUERY = "owner.firstName";
    private static final String LAST_NAME_QUERY = "owner.lastName";
    private static final String LAST_NAME = "last_name";
    private static final String COUNTRY = "country";
    private static final String START_DATE = "startDate";
    private static final String END_DATE = "endDate";
    private static final String OWNER = "owner";
    private static final String ATTEMPTS = "attempts";
    private static final String COUNTRY_OCCURRENCES = "objectives.destination.country";
    private static final String EQUAL_TO = "=";
    private static final String GREATER_THAN = ">";
    private static final String LESS_THAN = "<";
    //private static final String OWNER_ID = "owner_id";

    @Inject
    public QuestController(QuestRepository questRepository,
                           QuestAttemptRepository questAttemptRepository,
                           ProfileRepository profileRepository,
                           DestinationRepository destinationRepository) {
        this.questRepository = questRepository;
        this.questAttemptRepository = questAttemptRepository;
        this.profileRepository = profileRepository;
        this.destinationRepository = destinationRepository;
    }


    /**
     * Creates and saves a new objective for a user, checking if the user is creating one for themselves or if
     * the user is an admin. It also checks the request for validity.
     *
     * @param request   the Http request containing a Json body of the new quest details.
     * @param userId    the id of the user who will own the created quest.
     * @return          created() (Http 201) response if creation is successful.
     *                  notFound() (Http 404) response if a quest owner profile cannot be retrieved.
     *                  forbidden() (Http 403) response if the user creating the quest is doing so incorrectly.
     *                  badRequest() (Http 400) response if the request contains any errors in its form or contents.
     *                  unauthorised() (Http 401) response if creation is being attempted while logged out of the app.
     */
    public Result create(Http.Request request, Long userId) {

        Profile loggedInUser = AuthenticationUtil.validateAuthentication(profileRepository, request);
        if (loggedInUser == null) {
            return unauthorized(ApiError.unauthorized());
        }

        Profile questOwner = profileRepository.findById(userId);

        if (questOwner == null) {
            return notFound(ApiError.notFound());
        }

        if (!AuthenticationUtil.validUser(loggedInUser, questOwner)) {
            return forbidden(ApiError.forbidden());
        }

        ObjectMapper mapper = new ObjectMapper();

        Quest newQuest;

        try {
            newQuest = mapper.readerWithView(Views.Owner.class)
                    .forType(Quest.class)
                    .readValue(request.body().asJson());
        } catch (IOException e) {
            return badRequest(ApiError.invalidJson());
        }

        newQuest.setOwner(questOwner);
        for(Objective newObjective : newQuest.getObjectives()) {
            newObjective.setOwner(questOwner);
        }
        Collection<ApiError> questCreationErrors = newQuest.getErrors();

        if (!questCreationErrors.isEmpty()) {
            return badRequest(Json.toJson(questCreationErrors));
        }

        for(Objective objective : newQuest.getObjectives()) {
            objective.setDestination(destinationRepository.findById(objective.getDestination().getId()));
        }

        questRepository.save(newQuest);
        profileRepository.update(questOwner);

        questRepository.refresh(newQuest);

        return created(Json.toJson(newQuest));
    }


    /**
     * Edits a specific request from the database if the user is permitted to. Restricts editing if the quest is in use.
     *
     * @param request       the request from the front end of the application containing login information.
     * @param questId       the id of the quest being edited.
     * @return              ok() (Http 200) if the quest has successfully been edited.
     *                      forbidden() (Http 403) if the user is not authorised to edit the quest.
     *                      notFound() (Http 404) if the quest doesn't exist.
     *                      badRequest() (Http 400) if the owner of the quest doesn't exist, or there is an error in the
     *                      Json body of the quest.
     */
    public Result edit(Http.Request request, Long questId) {
        Profile loggedInUser = AuthenticationUtil.validateAuthentication(profileRepository, request);
        if (loggedInUser == null) {
            return unauthorized(ApiError.unauthorized());
        }

        Quest quest = questRepository.findById(questId);

        if (quest == null) {
            return notFound(ApiError.notFound());
        }

        Profile questOwner = quest.getOwner();

        if (!AuthenticationUtil.validUser(loggedInUser, questOwner)) {
            return forbidden(ApiError.forbidden());
        }

        if (questOwner == null) {
            return badRequest(ApiError.notFound());
        }
        ObjectMapper mapper = new ObjectMapper();

        try {
            // Attempt to turn json body into a objective object.
            quest = mapper.readerWithView(Views.Owner.class)
                    .forType(Quest.class)
                    .readValue(request.body().asJson());
        } catch (Exception e) {
            return badRequest(ApiError.invalidJson());
        }

        quest.setOwner(questOwner);
        quest.setId(questId);

        for(Objective newObjective : quest.getObjectives()) {
            newObjective.setOwner(questOwner);
            if (newObjective.getDestination().getId() == null) {
                return badRequest(ApiError.invalidJson());
            }
            newObjective.setDestination(destinationRepository.findById(newObjective.getDestination().getId()));
        }


        Collection<ApiError> questEditErrors = quest.getErrors();

        if (!questEditErrors.isEmpty()) {
            return badRequest(Json.toJson(questEditErrors));
        }

        questRepository.update(quest);

        return ok(Json.toJson(quest));
    }


    /**
     * Deletes a specific quest from the database if the user is permitted to.
     *
     * @param request   the request from the front end of the application containing login information.
     * @param questId   the id of the quest being deleted.
     * @return          ok() (Http 200) response for a successful deletion.
     *                  notFound() (Http 404) response containing an ApiError for retrieval failure.
     *                  forbidden() (Http 403) response containing an ApiError for disallowed deletion.
     *                  badRequest() (Http 400) response containing an ApiError for an invalid Json body.
     *                  unauthorized() (Http 401) response containing an ApiError if the user is not logged in.
     */
    public Result delete(Http.Request request, Long questId) {
         Profile loggedInUser = AuthenticationUtil.validateAuthentication(profileRepository, request);
         if (loggedInUser == null) {
             return unauthorized(ApiError.unauthorized());
         }

         Quest quest = questRepository.findById(questId);

         if (quest == null) {
             return notFound(ApiError.notFound());
         }

         Profile questOwner = quest.getOwner();

         if (!AuthenticationUtil.validUser(loggedInUser, questOwner)) {
             return forbidden(ApiError.forbidden());
         }

         if (questOwner == null) {
             return badRequest(ApiError.notFound());
         }

         quest.clearObjectives();
         questRepository.update(quest);
         questRepository.delete(quest);
         profileRepository.update(questOwner);
         return ok();
    }


    /**
     * Retrieves all the quests stored in the database where today's date and time is between the quest's start and end
     * dates.
     *
     * @param request   the request from the front end of the application containing login information.
     * @return          ok() (Http 200) response containing a Json body of the retrieved quests.
     *                  badRequest() (Http 400) response containing an ApiError for an invalid Json body.
     *                  unauthorized() (Http 401) response containing an ApiError if the user is not logged in.
     */
    public Result fetchAll(Http.Request request) {
        Profile loggedInUser = AuthenticationUtil.validateAuthentication(profileRepository, request);
        if (loggedInUser == null) {
            return unauthorized(ApiError.unauthorized());
        }

        Set<Quest> quests = getQuestsQuery(request, loggedInUser);

        ObjectMapper mapper = new ObjectMapper();
        String result;
        try {
            result = mapper
                    .writerWithView(Views.Public.class)
                    .writeValueAsString(quests);
        } catch (JsonProcessingException e) {
            return badRequest(ApiError.invalidJson());
        }

        return ok(result);
    }


    /**
     * Retrieves all the quests owned by a specific user.
     *
     * @param request   the request from the front end of the application containing login information.
     * @param ownerId   the id of the specific user whose quests are being retrieved.
     * @return          ok() (Http 200) response containing the quests owned by the specified user.
     *                  notFound() (Http 404) response containing an ApiError for retrieval failure.
     *                  forbidden() (Http 403) response containing an ApiError for disallowed retrieval.
     *                  unauthorized() (Http 401) response containing an ApiError if the user is not logged in.
     */
    public Result fetchByOwner(Http.Request request, Long ownerId) {
        Profile loggedInUser = AuthenticationUtil.validateAuthentication(profileRepository, request);
        if (loggedInUser == null) {
            return unauthorized(ApiError.unauthorized());
        }

        Profile requestedUser = profileRepository.findById(ownerId);

        if (requestedUser == null) {
            return notFound(ApiError.notFound());
        }

        if (!AuthenticationUtil.validUser(loggedInUser, requestedUser)) {
            return forbidden(ApiError.forbidden());
        }

        return ok(Json.toJson(requestedUser.getMyQuests()));
    }


    /**
     * Retrieves all the profiles that have the specified quest as active.
     *
     * @param request   the request from the front end of the application containing login information.
     * @param questId   the id of the quest that the active profiles are being retrieved for
     * @return          ok() (Http 200) response containing the quests owned by the specified user.
     *                  notFound() (Http 404) response containing an ApiError for retrieval failure.
     *                  unauthorized() (Http 401) response containing an ApiError if the user is not logged in.
     *
     */
    public Result fetchActiveUsers(Http.Request request, Long questId){
        Profile loggedInUser = AuthenticationUtil.validateAuthentication(profileRepository, request);
        if (loggedInUser == null) {
            return unauthorized(ApiError.unauthorized());
        }

        Quest requestQuest = questRepository.findById(questId);
        if (requestQuest == null) {
            return notFound(ApiError.notFound());
        }
        List<Profile> activeProfiles = profileRepository.findAllUsing(requestQuest);

        // TODO: Cam
//        ObjectMapper mapper = new ObjectMapper();
//        String result;
//        try {
//            result = mapper
//                    .writerWithView(Views.Public.class)
//                    .writeValueAsString(activeProfiles);
//        } catch (JsonProcessingException e) {
//            return badRequest(ApiError.invalidJson());
//        }
        return ok(Json.toJson(activeProfiles));
    }


//    /**
//     * Fetches all destinations based on Http request query parameters. This also includes pagination, destination
//     * ownership and the public or private query.
//     *
//     * @param request   Http request containing query parameters to filter results.
//     * @return          ok() (Http 200) response containing the destinations found in the response body, forbidden()
//     *                  (Http 403) if the user has tried to access destinations they are not authorised for.
//     */
//    private Set<Quest> getQuestsQuery(Http.Request request) {
//
//        Set<Quest> quests;
//
//        ExpressionList<Quest> expressionList = questRepository.getExpressionList();
//
//        if (request.getQueryString(TITLE) != null && !request.getQueryString(TITLE).isEmpty()) {
//            expressionList.ilike(TITLE, queryComparator(request.getQueryString(TITLE)));
//        }
//
//        /*
//        Checks the first and last name fields and finds appropriate id's from those names.
//        Then checks those id's in the quest table owner id to gather the resulting quests.
//         */
//        ExpressionList<Profile> profileExpressionList = profileRepository.getExpressionList();
//        boolean findByOwner = false;
//
//        if (request.getQueryString(FIRST_NAME) != null && !request.getQueryString(FIRST_NAME).isEmpty()) {
//            profileExpressionList.ilike(FIRST_NAME, queryComparator(request.getQueryString(FIRST_NAME)));
//            findByOwner = true;
//        }
//
//        if (request.getQueryString(LAST_NAME) != null && !request.getQueryString(LAST_NAME).isEmpty()) {
//            profileExpressionList.ilike(LAST_NAME, queryComparator(request.getQueryString(LAST_NAME)));
//            findByOwner = true;
//        }
//
//        if (findByOwner) {
//            List<Long> profiles = profileExpressionList
//                    .select(ID)
//                    .findSingleAttributeList();
//            expressionList.in(OWNER_ID, profiles);
//        }
//
//        if (request.getQueryString(COUNTRY) != null && !request.getQueryString(COUNTRY).isEmpty()) {
//            expressionList.in(COUNTRY_OCCURRENCES, request.getQueryString(COUNTRY));
//        }
//
//        quests = expressionList.findSet();
//
//
//        /*
//        Gets the quests and check if they are within the current time windows.
//        Also checks if the amount of objectives is correct to the query search.
//         */
//        Calendar now = Calendar.getInstance();
//        Set<Quest> allQuests = new HashSet<>();
//
//        if (request.getQueryString(OPERATOR) != null &&
//                !request.getQueryString(OPERATOR).isEmpty() &&
//                request.getQueryString(OBJECTIVE) != null &&
//                !request.getQueryString(OBJECTIVE).isEmpty()) {
//
//            for (Quest quest: quests) {
//
//                int objectiveSize = quest.getObjectives().size();
//
//                if ((quest.getStartDate().before(now.getTime())
//                    || quest.getStartDate().compareTo(now.getTime()) == 0)
//                    && (quest.getEndDate().after(now.getTime())
//                    || quest.getEndDate().compareTo(now.getTime()) == 0) &&
//                    (request.getQueryString(OPERATOR).equals(EQUAL_TO) &&
//                    objectiveSize == Double.parseDouble(request.getQueryString(OBJECTIVE)) ||
//                    request.getQueryString(OPERATOR).equals(LESS_THAN) &&
//                    objectiveSize < Double.parseDouble(request.getQueryString(OBJECTIVE)) ||
//                    request.getQueryString(OPERATOR).equals(GREATER_THAN) &&
//                    objectiveSize > Double.parseDouble(request.getQueryString(OBJECTIVE)))) {
//                    allQuests.add(quest);
//                }
//            }
//        } else {
//            for (Quest quest: quests) {
//                if ((quest.getStartDate().before(now.getTime())
//                        || quest.getStartDate().compareTo(now.getTime()) == 0)
//                        && (quest.getEndDate().after(now.getTime())
//                        || quest.getEndDate().compareTo(now.getTime()) == 0)) {
//                    allQuests.add(quest);
//                }
//            }
//        }
//
//        return allQuests;
//    }


    /**
     * Creates a new quest attempt for the given quest and user.
     *
     * @param request       the request containing information to start a new quest attempt.
     * @param questId       the id of the quest to be attempted.
     * @param userId        the id of the user attempting the quest.
     * @return              created() (Http 201) response containing the quest attempt.
     *                      notFound() (Http 404) response containing an ApiError for retrieval failure.
     *                      unauthorized() (Http 401) response containing an ApiError if the user is not logged in.
     */
    public Result attempt(Http.Request request, Long questId, Long userId) {
        Profile loggedInUser = AuthenticationUtil.validateAuthentication(profileRepository, request);
        if (loggedInUser == null) {
            return unauthorized(ApiError.unauthorized());
        }

        Quest questToAttempt = questRepository.findById(questId);
        Profile attemptedBy = profileRepository.findById(userId);
        if (questToAttempt == null || attemptedBy == null) {
            return notFound(ApiError.notFound());
        }

        if (attemptedBy.equals(questToAttempt.getOwner())) {
            return forbidden(ApiError.forbidden(START_OWN_QUEST));
        }

        QuestAttempt attempt = new QuestAttempt(attemptedBy, questToAttempt);

        // Check the user has not already started a quest attempt for the given quest
        if (questAttemptRepository.exists(attempt)) {
            return badRequest(ApiError.badRequest(QUEST_ATTEMPT_EXISTS));
        }

        questAttemptRepository.save(attempt);

        return created(Json.toJson(attempt));
    }


    /**
     * Retrieves all quest attempts for a requested user. This is allowed by any user, as attempted quests are displayed
     * on a user's profile.
     *
     * @param request       the request containing information to get quest attempts.
     * @param userId        the id of user to retrieve quest attempts for.
     * @return              unauthorized() (Http 401) if the user is not logged in.
     *                      notFound() (Http 404) if the requested user doesn't exist.
     *                      badRequest() (Http 400) response containing an ApiError for an invalid Json body.
     *                      ok() (Http 200) containing matching quests that are attempted by the requested profile.
     */
    public Result getQuestAttemptsByProfile(Http.Request request, Long userId) {
        Profile loggedInUser = AuthenticationUtil.validateAuthentication(profileRepository, request);
        if (loggedInUser == null) {
            return unauthorized(ApiError.unauthorized());
        }

        Profile requestedUser = profileRepository.findById(userId);
        if (requestedUser == null) {
            return notFound(ApiError.notFound());
        }

        List<QuestAttempt> questAttempts = questAttemptRepository.findAllUsing(requestedUser);


        return getCorrectView(AuthenticationUtil.validUser(loggedInUser, requestedUser), questAttempts);
    }


    /**
     * Retrieves all quests for a requested user that are complete.
     *
     * @param request       the request containing information to get quests completed.
     * @param userId        the id of user that is requesting their completed quests.
     * @return              unauthorized() (Http 401) if the user is not logged in.
     *                      notFound() (Http 404) if the requested user doesn't exist.
     *                      badRequest() (Http 400) response containing an ApiError for an invalid Json body.
     *                      ok() (Http 200) containing matching quests that are completed by the requested profile.
     */
    public Result getQuestsCompletedByProfile(Http.Request request, Long userId) {
        Profile loggedInUser = AuthenticationUtil.validateAuthentication(profileRepository, request);
        if (loggedInUser == null) {
            return unauthorized(ApiError.unauthorized());
        }

        Profile requestedUser = profileRepository.findById(userId);
        if (requestedUser == null) {
            return notFound(ApiError.notFound());
        }

        List<Quest> quests = questRepository.findAllCompleted(requestedUser);


        return getCorrectView(AuthenticationUtil.validUser(loggedInUser, requestedUser), quests);

    }


    /**
     * Fetches all destinations based on Http request query parameters. This also includes pagination, destination
     * ownership and the public or private query.
     *
     * @param request   Http request containing query parameters to filter results.
     * @param profile   The profile of the user logged in.
     * @return          ok() (Http 200) response containing the destinations found in the response body,
     *                  forbidden() (Http 403) if the user has tried to access destinations they are not authorised for.
     */
    private Set<Quest> getQuestsQuery(Http.Request request, Profile profile) {

        Set<Quest> quests;

        ExpressionList<Quest> expressionList = questRepository.getExpressionList();

        /*
        Does not include quest that the profile has created
         */
        expressionList.ne(OWNER, profile);

        /*
        Joins all similar quest titles
         */
        if (request.getQueryString(TITLE) != null && !request.getQueryString(TITLE).isEmpty()) {
            expressionList.ilike(TITLE, queryComparator(request.getQueryString(TITLE)));
        }

        /*
        Joins all similar first name owners of quests
         */
        if (request.getQueryString(FIRST_NAME) != null && !request.getQueryString(FIRST_NAME).isEmpty()) {
            expressionList.ilike(FIRST_NAME_QUERY, queryComparator(request.getQueryString(FIRST_NAME)));
        }

        /*
        Joins all similar first name owners of quests
         */
        if (request.getQueryString(LAST_NAME) != null && !request.getQueryString(LAST_NAME).isEmpty()) {
            expressionList.ilike(LAST_NAME_QUERY, queryComparator(request.getQueryString(LAST_NAME)));
        }

        /*
        Joins all quests with countries in specified country
         */
        if (request.getQueryString(COUNTRY) != null && !request.getQueryString(COUNTRY).isEmpty()) {
            expressionList.in(COUNTRY_OCCURRENCES, request.getQueryString(COUNTRY));
        }

        /*
        Joins all quests within valid start and end dates
         */
        expressionList.lt(START_DATE, new Date());
        expressionList.gt(END_DATE, new Date());

        /*
        Removes all quests that the profile has an attempt for
         */
        ExpressionList<Quest> expressionListActiveQuests = questRepository.getExpressionList();

        expressionListActiveQuests.in(ATTEMPTS, questAttemptRepository.findAllUsing(profile));

        Set<Quest> profilesActiveQuests = expressionListActiveQuests.findSet();

        quests = expressionList.findSet();

        quests.removeAll(profilesActiveQuests);

        /*
        Joins all quest if the amount of objectives is correct to the query search.
         */
        if (QueryingObjectiveAmount(request)) {

            Set<Quest> allQuests = new HashSet<>();

            for (Quest quest: quests) {

<<<<<<< HEAD
                int objectiveSize = quest.getObjectives().size();

                if (request.getQueryString(OPERATOR).equals(EQUAL_TO) &&
                        objectiveSize == Double.parseDouble(request.getQueryString(OBJECTIVE)) ||
                        request.getQueryString(OPERATOR).equals(LESS_THAN) &&
                                objectiveSize < Double.parseDouble(request.getQueryString(OBJECTIVE)) ||
                        request.getQueryString(OPERATOR).equals(GREATER_THAN) &&
                                objectiveSize > Double.parseDouble(request.getQueryString(OBJECTIVE))) {
=======
                if (QuestHasCorrectObjectiveAmount(request, quest)) {
>>>>>>> 77222280
                    allQuests.add(quest);
                }
            }
            return allQuests;
        } else {
            return quests;
        }
    }


    /**
     * Checks if the user is querying on the amount of objectives.
     *
     * @param request       the request sent from the front end user.
     * @return              true if the user is searching for specific objective count.
     *                      false if the user is not searching got a specific objective count.
     */
    private boolean QueryingObjectiveAmount(Http.Request request) {
        return request.getQueryString(OPERATOR) != null &&
                !request.getQueryString(OPERATOR).isEmpty() &&
                request.getQueryString(OBJECTIVE) != null &&
                !request.getQueryString(OBJECTIVE).isEmpty();
    }


    /**
     * Checks if the specified quest has the correct amount of objectives based on the request query string.
     *
     * @param request       the request sent from the front end user.
     * @param quest         the current quest to check for specific quests objective count.
     * @return              true if the quest passes criteria.
     *                      false if the quest fails the criteria.
     */
    private boolean QuestHasCorrectObjectiveAmount(Http.Request request, Quest quest) {
        int objectiveSize = quest.getObjectives().size();

        return request.getQueryString(OPERATOR).equals(EQUAL_TO) &&
                objectiveSize == Double.parseDouble(request.getQueryString(OBJECTIVE)) ||
                request.getQueryString(OPERATOR).equals(LESS_THAN) &&
                        objectiveSize < Double.parseDouble(request.getQueryString(OBJECTIVE)) ||
                request.getQueryString(OPERATOR).equals(GREATER_THAN) &&
                        objectiveSize > Double.parseDouble(request.getQueryString(OBJECTIVE));
    }


    /**
     * Returns the correct jackson view for a given list of requested data based on the logged in users access.
     *
     * @param validAccess        a boolean representing the logged in users view access to this requested data.
     * @param requestedData      the data the logged in user is requesting to view.
     * @return                   badRequest() (Http 400)  response containing an ApiError for an invalid Json body.
     *                           ok() (Http 200) containing matching data that is requested by the logged in user.
     */
    private Result getCorrectView(boolean validAccess, List requestedData) {
        ObjectMapper mapper = new ObjectMapper();
        String result;
        if (validAccess) {
            try {
                result = mapper
                        .writerWithView(Views.Owner.class)
                        .writeValueAsString(requestedData);
            } catch (JsonProcessingException e) {
                return badRequest(ApiError.invalidJson());
            }
        } else {
            try {
                result = mapper
                        .writerWithView(Views.Public.class)
                        .writeValueAsString(requestedData);
            } catch (JsonProcessingException e) {
                return badRequest(ApiError.invalidJson());
            }
        }

        return ok(result);
    }


    /**
     * Attempt to solve the current objective for a given quest attempt.
     *
     * @param request           request containing session information.
     * @param attemptId         the id of the quest attempt to be guessed.
     * @param destinationId     the id of the destination to be used as a guess.
     * @return                  ok() (Http 200) response containing the result of the guess and the quest attempt.
     *                          notFound() (Http 404) response containing an ApiError for retrieval failure.
     *                          unauthorized() (Http 401) response containing an ApiError if the user is not logged in.
     *                          forbidden() (Http 403) response containing an ApiError if the user is forbidden from
     *                          guessing for this given attempt.
     */
    public Result guess(Http.Request request, Long attemptId, Long destinationId) {
        Profile loggedInUser = AuthenticationUtil.validateAuthentication(profileRepository, request);
        if (loggedInUser == null) {
            return unauthorized(ApiError.unauthorized());
        }

        QuestAttempt questAttempt = questAttemptRepository.findById(attemptId);
        Destination destinationGuess = destinationRepository.findById(destinationId);
        if (questAttempt == null || destinationGuess == null) {
            return notFound(ApiError.notFound());
        }

        Profile attemptedBy = questAttempt.getAttemptedBy();
        if (attemptedBy != null && !AuthenticationUtil.validUser(loggedInUser, attemptedBy)) {
            return forbidden(ApiError.forbidden());
        }

        ObjectNode returnJson = new ObjectMapper().createObjectNode();

        // Attempt to solve the current objective in the quest attempt, serialize the result.
        returnJson.put("guessResult",
                questAttempt.solveCurrent(destinationGuess));

        // Serialize quest attempt regardless of result.
        returnJson.set("attempt", Json.toJson(questAttempt));

        questAttemptRepository.update(questAttempt);

        return ok(returnJson);
    }


    /**
     * Check in to the most recently solved objective for a given quest attempt.
     *
     * @param request           request containing session information.
     * @param attemptId         the id of the quest attempt to be checked in to
     * @return                  ok() (Http 200) response containing the quest attempt if check in was successful.
     *                          notFound() (Http 404) response containing an ApiError for retrieval failure.
     *                          unauthorized() (Http 401) response containing an ApiError if the user is not logged in.
     *                          forbidden() (Http 403) response containing an ApiError if the user is forbidden from
     *                          guessing for this given attempt.
     */
    public Result checkIn(Http.Request request, Long attemptId) {
        Profile loggedInUser = AuthenticationUtil.validateAuthentication(profileRepository, request);
        if (loggedInUser == null) {
            return unauthorized(ApiError.unauthorized());
        }

        QuestAttempt questAttempt = questAttemptRepository.findById(attemptId);
        if (questAttempt == null) {
            return notFound(ApiError.notFound());
        }

        Profile attemptedBy = questAttempt.getAttemptedBy();
        if (attemptedBy != null && !AuthenticationUtil.validUser(loggedInUser, attemptedBy)) {
            return forbidden(ApiError.forbidden());
        }

        if (questAttempt.checkIn()) {
            questAttemptRepository.update(questAttempt);
            return ok(Json.toJson(questAttempt));
        }

        // User cannot check-in for this current attempt as they have
        // not solved the current destination or the quest is complete
        return forbidden(ApiError.forbidden());
    }
}<|MERGE_RESOLUTION|>--- conflicted
+++ resolved
@@ -55,7 +55,6 @@
     private static final String EQUAL_TO = "=";
     private static final String GREATER_THAN = ">";
     private static final String LESS_THAN = "<";
-    //private static final String OWNER_ID = "owner_id";
 
     @Inject
     public QuestController(QuestRepository questRepository,
@@ -338,99 +337,6 @@
     }
 
 
-//    /**
-//     * Fetches all destinations based on Http request query parameters. This also includes pagination, destination
-//     * ownership and the public or private query.
-//     *
-//     * @param request   Http request containing query parameters to filter results.
-//     * @return          ok() (Http 200) response containing the destinations found in the response body, forbidden()
-//     *                  (Http 403) if the user has tried to access destinations they are not authorised for.
-//     */
-//    private Set<Quest> getQuestsQuery(Http.Request request) {
-//
-//        Set<Quest> quests;
-//
-//        ExpressionList<Quest> expressionList = questRepository.getExpressionList();
-//
-//        if (request.getQueryString(TITLE) != null && !request.getQueryString(TITLE).isEmpty()) {
-//            expressionList.ilike(TITLE, queryComparator(request.getQueryString(TITLE)));
-//        }
-//
-//        /*
-//        Checks the first and last name fields and finds appropriate id's from those names.
-//        Then checks those id's in the quest table owner id to gather the resulting quests.
-//         */
-//        ExpressionList<Profile> profileExpressionList = profileRepository.getExpressionList();
-//        boolean findByOwner = false;
-//
-//        if (request.getQueryString(FIRST_NAME) != null && !request.getQueryString(FIRST_NAME).isEmpty()) {
-//            profileExpressionList.ilike(FIRST_NAME, queryComparator(request.getQueryString(FIRST_NAME)));
-//            findByOwner = true;
-//        }
-//
-//        if (request.getQueryString(LAST_NAME) != null && !request.getQueryString(LAST_NAME).isEmpty()) {
-//            profileExpressionList.ilike(LAST_NAME, queryComparator(request.getQueryString(LAST_NAME)));
-//            findByOwner = true;
-//        }
-//
-//        if (findByOwner) {
-//            List<Long> profiles = profileExpressionList
-//                    .select(ID)
-//                    .findSingleAttributeList();
-//            expressionList.in(OWNER_ID, profiles);
-//        }
-//
-//        if (request.getQueryString(COUNTRY) != null && !request.getQueryString(COUNTRY).isEmpty()) {
-//            expressionList.in(COUNTRY_OCCURRENCES, request.getQueryString(COUNTRY));
-//        }
-//
-//        quests = expressionList.findSet();
-//
-//
-//        /*
-//        Gets the quests and check if they are within the current time windows.
-//        Also checks if the amount of objectives is correct to the query search.
-//         */
-//        Calendar now = Calendar.getInstance();
-//        Set<Quest> allQuests = new HashSet<>();
-//
-//        if (request.getQueryString(OPERATOR) != null &&
-//                !request.getQueryString(OPERATOR).isEmpty() &&
-//                request.getQueryString(OBJECTIVE) != null &&
-//                !request.getQueryString(OBJECTIVE).isEmpty()) {
-//
-//            for (Quest quest: quests) {
-//
-//                int objectiveSize = quest.getObjectives().size();
-//
-//                if ((quest.getStartDate().before(now.getTime())
-//                    || quest.getStartDate().compareTo(now.getTime()) == 0)
-//                    && (quest.getEndDate().after(now.getTime())
-//                    || quest.getEndDate().compareTo(now.getTime()) == 0) &&
-//                    (request.getQueryString(OPERATOR).equals(EQUAL_TO) &&
-//                    objectiveSize == Double.parseDouble(request.getQueryString(OBJECTIVE)) ||
-//                    request.getQueryString(OPERATOR).equals(LESS_THAN) &&
-//                    objectiveSize < Double.parseDouble(request.getQueryString(OBJECTIVE)) ||
-//                    request.getQueryString(OPERATOR).equals(GREATER_THAN) &&
-//                    objectiveSize > Double.parseDouble(request.getQueryString(OBJECTIVE)))) {
-//                    allQuests.add(quest);
-//                }
-//            }
-//        } else {
-//            for (Quest quest: quests) {
-//                if ((quest.getStartDate().before(now.getTime())
-//                        || quest.getStartDate().compareTo(now.getTime()) == 0)
-//                        && (quest.getEndDate().after(now.getTime())
-//                        || quest.getEndDate().compareTo(now.getTime()) == 0)) {
-//                    allQuests.add(quest);
-//                }
-//            }
-//        }
-//
-//        return allQuests;
-//    }
-
-
     /**
      * Creates a new quest attempt for the given quest and user.
      *
@@ -604,18 +510,7 @@
 
             for (Quest quest: quests) {
 
-<<<<<<< HEAD
-                int objectiveSize = quest.getObjectives().size();
-
-                if (request.getQueryString(OPERATOR).equals(EQUAL_TO) &&
-                        objectiveSize == Double.parseDouble(request.getQueryString(OBJECTIVE)) ||
-                        request.getQueryString(OPERATOR).equals(LESS_THAN) &&
-                                objectiveSize < Double.parseDouble(request.getQueryString(OBJECTIVE)) ||
-                        request.getQueryString(OPERATOR).equals(GREATER_THAN) &&
-                                objectiveSize > Double.parseDouble(request.getQueryString(OBJECTIVE))) {
-=======
                 if (QuestHasCorrectObjectiveAmount(request, quest)) {
->>>>>>> 77222280
                     allQuests.add(quest);
                 }
             }
