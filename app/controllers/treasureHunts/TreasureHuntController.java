--- conflicted
+++ resolved
@@ -117,133 +117,12 @@
 
 
     /**
-<<<<<<< HEAD
-=======
-     * Creates a new TreasureHunt object and assigns it an owner.
-     *
-     * @param json      the json body being processed to create the TreasureHunt object.
-     * @param owner     the profile that will own the TreasureHunt.
-     * @return          an owned TreasureHunt object, or null if any errors are present in the request.
-     */
-    private TreasureHunt createNewTreasureHunt(JsonNode json, Profile owner) {
-        TreasureHunt treasureHunt = new TreasureHunt();
-
-        Destination destination = destinationRepository.fetch(json.get(DESTINATION).asLong());
-
-        Date startDate = parseDate(json.get(START_DATE).asText());
-        Date endDate = parseDate(json.get(END_DATE).asText());
-
-        if (startDate == null || endDate == null) {
-            return null;
-        }
-
-        if (json.get(RIDDLE).asText().equals("null")) {
-            return null;
-        }
-
-        treasureHunt.setDestination(destination);
-        treasureHunt.setRiddle(json.get(RIDDLE).asText());
-        treasureHunt.setStartDate(startDate);
-        treasureHunt.setEndDate(endDate);
-        treasureHunt.setOwner(owner);
-
-        return treasureHunt;
-    }
-
-
-    /**
-     * Converts a string into a Date object.
-     *
-     * @param dateString    the String being parsed into a Date object.
-     * @return              a Date object, or null if the dateString cannot be parsed.
-     */
-    private Date parseDate(String dateString) {
-        try {
-            return new SimpleDateFormat("yyyy-MM-dd hh:mm:ss").parse(dateString);
-        } catch (ParseException e) {
-            return null;
-        }
-    }
-
-
-    /**
-     * Checks the items in a request's Json body to determine if the contents are present and will parse correctly.
-     *
-     * @param json          the JsonNode object being scrutinised for validity.
-     * @return              true if the JsonNode is valid.
-     *                      false otherwise.
-     */
-    private boolean isValidJson(JsonNode json) {
-        String destinationId =  json.get(DESTINATION).asText();
-        String riddle =         json.get(RIDDLE).asText();
-        String startDate =      json.get(START_DATE).asText();
-        String endDate =        json.get(END_DATE).asText();
-
-        if (destinationId.length()    == 0
-                || riddle.length()    == 0
-                || startDate.length() == 0
-                || endDate.length()   == 0) {
-            return false;
-        }
-
-        Long parsedDestinationId;
-
-        try {
-            parsedDestinationId = Long.parseLong(destinationId);
-        } catch (NumberFormatException e) {
-            return false;
-        }
-
-        Destination destination = destinationRepository.fetch(parsedDestinationId);
-
-        return destination != null;
-    }
-
-
-    /**
-     * Retrieves all the treasure hunts stored in the database (if they have the correct dates).
-     *
-     * @param request   the request from the front end of the application containing login information.
-     * @return          ok() (Http 200) containing a Json body of the retrieved treasure hunts.
-     *                  unauthorized() (Http 401) if the user is not logged in.
-     */
-    public Result fetchAll(Http.Request request) throws IOException {
-        Integer loggedInUserId = AuthenticationUtil.getLoggedInUserId(request);
-        if (loggedInUserId == null) {
-            return unauthorized();
-        }
-
-        List<TreasureHunt> treasureHuntsQuery = treasureHuntRepository.findAll();
-
-        Calendar now = Calendar.getInstance();
-        List<TreasureHunt> treasureHunts = new ArrayList<>();
-
-        for (TreasureHunt treasureHunt: treasureHuntsQuery) {
-            if ((treasureHunt.getStartDate().before(now.getTime())
-                    || treasureHunt.getStartDate().compareTo(now.getTime()) == 0)
-                    && (treasureHunt.getEndDate().after(now.getTime())
-                    || treasureHunt.getEndDate().compareTo(now.getTime()) == 0)) {
-                treasureHunts.add(treasureHunt);
-            }
-        }
-
-        ObjectMapper mapper = new ObjectMapper();
-        String result = mapper
-                .writerWithView(Views.Public.class)
-                .writeValueAsString(treasureHunts);
-
-        return ok(result);
-    }
-
-
-    /**
      * Retrieves the destination solution to the treasure hunt.
      * @param request           the request from the front end of the application containing login information.
      * @param treasureHuntId    the id of the treasure hunt for which the destination is needed.
      * @return                  the destination solution for the treasure hunt.
      */
     public Result fetchDestination(Http.Request request, Long treasureHuntId) {
-        System.out.println("HEY");
         Integer loggedInUserId = AuthenticationUtil.getLoggedInUserId(request);
         if (loggedInUserId == null) {
             return unauthorized();
@@ -266,7 +145,6 @@
 
 
     /**
->>>>>>> 26e9556f
      * Edits the treasure hunt specified by the given id. Changed values are stored in the request body. Validates
      * request body.
      *
