package controllers.photos;

import org.slf4j.Logger;
import org.slf4j.LoggerFactory;
import play.libs.Files.TemporaryFile;
import play.mvc.Controller;
import play.mvc.Http;
import play.mvc.Result;

import javax.imageio.ImageIO;
import java.awt.*;
import java.awt.geom.AffineTransform;
import java.awt.image.BufferedImage;
import java.io.File;
import java.io.IOException;
import java.nio.file.Paths;
import java.util.List;

public class PhotoController extends Controller {

    private final Logger log = LoggerFactory.getLogger(this.getClass());

    public Result upload(Http.Request request, Long userId) {

        Http.MultipartFormData<TemporaryFile> body = request.body().asMultipartFormData();
<<<<<<< HEAD
        Http.MultipartFormData.FilePart<TemporaryFile> picture = body.getFile("photo1"); // Name field of the HTML data
        body.asFormUrlEncoded().forEach((k, v) -> {
            System.out.println(k);
            System.out.println(v);
                }
        );

        if (picture != null) {
            String fileName = picture.getFilename();
            long fileSize = picture.getFileSize();
            String contentType = picture.getContentType();

            TemporaryFile file = picture.getRef();
            file.copyTo(Paths.get("./tmp/destination.jpg"), true);
            try {
                BufferedImage img = ImageIO.read(new File("./tmp/destination.jpg"));
                BufferedImage thumbnail = scale(img, 0.1);
                ImageIO.write(thumbnail, "jpg", new File("./tmp/test_thumb.jpg"));
            } catch (IOException e) {
                log.error("Unable to convert image to thumbnail", e);
            }


            return ok("File uploaded");
=======
        List<Http.MultipartFormData.FilePart<TemporaryFile>> pictures = body.getFiles(); // Name field of the HTML data

        if (!pictures.isEmpty()) {
            for (Http.MultipartFormData.FilePart<TemporaryFile> picture : pictures) {
                String fileName = picture.getFilename();
                long fileSize = picture.getFileSize();
                String contentType = picture.getContentType();

                TemporaryFile file = picture.getRef();
                file.copyTo(Paths.get("temp/" + picture.getFilename()), true);
            }
            return ok("Files uploaded");
>>>>>>> 85a80b7b
        } else {
            return badRequest();
        }
    }

    private BufferedImage scale(BufferedImage source, double ratio) {
        int w = (int) (source.getWidth() * ratio);
        int h = (int) (source.getHeight() * ratio);
        BufferedImage bi = getCompatibleImage(w, h);
        Graphics2D g2d = bi.createGraphics();
        double xScale = (double) w / source.getWidth();
        double yScale = (double) h / source.getHeight();
        AffineTransform at = AffineTransform.getScaleInstance(xScale,yScale);
        g2d.drawRenderedImage(source, at);
        g2d.dispose();
        return bi;
    }

    private BufferedImage getCompatibleImage(int w, int h) {
        GraphicsEnvironment ge = GraphicsEnvironment.getLocalGraphicsEnvironment();
        GraphicsDevice gd = ge.getDefaultScreenDevice();
        GraphicsConfiguration gc = gd.getDefaultConfiguration();
        BufferedImage image = gc.createCompatibleImage(w, h);
        return image;
    }

}<|MERGE_RESOLUTION|>--- conflicted
+++ resolved
@@ -23,32 +23,6 @@
     public Result upload(Http.Request request, Long userId) {
 
         Http.MultipartFormData<TemporaryFile> body = request.body().asMultipartFormData();
-<<<<<<< HEAD
-        Http.MultipartFormData.FilePart<TemporaryFile> picture = body.getFile("photo1"); // Name field of the HTML data
-        body.asFormUrlEncoded().forEach((k, v) -> {
-            System.out.println(k);
-            System.out.println(v);
-                }
-        );
-
-        if (picture != null) {
-            String fileName = picture.getFilename();
-            long fileSize = picture.getFileSize();
-            String contentType = picture.getContentType();
-
-            TemporaryFile file = picture.getRef();
-            file.copyTo(Paths.get("./tmp/destination.jpg"), true);
-            try {
-                BufferedImage img = ImageIO.read(new File("./tmp/destination.jpg"));
-                BufferedImage thumbnail = scale(img, 0.1);
-                ImageIO.write(thumbnail, "jpg", new File("./tmp/test_thumb.jpg"));
-            } catch (IOException e) {
-                log.error("Unable to convert image to thumbnail", e);
-            }
-
-
-            return ok("File uploaded");
-=======
         List<Http.MultipartFormData.FilePart<TemporaryFile>> pictures = body.getFiles(); // Name field of the HTML data
 
         if (!pictures.isEmpty()) {
@@ -59,9 +33,17 @@
 
                 TemporaryFile file = picture.getRef();
                 file.copyTo(Paths.get("temp/" + picture.getFilename()), true);
+                try {
+                    BufferedImage img = ImageIO.read(new File("./tmp/destination.jpg"));
+                    BufferedImage thumbnail = scale(img, 0.1);
+                    ImageIO.write(thumbnail, "jpg", new File("./tmp/test_thumb.jpg"));
+                } catch (IOException e) {
+                    log.error("Unable to convert image to thumbnail", e);
+                }
             }
-            return ok("Files uploaded");
->>>>>>> 85a80b7b
+
+
+            return ok("File uploaded");
         } else {
             return badRequest();
         }
