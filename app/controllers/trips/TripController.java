package controllers.trips;

import com.fasterxml.jackson.databind.JsonNode;
import com.fasterxml.jackson.databind.node.ArrayNode;
import models.Profile;
import models.destinations.Destination;
import models.trips.Trip;
import models.trips.TripDestination;
import play.libs.Json;
import play.mvc.Controller;
import play.mvc.Http;
import play.mvc.Result;

import java.time.LocalDate;
import java.util.ArrayList;
import java.util.Iterator;
import java.util.List;

public class TripController extends Controller {

    private static final String AUTHORIZED = "authorized";
    private static final String NAME = "trip_name";
    private static final String TRIP_DESTINATIONS = "trip_destinations";
    private static final String START_DATE = "start_date";
    private static final String END_DATE = "end_date";
    private static final String DESTINATION_ID = "destination_id";
    private static final String TRIP_ID = "trip_id";
    private static final String ID = "id";
    private static final String NOT_LOGGED_IN = "You are not logged in.";
    private static final int MINIMUM_TRIP_DESTINATIONS = 2;


    /**
     * Creates a trips for a user based on information sent in the http request
     * @param request json format of trip information
     * @return OK response for successful creation, or badRequest.
     * TODO: Link created trips to a profile as per the database schema
     */
    public Result create(Http.Request request) {
<<<<<<< HEAD
        return request.session()
                .getOptional(AUTHORIZED)
                .map(userId -> {
                    // User is logged in
                    Profile userProfile = Profile.find.byId(Integer.valueOf(userId));

                    JsonNode json = request.body().asJson();

                    if (!isValidTrip(json)) {
                        return badRequest();
                    }

                    // Create a trip object and give it the name extracted from the request.
                    Trip trip = new Trip();
                    trip.setName(json.get(NAME).asText());

                    // Create a json node for the destinations contained in the trip to use for iteration.
                    ArrayNode tripDestinations = (ArrayNode) json.get(TRIP_DESTINATIONS);

                    // Create an empty List for TripDestination objects to be populated from the request.
                    List<TripDestination> destinationList = parseTripDestinations(tripDestinations);

                    // Set the trip destinations to be the array of TripDestination parsed, save the trip, and return OK.
                    if (destinationList != null) {
                        trip.setDestinations(destinationList);
                        trip.save();
                        userProfile.addTrip(trip);
                        userProfile.save();
                        return ok();
                    } else {
                        return unauthorized("Error here");//destinationList.toString());
                    }

                })
                .orElseGet(() -> unauthorized());
    }
=======
>>>>>>> b1b87086

        String userId = request.session().getOptional(AUTHORIZED).orElseGet(null);

        if (userId != null) {

            // User is logged in
            Profile profile = Profile.find.byId(Integer.valueOf(userId));

            JsonNode json = request.body().asJson();

            if (!isValidTrip(json)) {
                return badRequest();
            }

            // Create a trip object and give it the name extracted from the request.
            Trip trip = new Trip();
            trip.setName(json.get(NAME).asText());

            // Create a json node for the destinations contained in the trip to use for iteration.
            ArrayNode tripDestinations = (ArrayNode) json.get(TRIP_DESTINATIONS);

            // Create an empty List for TripDestination objects to be populated from the request.
            List<TripDestination> destinationList = parseTripDestinations(tripDestinations);

            // Set the trip destinations to be the array of TripDestination parsed, save the trip, and return OK.
            if (destinationList != null) {
                trip.setDestinations(destinationList);
                profile.addTrip(trip);
                trip.save();
                return ok();
            } else {
                return badRequest();
            }
        } else {
            return unauthorized();
        }
    }


    /**
     * Method for looking at the contents of the main json body for a trip in a request.
     * NOTE: Does not examine array contents.
     * @param json the json body of a request received
     * @return false json doesn't contain a name or an array of destinations with at least two nodes, or else return true.
     */
    public boolean isValidTrip(JsonNode json) {

        // Check if the request contains a trip name and an array of destinations.
        if (!(json.has(NAME) && json.has(TRIP_DESTINATIONS))) {
            return false;
        }

        // Check if the array of destinations in the request contains at least two trips.
        if (!(json.get(TRIP_DESTINATIONS) == null || json.get(TRIP_DESTINATIONS).size() >= MINIMUM_TRIP_DESTINATIONS)) {
            return false;
        }

        return true;
    }


    /**
     * Updates a single trip for profile.
     * @param request the request containing the new set of values for the trip to modify
     * @param id the id of the trip being modified
     * @return
     */
    public Result edit(Http.Request request, Long id) {
        String userId = request.session().getOptional(AUTHORIZED).orElseGet(null);

        if (userId != null ) {

            // Current profile
            Profile profile = Profile.find.byId(Integer.valueOf(userId));

            // Trip being modified
            Trip trip = Trip.find.byId(id.intValue());

            JsonNode json = request.body().asJson();

            if (!isValidTrip(json)) {
                return badRequest();
            }

            String name = json.get(NAME).asText();
            trip.setName(name);

            // Create a json node for the destinations contained in the trip to use for iteration.
            ArrayNode tripDestinations = (ArrayNode) json.get(TRIP_DESTINATIONS);

            // Create an empty List for TripDestination objects to be populated from the request.
            List<TripDestination> destinationList = parseTripDestinations(tripDestinations);

            if (destinationList != null) {
                trip.setDestinations(destinationList);
                trip.save();
            } else {
                return badRequest();
            }

        } else {
            return unauthorized();
        }
        return ok();
    }


    /**
     * Parse the ArrayNode from a valid request's json body to create a list of TripDestination objects
     * This method is used when creating a trip and when editing a trip
     * @param tripDestinations
     * @return an array of destinations
     */
    public List<TripDestination> parseTripDestinations(ArrayNode tripDestinations) {

        List<TripDestination> result = new ArrayList<>();

        // Simple integer for incrementing the list_order attribute for trip destinations.
        int order = 0;
        //long previousDestination = -1;

        // Parse JSON to create and append trip destinations using an iterator.
        Iterator<JsonNode> iterator = tripDestinations.elements();
        while (iterator.hasNext()) {
            // Set the current node having its contents extracted.
            JsonNode destinationJson = iterator.next();

            // Check if current node has a destination ID, and it corresponds with a destination in our database.
            if (destinationJson.get(DESTINATION_ID) != null
                    //&& destinationJson.get(DESTINATION_ID).asLong() != previousDestination
                    //Destination.find.query().where().like(ID, DESTINATION_ID).findOne() != null
            ) {

                // Parse the values contained in the current node of the array
                Integer parsedDestinationId = Integer.parseInt(destinationJson.get(DESTINATION_ID).asText());
                LocalDate parsedStartDate = LocalDate.parse(destinationJson.get(START_DATE).asText());
                LocalDate parsedEndDate = LocalDate.parse(destinationJson.get(END_DATE).asText());
                Destination parsedDestination = Destination.find.byId(parsedDestinationId);

                // Create a new TripDestination object and set the values to be those parsed.
                TripDestination newTripDestination = new TripDestination();
                newTripDestination.setDestination(parsedDestination);
                newTripDestination.setStartDate(parsedStartDate);
                newTripDestination.setEndDate(parsedEndDate);
                newTripDestination.setListOrder(order++);
                newTripDestination.save();

                // Add created destination to the list of trip destinations.
                result.add(newTripDestination);
                // previousDestination = newTripDestination.getId();
            } else {
                return null;
            }
        }

        return  result;
    }


    /**
     * Fetches a single trip from the database for a logged in user.
     * TODO: provide returned OK Results a view to render single trips on.
     *
     * @param request HTTP request from client
     * @return an OK response rendering the fetched trip onto the page, or an unauthorised message.
     */
    public Result fetch(Http.Request request) {

        JsonNode json = request.body().asJson();

        Integer parsedTripId;
        try {
            parsedTripId = Integer.parseInt(json.get(TRIP_ID).asText());
        } catch (NumberFormatException e) {
            return badRequest();
        }

        Trip returnedTrip = Trip.find.byId(parsedTripId);


        if (returnedTrip == null) {
            return notFound();
        }

        return ok(Json.toJson(returnedTrip));
    }
}<|MERGE_RESOLUTION|>--- conflicted
+++ resolved
@@ -37,45 +37,6 @@
      * TODO: Link created trips to a profile as per the database schema
      */
     public Result create(Http.Request request) {
-<<<<<<< HEAD
-        return request.session()
-                .getOptional(AUTHORIZED)
-                .map(userId -> {
-                    // User is logged in
-                    Profile userProfile = Profile.find.byId(Integer.valueOf(userId));
-
-                    JsonNode json = request.body().asJson();
-
-                    if (!isValidTrip(json)) {
-                        return badRequest();
-                    }
-
-                    // Create a trip object and give it the name extracted from the request.
-                    Trip trip = new Trip();
-                    trip.setName(json.get(NAME).asText());
-
-                    // Create a json node for the destinations contained in the trip to use for iteration.
-                    ArrayNode tripDestinations = (ArrayNode) json.get(TRIP_DESTINATIONS);
-
-                    // Create an empty List for TripDestination objects to be populated from the request.
-                    List<TripDestination> destinationList = parseTripDestinations(tripDestinations);
-
-                    // Set the trip destinations to be the array of TripDestination parsed, save the trip, and return OK.
-                    if (destinationList != null) {
-                        trip.setDestinations(destinationList);
-                        trip.save();
-                        userProfile.addTrip(trip);
-                        userProfile.save();
-                        return ok();
-                    } else {
-                        return unauthorized("Error here");//destinationList.toString());
-                    }
-
-                })
-                .orElseGet(() -> unauthorized());
-    }
-=======
->>>>>>> b1b87086
 
         String userId = request.session().getOptional(AUTHORIZED).orElseGet(null);
 
