package controllers.trips;

import com.fasterxml.jackson.databind.JsonNode;
import com.fasterxml.jackson.databind.ObjectMapper;
import com.fasterxml.jackson.databind.node.ArrayNode;
import com.fasterxml.jackson.databind.node.ObjectNode;
import controllers.points.AchievementTrackerController;
import models.profiles.Profile;
import models.destinations.Destination;
import models.trips.Trip;
import models.trips.TripDestination;
import models.util.ApiError;
import repositories.destinations.DestinationRepository;
import repositories.profiles.ProfileRepository;
import repositories.trips.TripRepository;
import play.libs.Json;
import play.mvc.Controller;
import play.mvc.Http;
import play.mvc.Result;
import util.AuthenticationUtil;

import com.google.inject.Inject;

import java.time.LocalDate;
import java.util.ArrayList;
import java.util.Iterator;
import java.util.List;

public class TripController extends Controller {

    private static final String NAME = "trip_name";
    private static final String TRIP_DESTINATIONS = "trip_destinations";
    private static final String START_DATE = "start_date";
    private static final String END_DATE = "end_date";
    private static final String DESTINATION_ID = "destination_id";
    private static final String TRIP_ID = "trip_id";
    private static final String PROFILE_NOT_FOUND = "Requested profile doesn't exist.";
    private static final String REWARD = "reward";
    private static final String NEW_TRIP_ID = "newTripId";
    private static final int MINIMUM_TRIP_DESTINATIONS = 2;
    private static final int DEFAULT_ADMIN_ID = 1;

    private TripRepository tripRepository;
    private ProfileRepository profileRepository;
    private DestinationRepository destinationRepository;
    private AchievementTrackerController achievementTrackerController;
    private ObjectMapper objectMapper;


    @Inject
    public TripController(TripRepository tripRepository,
                          ProfileRepository profileRepository,
                          DestinationRepository destinationRepository,
                          AchievementTrackerController achievementTrackerController,
                          ObjectMapper objectMapper) {
        this.tripRepository = tripRepository;
        this.profileRepository = profileRepository;
        this.destinationRepository = destinationRepository;
        this.achievementTrackerController = achievementTrackerController;
        this.objectMapper = objectMapper;
    }


    /**
     * Creates a trips for a user based on information sent in the Http Request body. A trip will have a trip name,
     * and at least two destinations.
     *
     * @param request           Http Request containing Json Body.
     * @param affectedUserId    The user id of the user who will own the new trip.
     * @return                  created() (Http 201) response for successful trip creation.
     *                          badRequest() (Http 400) if the given request body is invalid.
     *                          forbidden() (Http 403) if the user doesn't have the permissions to achieve this action.
     *                          unauthorized() (Http 401) if the user is not logged in.
     */
    public Result create(Http.Request request, Long affectedUserId) {
        Profile loggedInUser = AuthenticationUtil.validateAuthentication(profileRepository, request);
        if (loggedInUser == null) {
            return unauthorized(ApiError.unauthorized());
        }

        Profile affectedProfile = profileRepository.findById(affectedUserId);

        if (affectedProfile == null) {
            return badRequest(ApiError.badRequest(PROFILE_NOT_FOUND));
        }

        // If user is admin, or if they are editing their own profile then allow them to edit.
        if (!AuthenticationUtil.validUser(loggedInUser, affectedProfile)) {
            return forbidden(ApiError.forbidden());
        }

        JsonNode json = request.body().asJson();

        if (!isValidTrip(json)) {
            return badRequest(ApiError.invalidJson());
        }

        // Create a trip object and give it the name extracted from the request.
        Trip trip = new Trip();
        trip.setName(json.get(NAME).asText());

        // Create a json node for the destinations contained in the trip to use for iteration.
        ArrayNode tripDestinations = (ArrayNode) json.get(TRIP_DESTINATIONS);

        // Create an empty List for TripDestination objects to be populated from the request.
        List<TripDestination> destinationList = parseTripDestinations(tripDestinations);

        // Set the trip destinations to be the array of TripDestination parsed, save the trip, and return 201.
        if (!destinationList.isEmpty() && isValidDateOrder(destinationList)) {
            trip.setDestinations(destinationList);
            affectedProfile.addTrip(trip);
            profileRepository.save(affectedProfile);
            for (TripDestination tripDestination: destinationList) {
                determineDestinationOwnershipTransfer(affectedProfile, tripDestination);
            }
            tripRepository.save(trip);

<<<<<<< HEAD
=======
                        ObjectNode returnJson = objectMapper.createObjectNode();
                        returnJson.set(REWARD, achievementTrackerController.rewardAction(affectedProfile, trip));
                        returnJson.put(NEW_TRIP_ID, trip.getId());
>>>>>>> e7e02321

            ObjectNode returnJson = objectMapper.createObjectNode();
            returnJson.set(REWARD, achievementTrackerController.rewardAction(affectedProfile, trip));
            returnJson.put(NEW_TRIP_ID, trip.getId());

            return created(returnJson);
        } else {
            return badRequest(ApiError.invalidJson());
        }
    }


    /**
     * Method for looking at the contents of the main Json body for a trip in a request.
     * NOTE: Does not examine array contents.
     *
     * @param json      the Json body of a request received.
     * @return          false if Json doesn't contain a name or an array of destinations with at least two nodes, else
     *                  returns true.
     */
    private boolean isValidTrip(JsonNode json) {

        // Check if the request contains a trip name and an array of destinations.
        if (!(json.has(NAME) && json.has(TRIP_DESTINATIONS))) {
            return false;
        }

        // Check that the trip name is not empty
        if (json.get(NAME).asText().length() <= 0) {
            return false;
        }

        // Check if the array of destinations in the request contains at least two destinations.
        return (json.get(TRIP_DESTINATIONS) == null || json.get(TRIP_DESTINATIONS).size() >= MINIMUM_TRIP_DESTINATIONS);
    }


    /**
     * Updates a single trip for selected user's profile.
     *
     * @param request   Http Request containing Json Body of the selected trip to modify.
     * @param tripId    the id of the trip being modified.
     * @return          ok() (Http 200) if the trip has been successfully modified. If the trip is not valid, returns a
     *                  badRequest() (Http 400). If the user is not logged in, returns a unauthorized()
     *                  (Http 401).
     */
    public Result edit(Http.Request request, Long tripId) {
        Profile loggedInUser = AuthenticationUtil.validateAuthentication(profileRepository, request);
        if (loggedInUser == null) {
            return unauthorized(ApiError.unauthorized());
        }

        // Retrieve the individual trip being deleted by its id.
        Trip trip = tripRepository.findById(tripId);

        if (trip == null) {
            return notFound(ApiError.notFound());
        }

        // Retrieve the profile having its trip removed from the trip id.
        Long ownerId = tripRepository.fetchTripOwner(tripId);
        if (ownerId == null) {
            return badRequest(ApiError.badRequest(PROFILE_NOT_FOUND));
        }

        Profile tripOwner = profileRepository.findById(ownerId);

        if (!AuthenticationUtil.validUser(loggedInUser, tripOwner)) {
            return forbidden(ApiError.forbidden());
        }

        JsonNode json = request.body().asJson();

        if (!isValidTrip(json)) {
            return badRequest(ApiError.invalidJson());
        }


        String name = json.get(NAME).asText();
        trip.setName(name);

        tripRepository.removeTripDestinations(trip);

        // Create a json node for the destinations contained in the trip to use for iteration.
        ArrayNode tripDestinations = (ArrayNode) json.get(TRIP_DESTINATIONS);

        // Create an empty List for TripDestination objects to be populated from the request.
        List<TripDestination> destinationList = parseTripDestinations(tripDestinations);

        if (!destinationList.isEmpty() && isValidDateOrder(destinationList)) {
            tripRepository.updateTrip(tripOwner, trip, destinationList);
            return ok();
        } else {
            return badRequest(ApiError.invalidJson());
        }
    }


    /**
     * Parse the ArrayNode from a valid request's Json body to create a list of TripDestination objects
     * This method is used when creating a trip and when editing a trip.
     *
     * @param tripDestinations      the array of trip destinations.
     * @return                      an array of destinations.
     */
    private List<TripDestination> parseTripDestinations(ArrayNode tripDestinations) {

        List<TripDestination> result = new ArrayList<>();
        List<TripDestination> badResult = new ArrayList<>();

        // Simple integer for incrementing the list_order attribute for trip destinations.
        int order = 0;
        long previousDestination = -1;

        // Parse JSON to create and append trip destinations using an iterator.
        Iterator<JsonNode> iterator = tripDestinations.elements();
        while (iterator.hasNext()) {
            // Set the current node having its contents extracted.
            JsonNode destinationJson = iterator.next();
            Long id = destinationJson.get(DESTINATION_ID).asLong();

            // Check if current node has a destination ID, and it corresponds with a destination in our database.
            if (destinationJson.get(DESTINATION_ID) != null
                    && destinationJson.get(DESTINATION_ID).asLong() != previousDestination
                    && destinationRepository.findById(id) != null
            ) {
                // Checks the dates are done correctly
                if (!isValidDates(destinationJson.get(START_DATE).asText(), destinationJson.get(END_DATE).asText())) {
                    return badResult;
                }
                // Parse the values contained in the current node of the array
                Long parsedDestinationId = destinationJson.get(DESTINATION_ID).asLong();

                LocalDate parsedStartDate = parseDestinationDates(destinationJson, START_DATE);
                LocalDate parsedEndDate = parseDestinationDates(destinationJson, END_DATE);

                Destination parsedDestination = destinationRepository.findById(parsedDestinationId);

                // Create a new TripDestination object and set the values to be those parsed.
                TripDestination newTripDestination = new TripDestination();
                newTripDestination.setDestination(parsedDestination);
                newTripDestination.setStartDate(parsedStartDate);
                newTripDestination.setEndDate(parsedEndDate);
                newTripDestination.setListOrder(order++);

                // Add created destination to the list of trip destinations.
                result.add(newTripDestination);
                previousDestination = id;
            } else {
                return badResult;
            }
        }
        return result;
    }


    /**
     * Checks if each date for a destination in a quest is valid. If valid parses it into a LocalDate object.
     *
     * @param destinationJson   the Json object containing the destination dates.
     * @param field             the specified field, either start date or end date, that will be retrieved from the
     *                          destinationJson.
     * @return                  a LocalDate variable containing the requested date field, if none found returns null.
     */
    private LocalDate parseDestinationDates(JsonNode destinationJson, String field) {
        if (!(destinationJson.get(field).asText().equals("null")
                || destinationJson.get(field).asText().equals(""))) {
           return LocalDate.parse(destinationJson.get(field).asText());
        }
        return null;
    }


    /**
     * Checks the start and end dates to make sure that the start date does not happen after the end date but if either
     * is null this does not apply.
     *
     * @param startDate     starting date as string.
     * @param endDate       ending date as string.
     * @return              true if the dates are valid (blank, null, or start date occurs before or at the same time as
     *                      end date), otherwise returns false.
     */
    private boolean isValidDates(String startDate, String endDate) {
        if (startDate.equals("") || startDate.equals("null")) {
            return true;
        } else if (endDate.equals("") || endDate.equals("null")) {
            return true;
        } else {
            return (LocalDate.parse(startDate).isBefore(LocalDate.parse(endDate))
                    || LocalDate.parse(startDate).equals(LocalDate.parse(endDate)));
        }
    }


    /**
     * Checks if all of the start/end dates within a trip are in valid order, to be called after saving a reorder.
     *
     * @param tripDestinations  array of all the destinations in the trip in the new order.
     * @return                  true if all the dates of destinations within a trip are in chronological order,
     *                          false otherwise.
     */
    private boolean isValidDateOrder(List<TripDestination> tripDestinations) {
        // Adds all dates within the list of trip destinations to an array if they aren't null
        List<LocalDate> allDates = new ArrayList<LocalDate>() {};
        for (int i = 0; i < tripDestinations.size(); i++) {
            LocalDate startDate = tripDestinations.get(i).getStartDate();
            LocalDate endDate = tripDestinations.get(i).getEndDate();
            if (startDate != null) {
                allDates.add(startDate);
            }
            if (endDate != null) {
                allDates.add(endDate);
            }
        }
        // Iterate through from item 1 and 2 to n-1 and n. return false if any pair is not in order
        for (int j = 0; j < (allDates.size() - 1); j++) {
            if (!(allDates.get(j) == null || (allDates.get(j + 1) == null))) {
                if ((allDates.get(j).isAfter(allDates.get(j + 1)))) {
                    if (!(allDates.get(j).equals(allDates.get(j + 1)))) {
                        return false;
                    }
                }
            }
        }
        return true;
    }


    /**
     * Fetches a single trip from the database for a logged in user.
     *
     * @param request   Http request from client
     * @return          an ok() (Http 200) response rendering the fetched trip onto the page. If requested trip not
     *                  valid then returns a badRequest() (Http 400). If the trip is not found then returns notFound()
     *                  (Http 404).
     */
    public Result fetch(Http.Request request) {

        JsonNode json = request.body().asJson();

        // The id taken from the json node, initialised as null for validation purposes.
        long parsedTripId;

        // Retrieving the id of the trip being fetched
        try {
            parsedTripId = Integer.parseInt(json.get(TRIP_ID).asText());
        } catch (NumberFormatException e) {
            return badRequest(ApiError.invalidJson());
        }

        // Retrieving the trip which corresponds to the id parsed.
        Trip returnedTrip = tripRepository.findById(parsedTripId);

        // Verifying the existence of the trip being retrieved.
        if (returnedTrip == null) {
            return notFound(ApiError.notFound());
        }

        return ok(Json.toJson(returnedTrip));
    }


    /**
     * Determines if any of the destinations in a trip need to have their ownership changed. This is if the destination
     * is public, not owned by the global admin and the affected profile is not the owner of the public destination.
     *
     * @param affectedProfile   the profile that is having the trip added to.
     * @param tripDestination   the destination that is stored in the trip.
     */
    private Result determineDestinationOwnershipTransfer(Profile affectedProfile, TripDestination tripDestination) {
        Destination destination = tripDestination.getDestination();
        Profile owner = destination.getOwner();

        // Destination is not owned by global admin, it is public, and the user is not the owner of the destination.
        if (owner == null || owner.getId() != DEFAULT_ADMIN_ID && destination.getPublic()
                && !affectedProfile.getId().equals(owner.getId())) {
            destinationRepository.transferToAdmin(destination);
            return ok("Destination ownership changed");
        }

        return ok("Destination ownership doesn't need to be changed");
    }


    /**
     * Fetches all the trips for a specified user.
     *
     * @param id    the id of the user requested.
     * @return      the list of trips as a Json.
     */
    public Result fetchAll(Long id) {
        List<Trip> trips = tripRepository.fetchAllTrips(id);
        return ok(Json.toJson(trips));
    }


    /**
     * Deletes a trip from the user currently logged in.
     *
     * @param request   Http request from the client, from which the current user profile can be obtained.
     * @param tripId    the id of the trip being deleted from a profile
     * @return          If no profile or no trip is found, returns notFound() (Http 404).
     *                  If the trip id is not associated with any profile, returns badRequest() (Http 400).
     *                  If the user is not logged in, returns unauthorized() (Http 401).
     *                  If the user is not the trip owner or an admin, returns unauthorized() (Http 401).
     *                  Otherwise, if trip is successfully deleted, returns ok() (Http 200).
     */
    public Result destroy(Http.Request request, Long tripId) {
        Profile loggedInUser = AuthenticationUtil.validateAuthentication(profileRepository, request);
        if (loggedInUser == null) {
            return unauthorized(ApiError.unauthorized());
        }

        // Retrieve the individual trip being deleted by its id.
        Trip trip = tripRepository.findById(tripId);

        if (trip == null) {
            return notFound(ApiError.notFound());
        }

        // Retrieve the profile having its trip removed from the trip id.
        Long ownerId = tripRepository.fetchTripOwner(tripId);
        if (ownerId == null) {
            return badRequest(ApiError.badRequest(PROFILE_NOT_FOUND));
        }
        Profile tripOwner = profileRepository.findById(ownerId);

        if (!AuthenticationUtil.validUser(loggedInUser, tripOwner)) {
            return forbidden(ApiError.forbidden());
        }

        // Repository method handling the database and object manipulation.
        tripRepository.deleteTripFromProfile(tripOwner, trip);
        // Deletion successful.
        return ok();
    }
}<|MERGE_RESOLUTION|>--- conflicted
+++ resolved
@@ -115,13 +115,6 @@
             }
             tripRepository.save(trip);
 
-<<<<<<< HEAD
-=======
-                        ObjectNode returnJson = objectMapper.createObjectNode();
-                        returnJson.set(REWARD, achievementTrackerController.rewardAction(affectedProfile, trip));
-                        returnJson.put(NEW_TRIP_ID, trip.getId());
->>>>>>> e7e02321
-
             ObjectNode returnJson = objectMapper.createObjectNode();
             returnJson.set(REWARD, achievementTrackerController.rewardAction(affectedProfile, trip));
             returnJson.put(NEW_TRIP_ID, trip.getId());
