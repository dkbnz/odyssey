package controllers.trips;

import com.fasterxml.jackson.databind.JsonNode;
import com.fasterxml.jackson.databind.node.ArrayNode;
import models.Profile;
import models.destinations.Destination;
import models.trips.Trip;
import models.trips.TripDestination;
import repositories.ProfileRepository;
import repositories.TripRepository;
import play.libs.Json;
import play.mvc.Controller;
import play.mvc.Http;
import play.mvc.Result;
import util.AuthenticationUtil;

import javax.inject.Inject;
import java.time.LocalDate;
import java.util.ArrayList;
import java.util.Iterator;
import java.util.List;

public class TripController extends Controller {

    private static final String AUTHORIZED = "authorized";
    private static final String NAME = "trip_name";
    private static final String TRIP_DESTINATIONS = "trip_destinations";
    private static final String START_DATE = "start_date";
    private static final String END_DATE = "end_date";
    private static final String DESTINATION_ID = "destination_id";
    private static final String TRIP_ID = "trip_id";
    private static final int MINIMUM_TRIP_DESTINATIONS = 2;
    private TripRepository repository;

<<<<<<< HEAD
    @Inject
    public TripController(TripRepository tripRepo) {
        this.repository = tripRepo;
=======

    @Inject
    public TripController(TripRepository tripRepository) {
        this.repository = tripRepository;
>>>>>>> a18e237f
    }


    /**
     * Creates a trips for a user based on information sent in the Http Request body. A trip will have a trip name,
     * and at least two destinations.
     *
     * @param request           Http Request containing Json Body.
     * @param affectedUserId    The user id of the user who will own the new trip.
     * @return                  created() (Http 201) response for successful trip creation, or badRequest() (Http 400).
     */
    public Result create(Http.Request request, Long affectedUserId) {
        return request.session()
                .getOptional(AUTHORIZED)
                .map(userId -> {

                    Profile loggedInUser = Profile.find.byId(Integer.valueOf(userId));
                    Profile affectedProfile = ProfileRepository.fetchSingleProfile(affectedUserId.intValue());

                    if (loggedInUser == null) {
                        return unauthorized();
                    }

                    // If user is admin, or if they are editing their own profile then allow them to edit.
                    if (!AuthenticationUtil.validUser(loggedInUser, affectedProfile)) {
                        return forbidden();
                    }

                    if (affectedProfile == null) {
                        return badRequest();
                    }

                    JsonNode json = request.body().asJson();

                    if (!isValidTrip(json)) {
                        return badRequest();
                    }

                    // Create a trip object and give it the name extracted from the request.
                    Trip trip = new Trip();
                    trip.setName(json.get(NAME).asText());

                    // Create a json node for the destinations contained in the trip to use for iteration.
                    ArrayNode tripDestinations = (ArrayNode) json.get(TRIP_DESTINATIONS);

                    // Create an empty List for TripDestination objects to be populated from the request.
                    List<TripDestination> destinationList = parseTripDestinations(tripDestinations);

                    // Set the trip destinations to be the array of TripDestination parsed, save the trip, and return 201.
                    if (!destinationList.isEmpty() && isValidDateOrder(destinationList)) {
                        trip.setDestinations(destinationList);
                        repository.saveNewTrip(affectedProfile, trip);
                        return created();
                    } else {
                        return badRequest();
                    }

                })
                .orElseGet(() -> unauthorized());
    }

    /**
     * Method for looking at the contents of the main Json body for a trip in a request.
     * NOTE: Does not examine array contents.
     *
     * @param json      the Json body of a request received.
     * @return          false if Json doesn't contain a name or an array of destinations with at least two nodes, else
     *                  returns true.
     */
    private boolean isValidTrip(JsonNode json) {

        // Check if the request contains a trip name and an array of destinations.
        if (!(json.has(NAME) && json.has(TRIP_DESTINATIONS))) {
            return false;
        }

        // Check that the trip name is not empty
        if (json.get(NAME).asText().length() <= 0) {
            return false;
        }

        // Check if the array of destinations in the request contains at least two destinations.
        if (!(json.get(TRIP_DESTINATIONS) == null || json.get(TRIP_DESTINATIONS).size() >= MINIMUM_TRIP_DESTINATIONS)) {
            return false;
        }
        return true;
    }

    /**
     * Updates a single trip for selected user's profile.
     *
     * @param request   Http Request containing Json Body of the selected trip to modify.
     * @param tripId        the id of the trip being modified.
     * @return          ok() (Http 200) if the trip has been successfully modified. If the trip is not valid, returns a
     *                  badRequest() (Http 400). If the user is not logged in, returns a unauthorized()
     *                  (Http 401).
     */
    public Result edit(Http.Request request, Long tripId) {
        Integer loggedInUserId = AuthenticationUtil.getLoggedInUserId(request);
        if (loggedInUserId == null) {
            return unauthorized();
        }
        // Retrieve the individual trip being deleted by its id.
        Trip trip = repository.fetchSingleTrip(tripId);

        if (trip == null) {
            return notFound();
        }

        // Retrieve the profile having its trip removed from the trip id.
        Long ownerId = TripRepository.fetchTripOwner(tripId);
        if (ownerId == null) {
            return badRequest();
        }

        Profile tripOwner = ProfileRepository.fetchSingleProfile(ownerId.intValue());
        Profile loggedInUser = ProfileRepository.fetchSingleProfile(loggedInUserId);

        if (!AuthenticationUtil.validUser(loggedInUser, tripOwner)) {
            return forbidden();
        }

        JsonNode json = request.body().asJson();

        if (!isValidTrip(json)) {
            return badRequest();
        }


        String name = json.get(NAME).asText();
        trip.setName(name);

        repository.removeTripDestinations(trip);

        // Create a json node for the destinations contained in the trip to use for iteration.
        ArrayNode tripDestinations = (ArrayNode) json.get(TRIP_DESTINATIONS);

        // Create an empty List for TripDestination objects to be populated from the request.
        List<TripDestination> destinationList = parseTripDestinations(tripDestinations);

        if (!destinationList.isEmpty() && isValidDateOrder(destinationList)) {
            repository.updateTrip(tripOwner, trip, destinationList);
            return ok();
        } else {
            return badRequest();
        }
    }

    /**
     * Parse the ArrayNode from a valid request's Json body to create a list of TripDestination objects
     * This method is used when creating a trip and when editing a trip
     *
     * @param tripDestinations      the array of trip destinations
     * @return                      an array of destinations
     */
    private List<TripDestination> parseTripDestinations(ArrayNode tripDestinations) {

        List<TripDestination> result = new ArrayList<>();
        List<TripDestination> badResult = new ArrayList<>();

        // Simple integer for incrementing the list_order attribute for trip destinations.
        int order = 0;
        long previousDestination = -1;

        // Parse JSON to create and append trip destinations using an iterator.
        Iterator<JsonNode> iterator = tripDestinations.elements();
        while (iterator.hasNext()) {
            // Set the current node having its contents extracted.
            JsonNode destinationJson = iterator.next();
            int id = destinationJson.get(DESTINATION_ID).asInt();

            // Check if current node has a destination ID, and it corresponds with a destination in our database.
            if (destinationJson.get(DESTINATION_ID) != null
                    && destinationJson.get(DESTINATION_ID).asLong() != previousDestination
                    && Destination.find.byId(id) != null
            ) {
                // Checks the dates are done correctly
                if (!isValidDates(destinationJson.get(START_DATE).asText(), destinationJson.get(END_DATE).asText())) {
                    return badResult;
                }
                // Parse the values contained in the current node of the array
                Integer parsedDestinationId = Integer.parseInt(destinationJson.get(DESTINATION_ID).asText());
                LocalDate parsedStartDate = null;
                if (!(destinationJson.get(START_DATE).asText().equals("null")
                        || destinationJson.get(START_DATE).asText().equals(""))) {
                    parsedStartDate = LocalDate.parse(destinationJson.get(START_DATE).asText());
                }
                LocalDate parsedEndDate = null;
                if (!(destinationJson.get(END_DATE).asText().equals("null")
                        || destinationJson.get(END_DATE).asText().equals(""))) {
                    parsedEndDate = LocalDate.parse(destinationJson.get(END_DATE).asText());
                }
                Destination parsedDestination = Destination.find.byId(parsedDestinationId);

                // Create a new TripDestination object and set the values to be those parsed.
                TripDestination newTripDestination = new TripDestination();
                newTripDestination.setDestination(parsedDestination);
                newTripDestination.setStartDate(parsedStartDate);
                newTripDestination.setEndDate(parsedEndDate);
                newTripDestination.setListOrder(order++);
                // Add created destination to the list of trip destinations.
                result.add(newTripDestination);
                previousDestination = id;
            } else {
                return badResult;
            }
        }
        return result;
    }

    /**
     * Checks the start and end dates to make sure that the start date does not happen after the end date but if either
     * is null this does not apply
     *
     * @param startDate     starting date as string
     * @param endDate       ending date as string
     * @return              true if the dates are valid (blank, null, or start date occurs before or at the same time as
     *                      end date), otherwise returns false.
     */
    private boolean isValidDates(String startDate, String endDate) {
        if (startDate.equals("") || startDate.equals("null")) {
            return true;
        } else if (endDate.equals("") || endDate.equals("null")) {
            return true;
        } else {
            return (LocalDate.parse(startDate).isBefore(LocalDate.parse(endDate))
                    || LocalDate.parse(startDate).equals(LocalDate.parse(endDate)));
        }
    }

    /**
     * Checks if all of the start/end dates within a trip are in valid order, to be called after saving a reorder
     *
     *  @param tripDestinations  array of all the destinations in the trip in the new order
     * @return                  true if all the dates of destinations within a trip are in chronological order,
     *                          false otherwise
     */
    private boolean isValidDateOrder(List<TripDestination> tripDestinations) {
        // Adds all dates within the list of trip destinations to an array if they aren't null
        List<LocalDate> allDates = new ArrayList<LocalDate>() {};
        for (int i = 0; i < tripDestinations.size(); i++) {
            LocalDate startDate = tripDestinations.get(i).getStartDate();
            LocalDate endDate = tripDestinations.get(i).getEndDate();
            if (startDate != null) {
                allDates.add(startDate);
            }
            if (endDate != null) {
                allDates.add(endDate);
            }
        }
        // Iterate through from item 1 and 2 to n-1 and n. return false if any pair is not in order
        for (int j = 0; j < (allDates.size() - 1); j++) {
            if (!(allDates.get(j) == null || (allDates.get(j + 1) == null))) {
                if ((allDates.get(j).isAfter(allDates.get(j + 1)))) {
                    if (!(allDates.get(j).equals(allDates.get(j + 1)))) {
                        return false;
                    }
                }
            }
        }
        return true;
    }

    /**
     * Fetches a single trip from the database for a logged in user.
     *
     * @param request   Http request from client
     * @return          an ok() (Http 200) response rendering the fetched trip onto the page. If requested trip not
     *                  valid then returns a badRequest() (Http 400). If the trip is not found then returns notFound()
     *                  (Http 404).
     */
    public Result fetch(Http.Request request) {

        JsonNode json = request.body().asJson();

        // The id taken from the json node, initialised as null for validation purposes.
        long parsedTripId;

        // Retrieving the id of the trip being fetched
        try {
            parsedTripId = Integer.parseInt(json.get(TRIP_ID).asText());
        } catch (NumberFormatException e) {
            return badRequest();
        }

        // Retrieving the trip which corresponds to the id parsed.
        Trip returnedTrip = repository.fetchSingleTrip(parsedTripId);

        // Verifying the existence of the trip being retrieved.
        if (returnedTrip == null) {
            return notFound();
        }

        return ok(Json.toJson(returnedTrip));
    }

    /**
     * Fetches all the trips for a specified user
     *
     * @param id    the id of the user requested
     * @return      the list of trips as a Json
     */
    public Result fetchAll(Long id) {
        List<Trip> trips = repository.fetchAllTrips(id);
        return ok(Json.toJson(trips));
    }

    /**
     * Deletes a trip from the user currently logged in.
     *
     * @param request   Http request from the client, from which the current user profile can be obtained.
     * @param tripId    the id of the trip being deleted from a profile
     * @return          If no profile or no trip is found, returns notFound() (Http 404).
     *                  If the trip id is not associated with any profile, returns badRequest() (Http 400).
     *                  If the user is not logged in, returns unauthorized() (Http 401).
     *                  If the user is not the trip owner or an admin, returns unauthorized() (Http 401).
     *                  Otherwise, if trip is successfully deleted, returns ok() (Http 200).
     */
    public Result destroy(Http.Request request, Long tripId) {

        Integer loggedInUserId = AuthenticationUtil.getLoggedInUserId(request);
        if (loggedInUserId == null) {
            return unauthorized();
        }
        // Retrieve the individual trip being deleted by its id.
        Trip trip = repository.fetchSingleTrip(tripId);

        if (trip == null) {
            return notFound();
        }

        // Retrieve the profile having its trip removed from the trip id.
        Long ownerId = TripRepository.fetchTripOwner(tripId);
        if (ownerId == null) {
            return badRequest();
        }
        Profile tripOwner = ProfileRepository.fetchSingleProfile(ownerId.intValue());
        Profile loggedInUser = ProfileRepository.fetchSingleProfile(loggedInUserId);

        if (!AuthenticationUtil.validUser(loggedInUser, tripOwner)) {
            return forbidden();
        }

        // Repository method handling the database and object manipulation.
        repository.deleteTripFromProfile(tripOwner, trip);
        // Deletion successful.
        return ok();

    }
}<|MERGE_RESOLUTION|>--- conflicted
+++ resolved
@@ -32,16 +32,9 @@
     private static final int MINIMUM_TRIP_DESTINATIONS = 2;
     private TripRepository repository;
 
-<<<<<<< HEAD
     @Inject
     public TripController(TripRepository tripRepo) {
         this.repository = tripRepo;
-=======
-
-    @Inject
-    public TripController(TripRepository tripRepository) {
-        this.repository = tripRepository;
->>>>>>> a18e237f
     }
 
 
