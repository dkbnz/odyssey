--- conflicted
+++ resolved
@@ -115,13 +115,6 @@
             }
             tripRepository.save(trip);
 
-<<<<<<< HEAD
-=======
-                        ObjectNode returnJson = objectMapper.createObjectNode();
-                        returnJson.set(REWARD, achievementTrackerController.rewardAction(affectedProfile, trip));
-                        returnJson.put(NEW_TRIP_ID, trip.getId());
->>>>>>> ac772a2b
-
             ObjectNode returnJson = objectMapper.createObjectNode();
             returnJson.set(REWARD, achievementTrackerController.rewardAction(affectedProfile, trip));
             returnJson.put(NEW_TRIP_ID, trip.getId());
