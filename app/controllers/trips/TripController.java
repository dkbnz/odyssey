--- conflicted
+++ resolved
@@ -376,13 +376,11 @@
         return ok(Json.toJson(trips));
     }
 
-<<<<<<< HEAD
     public Result fetchTripByDestination(Http.Request request, Long destinationId) {
         List<Trip> trips = repository.fetchAllTrips(destinationId);
         return ok(Json.toJson(trips));
     }
-=======
->>>>>>> 8f3da6e2
+
 
     /**
      * Deletes a trip from the user currently logged in.
