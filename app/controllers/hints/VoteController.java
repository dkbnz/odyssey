package controllers.hints;

import com.fasterxml.jackson.databind.ObjectMapper;
import com.fasterxml.jackson.databind.node.ObjectNode;
import models.hints.Hint;
import models.hints.Vote;
import models.profiles.Profile;
import models.util.ApiError;
import models.util.Errors;
import play.libs.Json;
import play.mvc.Http;
import play.mvc.Result;
import repositories.hints.HintRepository;
import repositories.hints.VoteRepository;
import repositories.objectives.ObjectiveRepository;
import repositories.profiles.ProfileRepository;
import util.AuthenticationUtil;

import javax.inject.Inject;

import static play.mvc.Results.*;

public class VoteController {

    private ProfileRepository profileRepository;
    private HintRepository hintRepository;
    private ObjectiveRepository objectiveRepository;
    private VoteRepository voteRepository;
    private ObjectMapper objectMapper;


    /**
     * String constants for json reading and creation.
     */
    private static final String VOTE = "vote";

    @Inject
    public VoteController(ProfileRepository profileRepository,
                          HintRepository hintRepository,
                          VoteRepository voteRepository,
                          ObjectiveRepository objectiveRepository,
                          ObjectMapper objectMapper) {
        this.profileRepository = profileRepository;
        this.hintRepository = hintRepository;
        this.objectiveRepository = objectiveRepository;
        this.voteRepository = voteRepository;
        this.objectMapper = objectMapper;
    }


    /**
     * Controller method to handle the upvote or downvote of a given hint.
     *
     * @param request       the Http request containing the clients session information.
     * @param hintId        the id of the hint to vote on.
     * @param userId        the id of the user voting on the hint.
     * @param isUpvote      boolean to dictate if the intended vote is an upvote.
     * @return              ok() (Http 200) response containing the new hint json if everything is successful
     *                      badRequest() (Http 400) response if there exists an identical hint in the system.
     *                      unauthorized() (Http 401) response if the user is not logged into the system.
     *                      forbidden() (Http 403) response if the user is not allowed to vote on the given hint
     *                      notFound() (Http 404) response if the hint or target user does not exist.
     */
    public Result vote(Http.Request request, Long hintId, Long userId, boolean isUpvote) {

        Profile loggedInUser = AuthenticationUtil.validateAuthentication(profileRepository, request);
        if (loggedInUser == null) {
            return unauthorized(ApiError.unauthorized());
        }

        Hint hintToVoteOn = hintRepository.findById(hintId);
        if (hintToVoteOn == null) {
            return notFound(ApiError.notFound(Errors.HINT_NOT_FOUND));
        }

        Profile targetUser = profileRepository.findById(userId);

        if (targetUser == null) {
            return notFound(ApiError.notFound(Errors.PROFILE_NOT_FOUND));
        }

        if (!AuthenticationUtil.validUser(loggedInUser, targetUser)) {
            return forbidden(ApiError.forbidden());
        }

        Vote vote = voteRepository.findUsing(targetUser, hintToVoteOn);

        boolean isDeleted = false;

        // Check if they have an existing vote
        if (vote == null) {
            if (objectiveRepository.hasSolved(targetUser, hintToVoteOn.getObjective())
                    || hintToVoteOn.getObjective().getOwner().getId().equals(targetUser.getId())) {
                // User does not have an existing vote and they are allowed to vote.
                vote = new Vote(targetUser, hintToVoteOn);
            } else {
                // Votes do not exist and the user is not allowed to vote.
                return forbidden(ApiError.forbidden());
            }
        } else {
<<<<<<< HEAD
            isDeleted = processVote(vote, hintToVoteOn, isUpvote);
=======
            // Remove upvotes/downvotes when the user has already voted
            if (isUpvote == vote.isUpVote()) {
                // If the user clicks the same button twice, remove the vote
                isDeleted = voteRepository.delete(vote);
                if (isUpvote) {
                    hintToVoteOn.removeUpVote();
                    achievementTrackerController.handleHintUpvote(hintToVoteOn, false);
                } else {
                    hintToVoteOn.removeDownVote();
                }
            } else if (isUpvote) {
                hintToVoteOn.removeDownVote();
            } else {
                hintToVoteOn.removeUpVote();
                achievementTrackerController.handleHintUpvote(hintToVoteOn, false);
            }
>>>>>>> 082513a1
        }

        if (!isDeleted) {
            // Add a vote for the button pressed
            vote.setUpVote(isUpvote);
            if (isUpvote) {
                hintToVoteOn.upVote();
                achievementTrackerController.handleHintUpvote(hintToVoteOn, true);
            } else {
                hintToVoteOn.downVote();
            }
        }

        hintRepository.save(hintToVoteOn);
        voteRepository.save(vote);
        Vote changedVote = voteRepository.findUsing(targetUser, hintToVoteOn);

        ObjectNode hintObject = objectMapper.valueToTree(hintToVoteOn);
        hintObject.set(VOTE, Json.toJson(changedVote));

        return ok(hintObject);
    }


    /**
     * Process the user's vote in relation to their previous vote
     *
     * @param vote              the previous vote on the hint.
     * @param hintToVoteOn      the hint being voted on.
     * @param isUpvote          the user's new vote. True is upvote, False is downvote
     * @return                  a boolean determining whether the vote was deleted (For toggling votes)
     */
    private boolean processVote(Vote vote, Hint hintToVoteOn, boolean isUpvote) {
        // Remove upvotes/downvotes when the user has already voted
        boolean isDeleted = false;
        if (isUpvote == vote.isUpVote()) {
            // If the user clicks the same button twice, remove the vote
            isDeleted = voteRepository.delete(vote);
            if (isUpvote) {
                hintToVoteOn.removeUpVote();
            } else {
                hintToVoteOn.removeDownVote();
            }
        } else if (isUpvote) {
            hintToVoteOn.removeDownVote();
        } else {
            hintToVoteOn.removeUpVote();
        }

        return isDeleted;
    }
}<|MERGE_RESOLUTION|>--- conflicted
+++ resolved
@@ -2,6 +2,7 @@
 
 import com.fasterxml.jackson.databind.ObjectMapper;
 import com.fasterxml.jackson.databind.node.ObjectNode;
+import controllers.points.AchievementTrackerController;
 import models.hints.Hint;
 import models.hints.Vote;
 import models.profiles.Profile;
@@ -26,6 +27,7 @@
     private HintRepository hintRepository;
     private ObjectiveRepository objectiveRepository;
     private VoteRepository voteRepository;
+    private AchievementTrackerController achievementTrackerController;
     private ObjectMapper objectMapper;
 
 
@@ -38,6 +40,7 @@
     public VoteController(ProfileRepository profileRepository,
                           HintRepository hintRepository,
                           VoteRepository voteRepository,
+                          AchievementTrackerController achievementTrackerController,
                           ObjectiveRepository objectiveRepository,
                           ObjectMapper objectMapper) {
         this.profileRepository = profileRepository;
@@ -98,26 +101,7 @@
                 return forbidden(ApiError.forbidden());
             }
         } else {
-<<<<<<< HEAD
             isDeleted = processVote(vote, hintToVoteOn, isUpvote);
-=======
-            // Remove upvotes/downvotes when the user has already voted
-            if (isUpvote == vote.isUpVote()) {
-                // If the user clicks the same button twice, remove the vote
-                isDeleted = voteRepository.delete(vote);
-                if (isUpvote) {
-                    hintToVoteOn.removeUpVote();
-                    achievementTrackerController.handleHintUpvote(hintToVoteOn, false);
-                } else {
-                    hintToVoteOn.removeDownVote();
-                }
-            } else if (isUpvote) {
-                hintToVoteOn.removeDownVote();
-            } else {
-                hintToVoteOn.removeUpVote();
-                achievementTrackerController.handleHintUpvote(hintToVoteOn, false);
-            }
->>>>>>> 082513a1
         }
 
         if (!isDeleted) {
@@ -158,6 +142,7 @@
             isDeleted = voteRepository.delete(vote);
             if (isUpvote) {
                 hintToVoteOn.removeUpVote();
+                achievementTrackerController.handleHintUpvote(hintToVoteOn, false);
             } else {
                 hintToVoteOn.removeDownVote();
             }
@@ -165,6 +150,7 @@
             hintToVoteOn.removeDownVote();
         } else {
             hintToVoteOn.removeUpVote();
+            achievementTrackerController.handleHintUpvote(hintToVoteOn, false);
         }
 
         return isDeleted;
