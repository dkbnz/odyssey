package controllers;

import com.fasterxml.jackson.databind.JsonNode;
import com.google.inject.Inject;
import models.Profile;
import play.mvc.Controller;
import play.mvc.Http;
import play.mvc.Result;
import repositories.ProfileRepository;
import util.AuthenticationUtil;

import javax.xml.bind.DatatypeConverter;
import java.nio.charset.StandardCharsets;
import java.security.MessageDigest;
import java.security.NoSuchAlgorithmException;
import java.util.logging.Level;
import java.util.logging.Logger;

/**
 * Controller to handle the authorisation of clients.
 * Sets session cookies when user is logging in, handles hashing a user's password and handles logging out.
 */
public class AuthenticationController extends Controller {

    private static final Logger LOGGER = Logger.getLogger( AuthenticationController.class.getName() );
    private static final String USERNAME = "username";
    private static final String PASS_FIELD = "password";
    private static final String AUTHORIZED = "authorized";

    private ProfileRepository profileRepository;

    @Inject
    public AuthenticationController(ProfileRepository profileRepository) {
        this.profileRepository = profileRepository;
    }

    /**
     * Checks if client is authorized, if authorized, return ok() (Http 200) .If not, checks if user exists in the
     * database. If exists, set session and return ok() (Http 200).
     *
     * @param request   Http request from the client.
     * @return          ok() (Http 200) if the user is logged in/successfully logged in, badRequest() (Http 400) if the
     *                  user credentials are invalid, unauthorized() (Http 401) if no profile matching the user's
     *                  credentials can be found.
     */
    public Result login(Http.Request request) {
        return request.session()
                .getOptional(AUTHORIZED)
                .map(userId -> ok("OK, Already logged In")) // User is already logged in, return OK
                .orElseGet(() -> { // orElseGet tries to get the `getOptional` value, otherwise executes the following function

                    // User is not logged in, attempt to search database
                    JsonNode loginJson = request.body().asJson();

                    // Check if a body was given and has required fields
                    if (loginJson == null || (!(loginJson.has(USERNAME) && loginJson.has(PASS_FIELD)))) {
                        // If JSON Object contains no user or pass key, return bad request
                        // Prevents null pointer exceptions when trying to get the values below.
                        return badRequest("Bad User Credentials");
                    }

                    String username = loginJson.get(USERNAME).asText();

                    // Uses the hashProfilePassword() method to hash the given password.
                    String password = null;
                    try {
<<<<<<< HEAD
                        password = AuthenticationUtil.hashProfilePassword(json.get(PASS_FIELD).asText());
=======
                        password = hashProfilePassword(loginJson.get(PASS_FIELD).asText());
>>>>>>> 505c30a5
                    } catch (NoSuchAlgorithmException e) {
                        LOGGER.log(Level.SEVERE, "Invalid JSON: JSON Object contains no user or password key", e);
                    }

                    Profile profile = profileRepository.getExpressionList()
                            .like(USERNAME, username).findOne();

                    if ((profile != null) && (profile.getPassword().equals(password))) {
                        // Profile was successfully fetched and password matches,
                        // Set session token as id and return ok (200 response)
                        return ok("Logged In").addingToSession(request, AUTHORIZED, profile.id.toString());
                    }

                    return unauthorized("Invalid user credentials provided");
                });
    }


    /**
     * Clears session resulting in authorized tag being cleared, therefore de-authorizing client.
     *
     * @return ok() (Http 200) result, as logout should always succeed.
     */
    public Result logout() {
        return ok("OK, Logged out").withNewSession(); // Sets a new session, clearing the old one
    }
}<|MERGE_RESOLUTION|>--- conflicted
+++ resolved
@@ -64,11 +64,7 @@
                     // Uses the hashProfilePassword() method to hash the given password.
                     String password = null;
                     try {
-<<<<<<< HEAD
-                        password = AuthenticationUtil.hashProfilePassword(json.get(PASS_FIELD).asText());
-=======
-                        password = hashProfilePassword(loginJson.get(PASS_FIELD).asText());
->>>>>>> 505c30a5
+                        password = AuthenticationUtil.hashProfilePassword(loginJson.get(PASS_FIELD).asText());
                     } catch (NoSuchAlgorithmException e) {
                         LOGGER.log(Level.SEVERE, "Invalid JSON: JSON Object contains no user or password key", e);
                     }
