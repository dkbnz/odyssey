--- conflicted
+++ resolved
@@ -38,13 +38,8 @@
     private static final Long GLOBAL_ADMIN_ID = 1L;
     private static final String DESTINATION_ERROR = "Provided Destination not found.";
     private static final String INVALID_JSON_FORMAT = "Invalid Json format.";
-<<<<<<< HEAD
     private static final String OBJECTIVE_IN_USE = "Cannot delete, objective is currently used in a quest.";
     private static final String NEW_OBJECTIVE_ID = "newObjectiveId";
-=======
-    private static final String POINTS_REWARDED = "pointsRewarded";
-    private static final String OBJECTIVE_ID = "newObjectiveId";
->>>>>>> de2368a7
 
     @Inject
     public ObjectiveController(ObjectiveRepository objectiveRepository,
@@ -139,14 +134,8 @@
 
         objectiveRepository.save(objective);
 
-<<<<<<< HEAD
         returnJson.set(REWARD, achievementTrackerController.rewardAction(objectiveOwner, objective, Action.OBJECTIVE_CREATED));
         returnJson.set(NEW_OBJECTIVE_ID, Json.toJson(objective.getId()));
-=======
-        int pointsAdded = achievementTrackerController.rewardAction(objectiveOwner, objective);
-        returnJson.put(POINTS_REWARDED, pointsAdded);
-        returnJson.set(OBJECTIVE_ID, Json.toJson(objective.getId()));
->>>>>>> de2368a7
 
         profileRepository.update(objectiveOwner);
         destinationRepository.update(objectiveDestination);
