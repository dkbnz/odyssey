--- conflicted
+++ resolved
@@ -15,13 +15,10 @@
 import repositories.objectives.ObjectiveRepository;
 import util.AuthenticationUtil;
 import util.Views;
-<<<<<<< HEAD
-
-=======
->>>>>>> c7bfe988
+
 import java.util.*;
+
 import static play.mvc.Results.*;
-
 
 public class ObjectiveController {
 
