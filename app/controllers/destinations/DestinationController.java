--- conflicted
+++ resolved
@@ -55,19 +55,15 @@
     private static final String DESTINATION_COUNT = "destination_count";
     private static final String MATCHING_TRIPS = "matching_trips";
     private static final String MATCHING_DESTINATIONS = "matching_destinations";
-<<<<<<< HEAD
     private static final String PROFILE_NOT_FOUND = "Requested profile not found";
     private static final String LONGITUDE_INVALID = "Given longitude is not valid";
     private static final String LATITUDE_INVALID = "Given latitude is not valid";
     private static final String DUPLICATE_DESTINATION = "A destination with these details already exists either in " +
             "your destinations or public destinations lists";
-=======
     private static final String POINTS_REWARDED = "pointsRewarded";
     private static final String DESTINATION_ID = "destinationId";
->>>>>>> 741261b6
     private static final Double LATITUDE_LIMIT = 90.0;
     private static final Double LONGITUDE_LIMIT = 180.0;
-    private static final String POINTS_REWARDED = "pointsRewarded";
 
     private ProfileRepository profileRepository;
     private DestinationRepository destinationRepository;
@@ -285,19 +281,12 @@
     /**
      * Fetches all destinations by user.
      *
-<<<<<<< HEAD
      * @param request   a Http request containing the necessary authentication parameters.
      * @param userId    the id of the user who's destinations are being requested.
      * @return          ok() (Http 200) response containing the destinations found in the response body.
      *                  unauthorized() (Http 401) if the user is not logged in.
      *                  badRequest() (Http 400) if the requested profile doesn't exist.
      *                  forbidden() (Http 403) if the user doesn't have the permissions to complete this action.
-=======
-     * @return  ok() (Http 200) response containing the destinations found in the response body.
-     *          unauthorized() (Http 401) if the user is not logged in.
-     *          badRequest() (Http 400) if the requested profile doesn't exist.
-     *          forbidden() (Http 403) if the user is not allowed to complete this action.
->>>>>>> 741261b6
      */
     public Result fetchByUser(Http.Request request, Long userId) {
         Profile loggedInUser = AuthenticationUtil.validateAuthentication(profileRepository, request);
@@ -400,16 +389,11 @@
      *
      * @param request   Http request containing a Json body of the new destination details.
      * @return          created() (Http 201) when the destination is saved.
-<<<<<<< HEAD
      *                  badRequest() (Http 400) if a duplicate destination exists in the database, or the requested
      *                  profile doesn't exist, or the given destination is invalid.
      *                  unauthorized() (Http 401) if the user is not logged in.
      *                  forbidden() (Http 403) if the user doesn't have the permissions to complete this action.
      *
-=======
-     *                  badRequest(Http 400) if a destination with the same name and district already exists in the
-     *                  database.
->>>>>>> 741261b6
      */
     public Result save(Http.Request request, Long userId) {
         return request.session()
@@ -445,18 +429,9 @@
                         profileRepository.save(profileToChange);
 
                         ObjectMapper objectMapper = new ObjectMapper();
-<<<<<<< HEAD
                         ObjectNode returnJson = objectMapper.createObjectNode();
                         returnJson.set(REWARD, achievementTrackerController.rewardAction(loggedInUser, destination));
                         returnJson.put(DESTINATION_ID, destination.getId());
-=======
-                        int pointsAdded = achievementTrackerController.rewardAction(loggedInUser, destination);
-                        ObjectNode returnJson = objectMapper.createObjectNode();
-                        returnJson.put(POINTS_REWARDED, pointsAdded);
-                        returnJson.put(DESTINATION_ID, destination.getId());
-
-
->>>>>>> 741261b6
                         return created(returnJson);
                     } else {
                         return badRequest(ApiError.badRequest(DUPLICATE_DESTINATION));
@@ -493,19 +468,11 @@
     /**
      * Deletes a destination from the database using the given destination id number.
      *
-<<<<<<< HEAD
      * @param destinationId     the id of the destination.
      * @return                  notFound() (Http 404) if destination could not found.
      *                          ok() (Http 200) if successfully deleted.
      *                          unauthorized() (Http 401) if the user is not logged in.
      *                          forbidden() (Http 403) if he user is not allowed to delete the specified destination.
-=======
-     * @param destinationId the id of the destination.
-     * @return              notFound() (Http 404) if destination could not found.
-     *                      ok() (Http 200) if successfully deleted.
-     *                      unauthorized() (Http 401) if the user is not logged in.
-     *                      forbidden() (Http 403) if he user is not allowed to delete the specified destination.
->>>>>>> 741261b6
      */
     public Result destroy(Http.Request request, Long destinationId) {
         Profile loggedInUser = AuthenticationUtil.validateAuthentication(profileRepository, request);
@@ -533,11 +500,7 @@
      *
      * @param id        the id of the destination.
      * @param request   Http request containing a Json body of fields to update in the destination.
-<<<<<<< HEAD
      * @return          notFound() (Http 404) if destination could not found,.
-=======
-     * @return          notFound() (Http 404) if destination could not found.
->>>>>>> 741261b6
      *                  ok() (Http 200) if successfully updated.
      *                  unauthorized() (Http 401) if the user is not logged in.
      *                  forbidden() (Http 403) if the user is not allowed to edit the destination.
@@ -619,13 +582,8 @@
 
 
     /**
-<<<<<<< HEAD
      * Used to merge destinations. Will extract desired attributes from a destinationToMerge and adds them to destinationToUpdate.
      * Then, updates each destination and deletes destinationToMerge.
-=======
-     * Used to merge destinations. Will extract desired attributes from a destinationToMerge and adds them to
-     * destinationToUpdate. Then, updates each destination and deletes destinationToMerge.
->>>>>>> 741261b6
      * Will only consume if the given Destination is equal.
      *
      * @param destinationToUpdate destination that gains the attributes of destinationToMerge.
