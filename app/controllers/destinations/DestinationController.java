package controllers.destinations;

import com.fasterxml.jackson.databind.JsonNode;
import com.fasterxml.jackson.databind.ObjectMapper;
import com.fasterxml.jackson.databind.node.ArrayNode;
import com.fasterxml.jackson.databind.node.ObjectNode;
import io.ebean.ExpressionList;
import models.photos.PersonalPhoto;
import play.libs.Json;
import play.mvc.Controller;
import play.mvc.Http;
import play.mvc.Result;
import javax.inject.Inject;
import java.util.*;

import models.Profile;
import models.destinations.Destination;
import models.destinations.DestinationType;
import models.trips.Trip;
import models.trips.TripDestination;
import repositories.TripRepository;
import repositories.destinations.DestinationRepository;
import repositories.ProfileRepository;
import repositories.destinations.DestinationTypeRepository;
import repositories.TripDestinationRepository;
import util.AuthenticationUtil;
import static util.QueryUtil.queryComparator;


public class DestinationController extends Controller {

    private static final String NAME = "name";
    private static final String TYPE = "type_id";
    private static final String COUNTRY = "country";
    private static final String DISTRICT = "district";
    private static final String LATITUDE = "latitude";
    private static final String LONGITUDE = "longitude";
    private static final String OWNER = "owner";
    private static final String IS_PUBLIC = "is_public";
    private static final String PAGE = "page";
    private static final String AUTHORIZED = "authorized";
    private static final String NOT_SIGNED_IN = "You are not logged in.";
    private static final String TRIP_COUNT = "trip_count";
    private static final String PHOTO_COUNT = "photo_count";
    private static final String MATCHING_TRIPS = "matching_trips";
    private static final String MATCHING_DESTINATIONS = "matching_destinations";
    private static final String TRIP_ID = "trip_id";
    private static final String TRIP_NAME = "trip_name";
    private static final String USER_ID = "user_id";
    private static final String FIRST_NAME = "first_name";
    private static final String LAST_NAME = "last_name";
    private static final Double LATITUDE_LIMIT = 90.0;
    private static final Double LONGITUDE_LIMIT = 180.0;

    private ProfileRepository profileRepository;
    private DestinationRepository destinationRepository;
    private DestinationTypeRepository destinationTypeRepository;
    private TripDestinationRepository tripDestinationRepository;
    private TripRepository tripRepository;


    @Inject
    public DestinationController(
            ProfileRepository profileRepository,
            DestinationRepository destinationRepository,
            DestinationTypeRepository destinationTypeRepository,
            TripDestinationRepository tripDestinationRepository,
            TripRepository tripRepository) {
        this.profileRepository = profileRepository;
        this.destinationRepository = destinationRepository;
        this.destinationTypeRepository = destinationTypeRepository;
        this.tripDestinationRepository = tripDestinationRepository;
        this.tripRepository = tripRepository;
    }


    /**
     * Returns a Json object containing a count of trips that a specified destination is used in and how many photos
     * that destination contains. As well as a list of each trips name and owner.
     *
     * @param request           Http request from the client containing authentication details
     * @param destinationId     the id of the destination to find the number of dependent trips for and photos.
     * @return                  ok()    (Http 200) response containing the number of photos in a destination,
     *                          trips a destination is used in as well as the list of each trips name and its owner's
     *                          name. Otherwise, returns forbidden()
     *                          (Http 403) if the user is not allowed to access this number.
     */
    public Result getDestinationUsage(Http.Request request, Long destinationId) {
        Integer loggedInUserId = AuthenticationUtil.getLoggedInUserId(request);
        if (loggedInUserId == null) {
            return unauthorized();
        }

        Destination destination = destinationRepository.fetch(destinationId);
        if (destination == null) {
            return notFound();
        }

        Profile loggedInUser = profileRepository.fetchSingleProfile(loggedInUserId);
        Integer destinationOwnerId = destination.getOwner().getId().intValue();
        Profile destinationOwner = profileRepository.fetchSingleProfile(destinationOwnerId);

        if (!AuthenticationUtil.validUser(loggedInUser, destinationOwner)) {
            return forbidden();
        }

        List<Map> matchingTrips = getTripsUsedByDestination(destination);

        int photoCount = destination.getPhotoGallery().size();
        int tripCount = matchingTrips.size();

        ObjectMapper mapper = new ObjectMapper();
        ObjectNode returnJson = mapper.createObjectNode();
        ArrayNode matchTrips = mapper.valueToTree(matchingTrips);
        ArrayNode matchDestinations = mapper.valueToTree(destinationRepo.findEqual(destination));

        returnJson.put(TRIP_COUNT, tripCount);
        returnJson.put(PHOTO_COUNT, photoCount);
        returnJson.putArray(MATCHING_TRIPS).addAll(matchTrips);
        returnJson.putArray(MATCHING_DESTINATIONS).addAll(matchDestinations);



        return ok(returnJson);
    }


    /**
     * Gets a list of all the trips that uses a particular destination.
     *
     * @param destination destination you want to search for.
     * @return a list of all the associated trips.
     */
    private List<Map> getTripsUsedByDestination(Destination destination) {
<<<<<<< HEAD
        List<TripDestination> tripDestinationList = tripDestinationRepository.fetchTripsContainingDestination(destination);
=======

        List<TripDestination> tripDestinationList = tripDestinationRepo.fetchTripsContainingDestination(destination);
>>>>>>> 3cdc4456

        List<Map> matchingTrips = new ArrayList<>();
        for (TripDestination tripDestination: tripDestinationList) {
            Trip tempTrip = Trip.find.byId(tripDestination.getTrip().getId().intValue());
            Map<Object, Object> tripDetails = new HashMap<>();
            tripDetails.put(TRIP_ID, tempTrip.getId());
            tripDetails.put(TRIP_NAME, tempTrip.getName());
            tripDetails.put(USER_ID, tempTrip.getProfile().getId());
            tripDetails.put(FIRST_NAME, tempTrip.getProfile().getFirstName());
            tripDetails.put(LAST_NAME, tempTrip.getProfile().getLastName());
            matchingTrips.add(tripDetails);
        }
        return matchingTrips;
    }


    /**
     * Return a Json object listing all destination types in the database.
     *
     * @return ok() (Http 200) response containing all the different types of destinations.
     */
    public Result getTypes() {
        List<DestinationType> destinationTypes = DestinationType.find.all();
        return ok(Json.toJson(destinationTypes));
    }


    /**
     * Fetches all destinations based on Http request query parameters. This also includes pagination, destination
     * ownership and the public or private query.
     *
     * @param request   Http request containing query parameters to filter results.
     * @return          ok() (Http 200) response containing the destinations found in the response body, forbidden()
     *                  (Http 403) if the user has tried to access destinations they are not authorised for.
     */
    public Result fetch(Http.Request request) {

        Integer loggedInUserId = AuthenticationUtil.getLoggedInUserId(request);
        if (loggedInUserId == null) {
            return unauthorized();
        }

        Profile loggedInUser = profileRepository.fetchSingleProfile(loggedInUserId);

        int pageNumber = 0;
        int pageSize = 50;
        List<Destination> destinations;

        ExpressionList<Destination> expressionList = Destination.find.query().where();

        // Checks if the owner is specified in the query string and user is valid.
        if (request.getQueryString(OWNER) != null && !request.getQueryString(OWNER).isEmpty()) {
            Profile destinationOwner = profileRepository.fetchSingleProfile(Integer.valueOf(request.getQueryString(OWNER)));

            if (AuthenticationUtil.validUser(loggedInUser, destinationOwner)) {
                expressionList.eq(OWNER, destinationOwner);
            } else {
                return forbidden();
            }
        } else if (!loggedInUser.getIsAdmin()) {
            expressionList
                    .disjunction()
                        .eq(IS_PUBLIC, true)
                        .conjunction()
                            .eq(IS_PUBLIC, false)
                            .eq(OWNER, loggedInUser)
                        .endJunction()
                    .endJunction();
        }

        if (request.getQueryString(NAME) != null && !request.getQueryString(NAME).isEmpty()) {
            expressionList.ilike(NAME, queryComparator(request.getQueryString(NAME)));
        }
        if (request.getQueryString(TYPE) != null && !request.getQueryString(TYPE).isEmpty()) {
            expressionList.eq(TYPE, request.getQueryString(TYPE));
        }
        if (request.getQueryString(LATITUDE) != null && !request.getQueryString(LATITUDE).isEmpty()) {
            expressionList.eq(LATITUDE, Double.parseDouble(request.getQueryString(LATITUDE)));
        }
        if (request.getQueryString(LONGITUDE) != null && !request.getQueryString(LONGITUDE).isEmpty()) {
            expressionList.eq(LONGITUDE, Double.parseDouble(request.getQueryString(LONGITUDE)));
        }
        if (request.getQueryString(DISTRICT) != null && !request.getQueryString(DISTRICT).isEmpty()) {
            expressionList.ilike(DISTRICT, queryComparator(request.getQueryString(DISTRICT)));
        }
        if (request.getQueryString(COUNTRY) != null && !request.getQueryString(COUNTRY).isEmpty()) {
            expressionList.ilike(COUNTRY, queryComparator(request.getQueryString(COUNTRY)));
        }
        if (request.getQueryString(IS_PUBLIC) != null && !request.getQueryString(IS_PUBLIC).isEmpty()) {
            expressionList.eq(IS_PUBLIC, request.getQueryString(IS_PUBLIC));
        }

        // If page query is set, load said page. Otherwise, return the first page.
        if (request.getQueryString(PAGE) != null && !request.getQueryString(PAGE).isEmpty()) {
            pageNumber = Integer.parseInt(request.getQueryString(PAGE));
        }

        destinations = expressionList
                .order(NAME)
                .setFirstRow(pageNumber*pageSize)
                .setMaxRows(pageSize)
                .findPagedList()
                .getList();

        return ok(Json.toJson(destinations));
    }


    /**
     * Fetches all destinations by user.
     *
     * @return ok() (Http 200) response containing the destinations found in the response body.
     */
    public Result fetchByUser(Http.Request request, Long userId) {
        Integer loggedInUserId = AuthenticationUtil.getLoggedInUserId(request);
        if (loggedInUserId == null) {
            return unauthorized();
        }

        Profile loggedInUser = profileRepository.fetchSingleProfile(loggedInUserId);

        Profile profileToChange = profileRepository.fetchSingleProfile(userId.intValue());

        if (profileToChange == null) {
            return badRequest();
        }

        if(!AuthenticationUtil.validUser(loggedInUser, profileToChange)) {
            return forbidden();
        }

        List<Destination> destinations;
        ExpressionList<Destination> expressionList = Destination.find.query().where();
        expressionList.eq(OWNER,profileToChange);

        destinations = expressionList.findList();
        return ok(Json.toJson(destinations));
    }


    /**
     * Looks at all the input fields for creating a destination and determines if the input is valid or not.
     *
     * @param json      the Json of the destination inputs.
     * @return          a boolean true if the input is valid.
     */
    private boolean validInput(JsonNode json) {
        String name =       json.get(NAME).asText();
        String country =    json.get(COUNTRY).asText();
        String district =   json.get(DISTRICT).asText();
        String latitude =   json.get(LATITUDE).asText();
        String longitude =  json.get(LONGITUDE).asText();

        // Checks all fields contain data
        if (name.length() == 0 || country.length() == 0 || district.length() == 0 ||
                latitude.length() == 0  || longitude.length() == 0) {
            return false;
        }

        Double latitudeValue;
        Double longitudeValue;

        // Ensure latitude and longitude can be converted to doubles.
        try {
            latitudeValue = Double.parseDouble(latitude);
            longitudeValue = Double.parseDouble(longitude);
        } catch (NumberFormatException e) {
            return false;
        }

        // Check range for latitude and longitude""
        if (latitudeValue > LATITUDE_LIMIT || latitudeValue < -LATITUDE_LIMIT) {
            return false;
        }
        if (longitudeValue > LONGITUDE_LIMIT || longitudeValue < -LONGITUDE_LIMIT) {
            return false;
        }

        // Check string inputs against regex
        String nameRegEx = "^(?=.{1,100}$)([a-zA-Z]+((-|'| )[a-zA-Z]+)*)$";

        return country.matches(nameRegEx);
    }


    /**
     * Determines if a given Json input for creating a new destination already exists in the database. This is validated
     * through the name and district of the new destination being the same as another destination that exists either in
     * the user's private destinations or the public destinations.
     *
     * @param json              the Json of the destination inputs.
     * @param profileToChange   the profile that the destination to be added is owned by.
     * @return                  true if the destination does not exist in the appropriate database tables.
     */
    private boolean destinationDoesNotExist(JsonNode json, Profile profileToChange) {
        String name = json.get(NAME).asText();
        String district = json.get(DISTRICT).asText();

        List<Destination> destinations = Destination.find.query().where()
                .ilike(NAME, name)
                .ilike(DISTRICT, district)
                .disjunction()
                    .eq(IS_PUBLIC, true)
                    .conjunction()
                        .eq(IS_PUBLIC, false)
                        .eq(OWNER, profileToChange)
                    .endJunction()
                .endJunction()
                .findList();
        return (destinations.isEmpty());
    }


    /**
     * Saves a new destination. Checks the destination to be saved doesn't already exist in the database.
     *
     * @param request   Http request containing a Json body of the new destination details.
     * @return          Http response created() (Http 201) when the destination is saved. If a destination with
     *                  the same name and district already exists in the database, returns badRequest() (Http 400).
     */
    public Result save(Http.Request request, Long userId) {
        return request.session()
                .getOptional(AUTHORIZED)
                .map(loggedInUserId -> {
                    Profile loggedInUser = profileRepository.fetchSingleProfile(Integer.valueOf(loggedInUserId));

                    Profile profileToChange = profileRepository.fetchSingleProfile(userId.intValue());

                    if (profileToChange == null) {
                        return badRequest();
                    }

                    if(!AuthenticationUtil.validUser(loggedInUser, profileToChange)) {
                        return forbidden();
                    }


                    JsonNode json = request.body().asJson();

                    if (!validInput(json)) {
                        return badRequest("Invalid input.");
                    }
                    if (destinationDoesNotExist(json, profileToChange)) {
                        Destination destination = createNewDestination(json, profileToChange);
                        destination.save();

                        profileToChange.addDestination(destination);
                        profileRepository.save(profileToChange);

                        return created("Created");
                    } else {
                        return badRequest("A destination with these details already exists either in your " +
                                "destinations or public destinations lists.");
                    }
                })
                .orElseGet(() -> unauthorized(NOT_SIGNED_IN)); // User is not logged in
    }


    /**
     * Creates a new destination object given a Json object.
     *
     * @param json  the Json of the destination object.
     * @return      the new destination object.
     */
    private Destination createNewDestination(JsonNode json, Profile owner) {
        Destination destination = new Destination();
        destination.setName(json.get(NAME).asText());
        destination.setCountry(json.get(COUNTRY).asText());
        destination.setDistrict(json.get(DISTRICT).asText());
        destination.setLatitude(json.get(LATITUDE).asDouble());
        destination.setLongitude(json.get(LONGITUDE).asDouble());
        destination.setPublic(json.has(IS_PUBLIC) && json.get(IS_PUBLIC).asBoolean());
        destination.changeOwner(owner);

        DestinationType destType = DestinationType.find.byId(json.get(TYPE).asInt());

        destination.setType(destType);

        return destination;
    }


    /**
     * Deletes a destination from the database using the given destination id number.
     *
     * @param destinationId     the id of the destination.
     * @return                  notFound() (Http 404) if destination could not found, ok() (Http 200) if
     *                          successfully deleted.
     */
    public Result destroy(Http.Request request, Long destinationId) {
        Integer loggedInUserId = AuthenticationUtil.getLoggedInUserId(request);
        if (loggedInUserId == null) {
            return unauthorized();
        }

        Destination destination = Destination.find.byId(destinationId.intValue());

        if (destination == null) {
            return notFound();
        }

        Profile loggedInUser = profileRepository.fetchSingleProfile(loggedInUserId);
        if (!AuthenticationUtil.validUser(loggedInUser, destination.getOwner())) {
            return forbidden();
        }

        destinationRepository.delete(destination);
        return ok("Deleted");
    }


    /**
     * Updates a destination based on input in the Http request body.
     *
     * @param id        the id of the destination.
     * @param request   Http request containing a Json body of fields to update in the destination.
     * @return          notFound() (Http 404) if destination could not found, ok() (Http 200) if successfully updated.
     */
    public Result edit(Http.Request request, Long id) {
        Integer loggedInUserId = AuthenticationUtil.getLoggedInUserId(request);
        if (loggedInUserId == null) {
            return unauthorized();
        }

        Destination currentDestination = destinationRepository.fetch(id);

        if (currentDestination == null) {
            return notFound();
        }

        Profile loggedInUser = profileRepository.fetchSingleProfile(loggedInUserId);

        if (!AuthenticationUtil.validUser(loggedInUser, currentDestination.getOwner())) {
            return forbidden();
        }

        JsonNode json = request.body().asJson();

        Iterator<String> fieldIterator = json.fieldNames();
        while (fieldIterator.hasNext()) {
            String fieldName = fieldIterator.next();
            switch (fieldName) {

                case NAME:
                    currentDestination.setName(json.get(NAME).asText());
                    break;

                case COUNTRY:
                    currentDestination.setCountry(json.get(COUNTRY).asText());
                    break;

                case DISTRICT:
                    currentDestination.setDistrict(json.get(DISTRICT).asText());
                    break;

                case TYPE:
                    DestinationType type = destinationTypeRepository.fetch(json.get(TYPE).asLong());
                    currentDestination.setType(type);
                    break;

                case LATITUDE:
                    double latitude = json.get(LATITUDE).asDouble();
                    if (latitude > LATITUDE_LIMIT || latitude < -LATITUDE_LIMIT) {
                        return badRequest();
                    } else {
                        currentDestination.setLatitude(latitude);
                    }
                    break;

                case LONGITUDE:
                    double longitude = json.get(LONGITUDE).asDouble();
                    if (longitude > LONGITUDE_LIMIT || longitude < -LONGITUDE_LIMIT) {
                        return badRequest();
                    } else {
                        currentDestination.setLongitude(longitude);
                    }
                    currentDestination.setLongitude(json.get(LONGITUDE).asDouble());
                    break;

                case IS_PUBLIC:
                    setPrivacy(currentDestination, json.get(IS_PUBLIC).asBoolean());
                    break;

                default:
                    return badRequest();
            }
        }
        currentDestination.update();
        return ok("Destination updated");
    }


    /**
     * Set the privacy of a destination.
     *
     * If the privacy is being changed (i.e current privacy != privacy to set),
     * Then look for destinations that are similar and merge them into this one.
     * This should only occur when changing private -> public. Since the program prevents
     * private destinations being made when there is a public equivalent, there should
     * be no destinations found when changing public -> private.
     *
     * Method does not authenticate.
     *
     * @param destinationToUpdate   the destination that to be updated.
     * @param isPublic              the boolean value to determine if the destination to be updated should be updated.
     */
    private void setPrivacy(Destination destinationToUpdate, Boolean isPublic) {
        if (destinationToUpdate.getPublic() == isPublic) return;

        List<Destination> similarDestinations = destinationRepository.findEqual(destinationToUpdate);

        if (!similarDestinations.isEmpty()) {
            for (Destination destinationToMerge : similarDestinations) {
                consume(destinationToUpdate, destinationToMerge);
            }
            // Destination has been merged from other sources, change owner to admin.
            destinationRepository.transferDestinationOwnership(destinationToUpdate);
        }
        destinationToUpdate.setPublic(isPublic);
        destinationRepository.save(destinationToUpdate);
    }


    /**
     * Used to merge destinations. Will extract desired attributes from a destinationToMerge and adds them to destinationToUpdate.
     * Then, updates each destination and deletes destinationToMerge.
     *
     * Will only consume if the given Destination is equal.
     *
     * @param destinationToUpdate   destination that gains the attributes of destinationToMerge.
     * @param destinationToMerge    destination that is being consumed by destinationToUpdate.
     */
    private void consume(Destination destinationToUpdate, Destination destinationToMerge) {
        if (!destinationToUpdate.equals(destinationToMerge)) return;

        mergeTripDestinations(destinationToUpdate, destinationToMerge);
        mergePersonalPhotos(destinationToUpdate, destinationToMerge);

        // Save destination that has had attributes taken to prevent deletion of attributes via cascading
        destinationRepository.update(destinationToUpdate);
        destinationRepository.update(destinationToMerge);

        destinationRepository.delete(destinationToMerge);
    }


    /**
     * Takes the trip destinations from the destinationToMerge and adds them to the destinationToUpdate.
     * Then removes these trip destinations from the destinationToMerge.
     *
     * @param destinationToUpdate   destination that gains the trip destinations of destinationToMerge.
     * @param destinationToMerge    destination that is being consumed by destinationToUpdate.
     */
    private void mergeTripDestinations(Destination destinationToUpdate, Destination destinationToMerge) {
        // Takes all trip destinations from other into this destination
        for (TripDestination tripDestination : destinationToMerge.getTripDestinations()) {

            // Create duplicate tripDestination but change destination
            TripDestination newTripDestination = new TripDestination();
            newTripDestination.setDestination(destinationToUpdate);
            newTripDestination.setStartDate(tripDestination.getStartDate());
            newTripDestination.setEndDate(tripDestination.getEndDate());
            newTripDestination.setListOrder(tripDestination.getListOrder());

            // Add trip destination
            destinationToUpdate.addTripDestination(newTripDestination);
            Trip trip = tripDestination.getTrip();
            trip.addDestinations(newTripDestination);

            // Remove old trip destination
            trip.removeDestinations(tripDestination);
            tripDestination.clearTrip();

            // Persist updates
            tripDestinationRepository.update(tripDestination);
            tripRepository.update(trip);
        }
    }


    /**
     * Takes the personal photos from the destinationToMerge and adds them to the destinationToMerge.
     *
     * @param destinationToUpdate   destination that gains the personal photos of destinationToMerge.
     * @param destinationToMerge    destination that is being consumed by destinationToUpdate.
     */
    private void mergePersonalPhotos(Destination destinationToUpdate, Destination destinationToMerge) {
        // Take all PersonalPhotos
        for (PersonalPhoto photo : destinationToMerge.getPhotoGallery()) {
            // Remove photo from destination being merged
            destinationToMerge.removePhotoFromGallery(photo);
            // Save to destination to update
            destinationToUpdate.addPhotoToGallery(photo);
        }
    }
}<|MERGE_RESOLUTION|>--- conflicted
+++ resolved
@@ -132,12 +132,7 @@
      * @return a list of all the associated trips.
      */
     private List<Map> getTripsUsedByDestination(Destination destination) {
-<<<<<<< HEAD
         List<TripDestination> tripDestinationList = tripDestinationRepository.fetchTripsContainingDestination(destination);
-=======
-
-        List<TripDestination> tripDestinationList = tripDestinationRepo.fetchTripsContainingDestination(destination);
->>>>>>> 3cdc4456
 
         List<Map> matchingTrips = new ArrayList<>();
         for (TripDestination tripDestination: tripDestinationList) {
