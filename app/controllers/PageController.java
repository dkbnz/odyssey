package controllers;

import models.destinations.DestinationType;
import org.springframework.util.StringUtils;
import play.mvc.Controller;
import play.mvc.Result;

import java.util.ArrayList;
import java.util.EnumSet;
import java.util.List;


/**
 * Controller to handle the serving of pages
 */
public class PageController extends Controller {

    /**
     * Method to serve the index page
     */
    public Result index() {
        return ok(views.html.index.page.render());
    }

    /**
     * Method to serve the dashboard destinationsPage
     */
    public Result dash() { return ok(views.html.dash.page.render()); }

    /**
     * Method to serve the destinations page
     */
<<<<<<< HEAD
    public Result destinations() { return ok(views.html.viewDestinations.destinationsPage.render()); }


    public Result searchProfiles() { return ok(views.html.viewProfiles.profilesPage.render()); }
=======
    public Result destinations() {
        List<DestinationType> types = new ArrayList<>(EnumSet.allOf(DestinationType.class));
        List<String> newDestinations = formatTypes(types);

        return ok(views.html.viewDestinations.destinationsPage.render(types, newDestinations));
    }

    private List<String> formatTypes(List<DestinationType> types) {
        List<String> newDestinations = new ArrayList<String>();
        for (int i = 0; i < types.size(); i++) {
            String toAdd = types.get(i).toString().replace('_', ' ');
            toAdd = toAdd.toLowerCase();

            ArrayList<String> wordSplit= new ArrayList<String>();
            for (String word :toAdd.split(" ")) {
                wordSplit.add(StringUtils.capitalize(word));
            }
            toAdd = String.join(" ", wordSplit);
            newDestinations.add(toAdd);
        }
        return newDestinations;
    }
>>>>>>> 6beb0803
}<|MERGE_RESOLUTION|>--- conflicted
+++ resolved
@@ -16,7 +16,7 @@
 public class PageController extends Controller {
 
     /**
-     * Method to serve the index page
+     * Method to serve the index destinationsPage
      */
     public Result index() {
         return ok(views.html.index.page.render());
@@ -30,12 +30,6 @@
     /**
      * Method to serve the destinations page
      */
-<<<<<<< HEAD
-    public Result destinations() { return ok(views.html.viewDestinations.destinationsPage.render()); }
-
-
-    public Result searchProfiles() { return ok(views.html.viewProfiles.profilesPage.render()); }
-=======
     public Result destinations() {
         List<DestinationType> types = new ArrayList<>(EnumSet.allOf(DestinationType.class));
         List<String> newDestinations = formatTypes(types);
@@ -58,5 +52,4 @@
         }
         return newDestinations;
     }
->>>>>>> 6beb0803
 }