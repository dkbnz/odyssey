package models.destinations;

import io.ebean.Finder;
import io.ebean.annotation.JsonIgnore;
import models.BaseModel;
import models.Profile;
import models.photos.PersonalPhoto;
import play.data.validation.Constraints;
import javax.persistence.*;
import java.util.ArrayList;
import java.util.List;

/**
 * Class for destinations that users signify an interest in.
 */
@Entity
public class Destination extends BaseModel {

    /**
     * The name of the destination.
     */
    @Constraints.Required
    private String name;

    /**
     * The type of destination (monument, natural landmark, building, event, etc...).
     */
    @Constraints.Required
    @ManyToOne
    private DestinationType type;

    /**
     * The district(s) the destination belongs to.
     *
     */
    @Constraints.Required
    private String district;

    /**
     * The latitude of the destination.
     *
     */
    @Constraints.Required
    private double latitude;

    /**
     * The longitude of the destination.
     *
     */
    @Constraints.Required
    private double longitude;

    /**
     * The country the destination belongs to.
     */
    @Constraints.Required
    private String country;

    /**
     * The owner of the destination
     */
    @JsonIgnore
    @Constraints.Required
    @ManyToOne
    private Profile owner;

    /**
     * The destinations photo gallery
     */
    @ManyToMany
    private List<PersonalPhoto> photoGallery = new ArrayList<>();

    /**
     * Stating the privacy of the destination if it is public or not
     */
    @Constraints.Required
    private Boolean isPublic;

    public String getName() {
        return name;
    }

    public void setName(String name) {
        this.name = name;
    }

    public DestinationType getType() {
        return type;
    }

    public void setType(DestinationType type) {
        this.type = type;
    }

    public String getDistrict() {
        return district;
    }

    public void setDistrict(String district) {
        this.district = district;
    }

    public double getLatitude() {
        return latitude;
    }

    public void setLatitude(double latitude) {
        this.latitude = latitude;
    }

    public double getLongitude() {
        return longitude;
    }

    public void setLongitude(double longitude) {
        this.longitude = longitude;
    }

    public String getCountry() {
        return country;
    }

    public void setCountry(String country) { this.country = country; }

    public List<PersonalPhoto> getPhotoGallery() { return photoGallery; }

    public boolean addPhotoToGallery(PersonalPhoto photoToAdd) {
        return photoGallery.add(photoToAdd);
    }

    public boolean removePhotoFromGallery(PersonalPhoto photoToRemove) {
        return photoGallery.remove(photoToRemove);
    }

<<<<<<< HEAD
    public Profile getOwner() {
        return this.owner;
    }

    public void changeOwner(Profile newOwner) {
        this.owner = newOwner;
=======
    public Boolean getPublic() {
        return isPublic;
    }

    public void setPublic(Boolean privacy) {
        isPublic = privacy;
>>>>>>> 9c447a86
    }

    public static final Finder<Integer, Destination> find = new Finder<>(Destination.class);
}<|MERGE_RESOLUTION|>--- conflicted
+++ resolved
@@ -132,21 +132,20 @@
         return photoGallery.remove(photoToRemove);
     }
 
-<<<<<<< HEAD
     public Profile getOwner() {
         return this.owner;
     }
 
     public void changeOwner(Profile newOwner) {
         this.owner = newOwner;
-=======
+    }
+
     public Boolean getPublic() {
         return isPublic;
     }
 
     public void setPublic(Boolean privacy) {
         isPublic = privacy;
->>>>>>> 9c447a86
     }
 
     public static final Finder<Integer, Destination> find = new Finder<>(Destination.class);
