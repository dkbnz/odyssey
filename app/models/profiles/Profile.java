package models.profiles;

import com.fasterxml.jackson.annotation.JsonFormat;
import com.fasterxml.jackson.annotation.JsonIgnore;
import models.points.AchievementTracker;
import models.util.BaseModel;
import models.destinations.Destination;
import models.photos.PersonalPhoto;
import models.quests.Quest;
import models.quests.QuestAttempt;
import models.objectives.Objective;
import models.trips.Trip;
import org.joda.time.DateTime;
import play.data.format.Formats;

import javax.persistence.*;
import java.time.LocalDate;
import java.time.Period;
import java.util.Date;
import java.util.List;


/**
 * Profile entity managed by Ebean.
 */
@Entity
@Table(name = "profile")
public class Profile extends BaseModel {

    private String username;

    @JsonIgnore
    private String password;

    private String firstName;
    private String middleName;
    private String lastName;
    private String gender;
    private LocalDate dateOfBirth;
    private boolean isAdmin;

    @JsonIgnore
    @Formats.DateTime(pattern = "yyyy-MM-dd hh:mm:ss")
    private DateTime incrementTime;

    @JsonIgnore
    @Formats.DateTime(pattern = "yyyy-MM-dd hh:mm:ss")
    private DateTime lastSeen;

    @Formats.DateTime(pattern = "yyyy-MM-dd hh:mm:ss")
    private Date dateOfCreation;

    @ManyToMany(cascade = CascadeType.ALL, mappedBy = "profiles")
    private List<Nationality> nationalities;

    @ManyToMany(cascade = CascadeType.ALL, mappedBy = "profiles")
    private List<TravellerType> travellerTypes;

    @ManyToMany(cascade = CascadeType.ALL, mappedBy = "profiles")
    private List<Passport> passports;

    @JsonIgnore
    @OneToMany(cascade = CascadeType.ALL, mappedBy = "profile")
    private List<Trip> trips;

    @OneToOne(cascade = CascadeType.REMOVE)
    private PersonalPhoto profilePicture;

    @OneToMany(cascade = CascadeType.ALL, mappedBy = "profile")
    private List<PersonalPhoto> photoGallery;

    @JsonIgnore
    @OneToMany(cascade = CascadeType.ALL, mappedBy = "owner")
    private List<Destination> myDestinations;

    @JsonIgnore
    @OneToMany(cascade = CascadeType.ALL, mappedBy = "owner")
    private List<Objective> myObjectives;

    @JsonIgnore
    @OneToMany(cascade = CascadeType.ALL, mappedBy = "attemptedBy")
    private List<QuestAttempt> questAttempts;

    @JsonIgnore
    @OneToMany(cascade = CascadeType.ALL, mappedBy = "owner")
    private List<Quest> myQuests;

    @OneToOne(cascade = CascadeType.ALL, mappedBy = "owner")
    private AchievementTracker achievementTracker;

<<<<<<< HEAD
    @Transient
    private int numberOfQuestsCreated;

    public Date getLastSeen() {
=======
    public DateTime getLastSeen() {
>>>>>>> 5f887b17
        return lastSeen;
    }

    public void setLastSeen(DateTime lastSeen) {
        this.lastSeen = lastSeen;
    }

    public DateTime getIncrementTime() {
        return incrementTime;
    }

    public void setIncrementTime(DateTime incrementTime) {
        this.incrementTime = incrementTime;
    }

    public List<Objective> getMyObjectives() {
        return myObjectives;
    }


    public PersonalPhoto getProfilePicture() {
        return profilePicture;
    }


    public void setProfilePicture(PersonalPhoto profilePicture) {
        this.profilePicture = profilePicture;
    }


    public void addTravType(TravellerType travellerType) {
        this.travellerTypes.add(travellerType);
    }


    public void addNationality(Nationality nationality) {
        this.nationalities.add(nationality);
    }


    public void addPassport(Passport passport) {
        this.passports.add(passport);
    }


    public void addTrip(Trip trip) {this.trips.add(trip);}


    public String getUsername() {
        return username;
    }


    public String getPassword() {
        return password;
    }


    public String getMiddleName() {
        return middleName;
    }


    @JsonFormat(shape = JsonFormat.Shape.STRING, pattern = "yyyy-MM-dd")
    public LocalDate getDateOfBirth() {
        return dateOfBirth;
    }


    public Date getDateOfCreation() {
        return dateOfCreation;
    }


    public List<Passport> getPassports() {
        return passports;
    }


    public String getFirstName() {
        return firstName;
    }


    public String getLastName() {
        return lastName;
    }


    public String getGender() {
        return gender;
    }


    public List<Nationality> getNationalities() {
        return nationalities;
    }


    public List<TravellerType> getTravellerTypes() {
        return travellerTypes;
    }


    public List<Trip> getTrips() {
        return trips;
    }


    public int getAge() {
        Period age = Period.between(dateOfBirth, LocalDate.now());
        return age.getYears();
    }


    public void clearTravellerTypes() {
        this.travellerTypes.clear();
    }


    public void clearNationalities() {
        this.nationalities.clear();
    }


    public void clearPassports() {
        this.passports.clear();
    }


    public void setUsername(String username) {
        this.username = username;
    }


    public void setPassword(String password) {
        this.password = password;
    }


    public void setFirstName(String firstName) {
        this.firstName = firstName;
    }


    public void setMiddleName(String middleName) {
        this.middleName = middleName;
    }


    public void setLastName(String lastName) {
        this.lastName = lastName;
    }


    public void setGender(String gender) {
        this.gender = gender;
    }


    public void setDateOfBirth(LocalDate dateOfBirth) {
        this.dateOfBirth = dateOfBirth;
    }


    public void setDateOfCreation(Date dateOfCreation) {
        this.dateOfCreation = dateOfCreation;
    }


    public List<PersonalPhoto> getPhotoGallery() {
        return photoGallery;
    }


    public void setPhotoGallery(List<PersonalPhoto> photoGallery) {
        this.photoGallery = photoGallery;
    }


    public boolean addPhotoToGallery(PersonalPhoto photoToAdd) {
        return photoGallery.add(photoToAdd);
    }


    public boolean removePhotoFromGallery(PersonalPhoto photoToRemove) {
        return photoGallery.remove(photoToRemove);
    }

    public int getNumberOfQuestsCreated() {
        return myQuests.size();
    }

    public boolean removeObjective(Objective objective) {
        return myObjectives.remove(objective);
    }


    public void addDestination(Destination newDestination) {
        this.myDestinations.add(newDestination);
    }


    public void setAdmin(Boolean admin) {
        isAdmin = admin;
    }


    public void setNationalities(List<Nationality> nationalities) {
        this.nationalities = nationalities;
    }


    public void setTravellerTypes(List<TravellerType> travellerTypes) {
        this.travellerTypes = travellerTypes;
    }


    public void setPassports(List<Passport> passports) {
        this.passports = passports;
    }


    public void setTrips(List<Trip> trips) {
        this.trips = trips;
    }


    public boolean isAdmin() {
        return isAdmin;
    }


    public void setAdmin(boolean admin) {
        isAdmin = admin;
    }


    public List<Quest> getMyQuests() {
        return myQuests;
    }

    public AchievementTracker getAchievementTracker() {
        return achievementTracker;
    }

    public void setAchievementTracker(AchievementTracker achievementTracker) {
        this.achievementTracker = achievementTracker;
    }
}<|MERGE_RESOLUTION|>--- conflicted
+++ resolved
@@ -88,14 +88,13 @@
     @OneToOne(cascade = CascadeType.ALL, mappedBy = "owner")
     private AchievementTracker achievementTracker;
 
-<<<<<<< HEAD
     @Transient
     private int numberOfQuestsCreated;
 
     public Date getLastSeen() {
-=======
+
+    }
     public DateTime getLastSeen() {
->>>>>>> 5f887b17
         return lastSeen;
     }
 
