package models.profiles;

import com.fasterxml.jackson.annotation.JsonFormat;
import com.fasterxml.jackson.annotation.JsonIgnore;
import models.hints.Hint;
import models.hints.Vote;
import models.points.AchievementTracker;
import models.util.BaseModel;
import models.destinations.Destination;
import models.photos.PersonalPhoto;
import models.quests.Quest;
import models.quests.QuestAttempt;
import models.objectives.Objective;
import models.trips.Trip;
import play.data.format.Formats;

import javax.persistence.*;
import java.time.LocalDate;
import java.time.Period;
import java.util.Collection;
import java.util.Date;
import java.util.List;


/**
 * Profile entity managed by Ebean.
 */
@Entity
@Table(name = "profile")
public class Profile extends BaseModel {

    private String username;

    @JsonIgnore
    private String password;

    private String firstName;
    private String middleName;
    private String lastName;
    private String gender;
    private LocalDate dateOfBirth;
    private boolean isAdmin;

    @Formats.DateTime(pattern = "yyyy-MM-dd")
    private Date lastSeenDate;

    @Formats.DateTime(pattern = "yyyy-MM-dd hh:mm:ss")
    private Date dateOfCreation;

    @ManyToMany(cascade = CascadeType.ALL, mappedBy = "profiles")
    private List<Nationality> nationalities;

    @ManyToMany(cascade = CascadeType.ALL, mappedBy = "profiles")
    private List<TravellerType> travellerTypes;

    @ManyToMany(cascade = CascadeType.ALL, mappedBy = "profiles")
    private List<Passport> passports;

    @JsonIgnore
    @OneToMany(cascade = CascadeType.ALL, mappedBy = "profile")
    private List<Trip> trips;

    @OneToOne(cascade = CascadeType.REMOVE)
    private PersonalPhoto profilePicture;

    @OneToMany(cascade = CascadeType.ALL, mappedBy = "profile")
    private List<PersonalPhoto> photoGallery;

    @JsonIgnore
    @OneToMany(cascade = CascadeType.ALL, mappedBy = "owner")
    private List<Destination> myDestinations;

    @JsonIgnore
    @OneToMany(cascade = CascadeType.ALL, mappedBy = "owner")
    private List<Objective> myObjectives;

    @JsonIgnore
    @OneToMany(cascade = CascadeType.ALL, mappedBy = "attemptedBy")
    private List<QuestAttempt> questAttempts;

    @JsonIgnore
    @OneToMany(cascade = CascadeType.ALL, mappedBy = "owner")
    private List<Quest> myQuests;

    @OneToOne(cascade = CascadeType.ALL, mappedBy = "owner")
    private AchievementTracker achievementTracker;

<<<<<<< HEAD
    @JsonIgnore
    @OneToMany(cascade = CascadeType.ALL)
    private Collection<Hint> hintsCreated;

    @JsonIgnore
    @OneToMany(cascade = CascadeType.ALL)
    private Collection<Vote> votesCast;

    @Transient
    private int numberOfQuestsCreated;

    @Transient
    private int numberOfQuestsCompleted;

=======
>>>>>>> 1ab2867c
    public Date getLastSeenDate() {
        return lastSeenDate;
    }

    public void setLastSeenDate(Date lastSeenDate) {
        this.lastSeenDate = lastSeenDate;
    }


    public List<Objective> getMyObjectives() {
        return myObjectives;
    }


    public PersonalPhoto getProfilePicture() {
        return profilePicture;
    }


    public void setProfilePicture(PersonalPhoto profilePicture) {
        this.profilePicture = profilePicture;
    }


    public void addTravType(TravellerType travellerType) {
        this.travellerTypes.add(travellerType);
    }


    public void addNationality(Nationality nationality) {
        this.nationalities.add(nationality);
    }


    public void addPassport(Passport passport) {
        this.passports.add(passport);
    }


    public void addTrip(Trip trip) {this.trips.add(trip);}


    public String getUsername() {
        return username;
    }


    public String getPassword() {
        return password;
    }


    public String getMiddleName() {
        return middleName;
    }


    @JsonFormat(shape = JsonFormat.Shape.STRING, pattern = "yyyy-MM-dd")
    public LocalDate getDateOfBirth() {
        return dateOfBirth;
    }


    public Date getDateOfCreation() {
        return dateOfCreation;
    }


    public List<Passport> getPassports() {
        return passports;
    }


    public String getFirstName() {
        return firstName;
    }


    public String getLastName() {
        return lastName;
    }


    public String getGender() {
        return gender;
    }


    public List<Nationality> getNationalities() {
        return nationalities;
    }


    public List<TravellerType> getTravellerTypes() {
        return travellerTypes;
    }


    public List<Trip> getTrips() {
        return trips;
    }


    public int getAge() {
        Period age = Period.between(dateOfBirth, LocalDate.now());
        return age.getYears();
    }


    public void clearTravellerTypes() {
        this.travellerTypes.clear();
    }


    public void clearNationalities() {
        this.nationalities.clear();
    }


    public void clearPassports() {
        this.passports.clear();
    }


    public void setUsername(String username) {
        this.username = username;
    }


    public void setPassword(String password) {
        this.password = password;
    }


    public void setFirstName(String firstName) {
        this.firstName = firstName;
    }


    public void setMiddleName(String middleName) {
        this.middleName = middleName;
    }


    public void setLastName(String lastName) {
        this.lastName = lastName;
    }


    public void setGender(String gender) {
        this.gender = gender;
    }


    public void setDateOfBirth(LocalDate dateOfBirth) {
        this.dateOfBirth = dateOfBirth;
    }


    public void setDateOfCreation(Date dateOfCreation) {
        this.dateOfCreation = dateOfCreation;
    }


    public List<PersonalPhoto> getPhotoGallery() {
        return photoGallery;
    }


    public void setPhotoGallery(List<PersonalPhoto> photoGallery) {
        this.photoGallery = photoGallery;
    }


    public boolean addPhotoToGallery(PersonalPhoto photoToAdd) {
        return photoGallery.add(photoToAdd);
    }


    public boolean removePhotoFromGallery(PersonalPhoto photoToRemove) {
        return photoGallery.remove(photoToRemove);
    }


    public int getNumberOfQuestsCreated() {
        if (myQuests == null) {
            return 0;
        }
        return myQuests.size();
    }


    /**
     * Calculates the number of quests the given profile has completed using the Java streams method.
     *
     * @return the total number of quests the profile has completed.
     */
    public long getNumberOfQuestsCompleted() {
        if (questAttempts == null) {
            return 0;
        }
        return questAttempts.stream().filter(QuestAttempt::isCompleted).count();
    }


    public boolean removeObjective(Objective objective) {
        return myObjectives.remove(objective);
    }


    public void addDestination(Destination newDestination) {
        this.myDestinations.add(newDestination);
    }


    public void setAdmin(Boolean admin) {
        isAdmin = admin;
    }


    public void setNationalities(List<Nationality> nationalities) {
        this.nationalities = nationalities;
    }


    public void setTravellerTypes(List<TravellerType> travellerTypes) {
        this.travellerTypes = travellerTypes;
    }


    public void setPassports(List<Passport> passports) {
        this.passports = passports;
    }


    public void setTrips(List<Trip> trips) {
        this.trips = trips;
    }


    public boolean isAdmin() {
        return isAdmin;
    }


    public void setAdmin(boolean admin) {
        isAdmin = admin;
    }


    public List<Quest> getMyQuests() {
        return myQuests;
    }


    public AchievementTracker getAchievementTracker() {
        return achievementTracker;
    }


    public void setAchievementTracker(AchievementTracker achievementTracker) {
        this.achievementTracker = achievementTracker;
    }
}<|MERGE_RESOLUTION|>--- conflicted
+++ resolved
@@ -85,7 +85,6 @@
     @OneToOne(cascade = CascadeType.ALL, mappedBy = "owner")
     private AchievementTracker achievementTracker;
 
-<<<<<<< HEAD
     @JsonIgnore
     @OneToMany(cascade = CascadeType.ALL)
     private Collection<Hint> hintsCreated;
@@ -100,8 +99,6 @@
     @Transient
     private int numberOfQuestsCompleted;
 
-=======
->>>>>>> 1ab2867c
     public Date getLastSeenDate() {
         return lastSeenDate;
     }
