package models.profiles;

import com.fasterxml.jackson.annotation.JsonFormat;
import com.fasterxml.jackson.annotation.JsonIgnore;
import models.points.AchievementTracker;
import models.util.BaseModel;
import models.destinations.Destination;
import models.photos.PersonalPhoto;
import models.quests.Quest;
import models.quests.QuestAttempt;
import models.objectives.Objective;
import models.trips.Trip;
import org.joda.time.DateTime;
import play.data.format.Formats;

import javax.persistence.*;
import java.time.LocalDate;
import java.time.Period;
import java.util.Date;
import java.util.List;


/**
 * Profile entity managed by Ebean.
 */
@Entity
@Table(name = "profile")
public class Profile extends BaseModel {

    private String username;

    @JsonIgnore
    private String password;

    private String firstName;
    private String middleName;
    private String lastName;
    private String gender;
    private LocalDate dateOfBirth;
    private boolean isAdmin;

    @JsonIgnore
    @Formats.DateTime(pattern = "yyyy-MM-dd hh:mm:ss")
    private DateTime incrementTime;

    @JsonIgnore
    @Formats.DateTime(pattern = "yyyy-MM-dd hh:mm:ss")
    private DateTime lastSeen;

    @Formats.DateTime(pattern = "yyyy-MM-dd hh:mm:ss")
    private Date dateOfCreation;

    @ManyToMany(cascade = CascadeType.ALL, mappedBy = "profiles")
    private List<Nationality> nationalities;

    @ManyToMany(cascade = CascadeType.ALL, mappedBy = "profiles")
    private List<TravellerType> travellerTypes;

    @ManyToMany(cascade = CascadeType.ALL, mappedBy = "profiles")
    private List<Passport> passports;

    @JsonIgnore
    @OneToMany(cascade = CascadeType.ALL, mappedBy = "profile")
    private List<Trip> trips;

    @OneToOne(cascade = CascadeType.REMOVE)
    private PersonalPhoto profilePicture;

    @OneToMany(cascade = CascadeType.ALL, mappedBy = "profile")
    private List<PersonalPhoto> photoGallery;

    @JsonIgnore
    @OneToMany(cascade = CascadeType.ALL, mappedBy = "owner")
    private List<Destination> myDestinations;

    @JsonIgnore
    @OneToMany(cascade = CascadeType.ALL, mappedBy = "owner")
    private List<Objective> myObjectives;

    @JsonIgnore
    @OneToMany(cascade = CascadeType.ALL, mappedBy = "attemptedBy")
    private List<QuestAttempt> questAttempts;

    @JsonIgnore
    @OneToMany(cascade = CascadeType.ALL, mappedBy = "owner")
    private List<Quest> myQuests;

    @OneToOne(cascade = CascadeType.ALL, mappedBy = "owner")
    private AchievementTracker achievementTracker;

<<<<<<< HEAD
    @Transient
    private int numberOfQuestsCreated;

    public Date getLastSeen() {
=======
    public DateTime getLastSeen() {
>>>>>>> a01dce2c
        return lastSeen;
    }

    public void setLastSeen(DateTime lastSeen) {
        this.lastSeen = lastSeen;
    }

    public DateTime getIncrementTime() {
        return incrementTime;
    }

    public void setIncrementTime(DateTime incrementTime) {
        this.incrementTime = incrementTime;
    }

    public List<Objective> getMyObjectives() {
        return myObjectives;
    }


    public PersonalPhoto getProfilePicture() {
        return profilePicture;
    }


    public void setProfilePicture(PersonalPhoto profilePicture) {
        this.profilePicture = profilePicture;
    }


    public void addTravType(TravellerType travellerType) {
        this.travellerTypes.add(travellerType);
    }


    public void addNationality(Nationality nationality) {
        this.nationalities.add(nationality);
    }


    public void addPassport(Passport passport) {
        this.passports.add(passport);
    }


    public void addTrip(Trip trip) {this.trips.add(trip);}


    public String getUsername() {
        return username;
    }


    public String getPassword() {
        return password;
    }


    public String getMiddleName() {
        return middleName;
    }


    @JsonFormat(shape = JsonFormat.Shape.STRING, pattern = "yyyy-MM-dd")
    public LocalDate getDateOfBirth() {
        return dateOfBirth;
    }


    public Date getDateOfCreation() {
        return dateOfCreation;
    }


    public List<Passport> getPassports() {
        return passports;
    }


    public String getFirstName() {
        return firstName;
    }


    public String getLastName() {
        return lastName;
    }


    public String getGender() {
        return gender;
    }


    public List<Nationality> getNationalities() {
        return nationalities;
    }


    public List<TravellerType> getTravellerTypes() {
        return travellerTypes;
    }


    public List<Trip> getTrips() {
        return trips;
    }


    public int getAge() {
        Period age = Period.between(dateOfBirth, LocalDate.now());
        return age.getYears();
    }


    public void clearTravellerTypes() {
        this.travellerTypes.clear();
    }


    public void clearNationalities() {
        this.nationalities.clear();
    }


    public void clearPassports() {
        this.passports.clear();
    }


    public void setUsername(String username) {
        this.username = username;
    }


    public void setPassword(String password) {
        this.password = password;
    }


    public void setFirstName(String firstName) {
        this.firstName = firstName;
    }


    public void setMiddleName(String middleName) {
        this.middleName = middleName;
    }


    public void setLastName(String lastName) {
        this.lastName = lastName;
    }


    public void setGender(String gender) {
        this.gender = gender;
    }


    public void setDateOfBirth(LocalDate dateOfBirth) {
        this.dateOfBirth = dateOfBirth;
    }


    public void setDateOfCreation(Date dateOfCreation) {
        this.dateOfCreation = dateOfCreation;
    }


    public List<PersonalPhoto> getPhotoGallery() {
        return photoGallery;
    }


    public void setPhotoGallery(List<PersonalPhoto> photoGallery) {
        this.photoGallery = photoGallery;
    }


    public boolean addPhotoToGallery(PersonalPhoto photoToAdd) {
        return photoGallery.add(photoToAdd);
    }


    public boolean removePhotoFromGallery(PersonalPhoto photoToRemove) {
        return photoGallery.remove(photoToRemove);
    }

    public int getNumberOfQuestsCreated() {
        return myQuests.size();
    }

    public boolean removeObjective(Objective objective) {
        return myObjectives.remove(objective);
    }


    public void addDestination(Destination newDestination) {
        this.myDestinations.add(newDestination);
    }


    public void setAdmin(Boolean admin) {
        isAdmin = admin;
    }


    public void setNationalities(List<Nationality> nationalities) {
        this.nationalities = nationalities;
    }


    public void setTravellerTypes(List<TravellerType> travellerTypes) {
        this.travellerTypes = travellerTypes;
    }


    public void setPassports(List<Passport> passports) {
        this.passports = passports;
    }


    public void setTrips(List<Trip> trips) {
        this.trips = trips;
    }


    public boolean isAdmin() {
        return isAdmin;
    }


    public void setAdmin(boolean admin) {
        isAdmin = admin;
    }


    public List<Quest> getMyQuests() {
        return myQuests;
    }

    public AchievementTracker getAchievementTracker() {
        return achievementTracker;
    }

    public void setAchievementTracker(AchievementTracker achievementTracker) {
        this.achievementTracker = achievementTracker;
    }
}<|MERGE_RESOLUTION|>--- conflicted
+++ resolved
@@ -88,14 +88,13 @@
     @OneToOne(cascade = CascadeType.ALL, mappedBy = "owner")
     private AchievementTracker achievementTracker;
 
-<<<<<<< HEAD
     @Transient
     private int numberOfQuestsCreated;
 
     public Date getLastSeen() {
-=======
+
+    }
     public DateTime getLastSeen() {
->>>>>>> a01dce2c
         return lastSeen;
     }
 
