--- conflicted
+++ resolved
@@ -17,14 +17,8 @@
 @Entity
 public class Quest extends BaseModel {
 
-<<<<<<< HEAD
-=======
     private static final int MAX_TITLE_SIZE = 255;
 
-    @ElementCollection
-    private Map<String, Integer> countryOccurrences;
-
->>>>>>> de77e5af
     /**
      * List of objectives to be solved in this quest.
      */
