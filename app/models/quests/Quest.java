--- conflicted
+++ resolved
@@ -17,12 +17,10 @@
 @Entity
 public class Quest extends BaseModel {
 
-<<<<<<< HEAD
     @ElementCollection
     private Map<String, Integer> countryOccurrences;
-=======
+
     private static final int MAX_TITLE_SIZE = 255;
->>>>>>> 17283004
 
     /**
      * List of objectives to be solved in this quest.
@@ -164,7 +162,7 @@
     public Profile getOwner() {
         return owner;
     }
-<<<<<<< HEAD
+
     public Map<String, Integer> getCountryOccurrences() {
         return countryOccurrences;
     }
@@ -172,8 +170,4 @@
     public void setCountryOccurrences(Map<String, Integer> countryOccurrences) {
         this.countryOccurrences = countryOccurrences;
     }
-
-=======
->>>>>>> 17283004
-
 }