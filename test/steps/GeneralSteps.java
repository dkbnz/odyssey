package steps;

import com.fasterxml.jackson.databind.ObjectMapper;
import com.fasterxml.jackson.databind.node.ObjectNode;
import cucumber.api.java.After;
import cucumber.api.java.Before;
import cucumber.api.java.en.Given;
import cucumber.api.java.en.Then;
import org.junit.Assert;
import play.db.Database;
import play.db.evolutions.Evolutions;
import play.mvc.Http;
import play.mvc.Result;
import play.test.Helpers;

import java.text.SimpleDateFormat;
import java.util.*;

import static org.junit.Assert.assertEquals;
import static org.junit.Assert.assertNull;
import static play.test.Helpers.*;

public class GeneralSteps {

    /**
     * Singleton to contain the test variables
     */
    private TestContext testContext = TestContext.getInstance();


    //------------------------------------Field Names---------------------------------------------

    /**
     * The username string variable.
     */
    private static final String USERNAME = "username";

    /**
     * The password string variable.
     */
    private static final String PASS_FIELD = "password";

    //--------------------------------------URIs-------------------------------------------

    /**
     * The login uri.
     */
    private static final String LOGIN_URI = "/v1/login";

    /**
     * The logout uri.
     */
    private static final String LOGOUT_URI = "/v1/logout";

    //----------------------------------Login Details---------------------------------------------

    /**
     * Valid login credentials for an admin user.
     */
    private static final String ADMIN_USERNAME = "admin@travelea.com";
    private static final String ADMIN_AUTH_PASS = "admin1";
    private static final String ADMIN_ID = "1";


    /**
     * Valid login credentials for a regular user.
     */
    private static final String REG_USERNAME = "guestUser@travelea.com";
    private static final String REG_AUTH_PASS = "guest123";
    private static final String REG_ID = "2";


    /**
     * Valid login credentials for an alternate user.
     */
    private static final String ALT_USERNAME = "testuser1@email.com";
    private static final String ALT_AUTH_PASS = "guest123";
    private static final String ALT_ID = "3";


    @Before
    public void setUp() {

        Map<String, String> configuration = new HashMap<>();
        configuration.put("play.db.config", "db");
        configuration.put("play.db.default", "default");
        configuration.put("db.default.driver", "org.h2.Driver");
        configuration.put("db.default.url", "jdbc:h2:mem:db;MODE=MYSQL;");
        configuration.put("ebean.default", "models.*");
        configuration.put("play.evolutions.db.default.enabled", "true");
        configuration.put("play.evolutions.autoApply", "false");

        //Set up the fake application to use the in memory database config
        testContext.setApplication(fakeApplication(configuration));

        testContext.setDatabase(testContext.getApplication().injector().instanceOf(Database.class));
        applyEvolutions();

        Helpers.start(testContext.getApplication());
    }


    /**
     * Applies down evolutions to the database from the test/evolutions/default directory.
     * This drops tables and data from the database.
     */
    private void applyEvolutions() {
        Evolutions.applyEvolutions(
                testContext.getDatabase(),
                Evolutions.fromClassLoader(
                        getClass().getClassLoader(),
                        "test/"
                )
        );
    }


    /**
     * Applies up evolutions to the database from the test/evolutions/default directory.
     *
     * This populates the database with necessary tables and values.
     */
    private void cleanEvolutions() {
        Evolutions.cleanupEvolutions(testContext.getDatabase());
    }


    /**
     * Runs after each test scenario.
     * Sends a logout request.
     * Cleans up the database by cleaning up evolutions and shutting it down.
     * Stops running the fake application.JsonNode.
     */
    @After
    public void tearDown() {
        logoutRequest();
        cleanEvolutions();
        Database database = testContext.getDatabase();
        database.shutdown();
        Helpers.stop(testContext.getApplication());
    }


    /**
     * Sends a fake request to the application to login.
     * @param username      the string of the username to complete the login with.
     * @param password      the string of the password to complete the login with.
     */
    private void loginRequest(String username, String password) {
        ObjectMapper mapper = new ObjectMapper();
        ObjectNode json = mapper.createObjectNode();

        json.put(USERNAME, username);
        json.put(PASS_FIELD, password);

        Http.RequestBuilder request = fakeRequest()
                .method(POST)
                .bodyJson(json)
                .uri(LOGIN_URI);
        Result loginResult = route(testContext.getApplication(), request);
        testContext.setStatusCode(loginResult.status());
    }


    /**
     * Sends a fake request to the application to logout.
     */
    private void logoutRequest() {
        Http.RequestBuilder request = fakeRequest()
                .method(POST)
                .uri(LOGOUT_URI);
        Result logoutResult = route(testContext.getApplication(), request);
        testContext.setLoggedInId(null);
        testContext.setStatusCode(logoutResult.status());
    }

    @Given("the application is running")
    public void theApplicationIsRunning() {
        Assert.assertTrue(testContext.getApplication().isTest());
    }


    /**
     * Attempts to send a log in request with user credentials from constants VALID_USERNAME
     * and VALID_AUTH_PASS.
     *
     * Asserts the login was successful with a status code of OK (200).
     */
    @Given("I am logged in")
    public void iAmLoggedIn() {
        loginRequest(REG_USERNAME, REG_AUTH_PASS);
        assertEquals(OK, testContext.getStatusCode());
        testContext.setLoggedInId(REG_ID);
    }


    /**
     * Attempts to send a log in request with user credentials from constants ALT_USERNAME
     * and ALT_AUTH_PASS.
     *
     * Asserts the login was successful with a status code of OK (200).
     */
    @Given("I am logged in as an alternate user")
    public void iAmLoggedInAsAnAlternateUser() {
        loginRequest(ALT_USERNAME, ALT_AUTH_PASS);
        assertEquals(OK, testContext.getStatusCode());
        testContext.setLoggedInId(ALT_ID);
    }


    /**
     * Attempts to send a log in request with user credentials from constants ADMIN_USERNAME
     * and ADMIN_AUTH_PASS.
     *
     * Asserts the login was successful with a status code of OK (200).
     */
    @Given("I am logged in as an admin user")
    public void iAmLoggedInAsAnAdminUser() {
        loginRequest(ADMIN_USERNAME, ADMIN_AUTH_PASS);
        assertEquals(OK, testContext.getStatusCode());
        testContext.setLoggedInId(ADMIN_ID);
    }


    /**
     * Sends a logout request to the system.
     *
     * Asserts the value of loggedInId is null.
     */
    @Given("I am not logged in")
    public void iAmNotLoggedIn() {
        logoutRequest();
        assertNull(testContext.getLoggedInId());
    }


    @Then("^the status code received is (\\d+)$")
    public void theStatusCodeReceivedIs(int expectedStatusCode) {
        Assert.assertEquals(expectedStatusCode, testContext.getStatusCode());
    }
<<<<<<< HEAD
=======

    @Then("the following ApiErrors are returned")
    public void theFollowingApiErrorsAreReturned(io.cucumber.datatable.DataTable dataTable) {
        // Write code here that turns the phrase above into concrete actions
        // For automatic transformation, change DataTable to one of
        // E, List<E>, List<List<E>>, List<Map<K,V>>, Map<K,V> or
        // Map<K, List<V>>. E,K,V must be a String, Integer, Float,
        // Double, Byte, Short, Long, BigInteger or BigDecimal.
        //
        // For other transformations you can register a DataTableType.

        List<String> errors = dataTable.asList();

        throw new cucumber.api.PendingException();
    }

>>>>>>> 725459bd
}<|MERGE_RESOLUTION|>--- conflicted
+++ resolved
@@ -174,6 +174,7 @@
         testContext.setStatusCode(logoutResult.status());
     }
 
+
     @Given("the application is running")
     public void theApplicationIsRunning() {
         Assert.assertTrue(testContext.getApplication().isTest());
@@ -238,8 +239,7 @@
     public void theStatusCodeReceivedIs(int expectedStatusCode) {
         Assert.assertEquals(expectedStatusCode, testContext.getStatusCode());
     }
-<<<<<<< HEAD
-=======
+
 
     @Then("the following ApiErrors are returned")
     public void theFollowingApiErrorsAreReturned(io.cucumber.datatable.DataTable dataTable) {
@@ -256,5 +256,4 @@
         throw new cucumber.api.PendingException();
     }
 
->>>>>>> 725459bd
 }