--- conflicted
+++ resolved
@@ -392,16 +392,6 @@
         return Json.toJson(editDestination);
     }
 
-    /**
-     * Sends a fake request to the application to logout.
-     */
-    private void logoutRequest() {
-        Http.RequestBuilder request = fakeRequest()
-                .method(POST)
-                .uri(LOGOUT_URI);
-        route(application, request);
-        loggedInId = null;
-    }
 
 
     @Given("I have the application running")
@@ -432,12 +422,7 @@
 
     @Given("the user is not logged in")
     public void theUserIsNotLoggedIn() {
-<<<<<<< HEAD
-        logoutRequest();
-        assertNull(loggedInId);
-=======
         loggedInId = null;
->>>>>>> 992dc89a
     }
 
 
