--- conflicted
+++ resolved
@@ -178,7 +178,6 @@
 
     @When("I send a GET request to the profiles endpoint")
     public void iSendAGETRequestToTheProfilesEndpoint() throws BeansException {
-<<<<<<< HEAD
         Http.RequestBuilder request = fakeRequest()
                 .method(GET)
                 .session(AUTHORIZED, "1")
@@ -205,17 +204,6 @@
         }
         statusCode = result.status();
         Assert.assertEquals(true, passProfiles);
-=======
-        loginRequest(VALID_USERNAME, VALID_PASSWORD);
-        Http.RequestBuilder request = fakeRequest()
-                .method(GET)
-                .uri(PROFILES_URI);
-        Result result = route(application, request);
-        statusCode = result.status();
-        String json = Helpers.contentAsString(result);
-        Assert.assertEquals("", json);
-        throw new cucumber.api.PendingException();
->>>>>>> 03f7923a
 
     }
 
