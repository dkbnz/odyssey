package steps;

import com.fasterxml.jackson.databind.JsonNode;
import com.fasterxml.jackson.databind.ObjectMapper;
import com.fasterxml.jackson.databind.node.ObjectNode;
import cucumber.api.java.After;
import cucumber.api.java.en.And;
import cucumber.api.java.en.Given;
import cucumber.api.java.en.Then;
import cucumber.api.java.en.When;
import cucumber.api.java.Before;
import models.destinations.Destination;
import org.junit.*;
import play.Application;
import play.db.Database;

import play.db.evolutions.Evolutions;
import play.mvc.Http;
import play.mvc.Result;
import play.test.Helpers;
import repositories.destinations.DestinationRepository;

import java.io.IOException;
import java.util.HashMap;
import java.util.List;
import java.util.Map;

import static controllers.destinations.DestinationController.*;
import static org.junit.Assert.*;
import static play.mvc.Http.Status.BAD_REQUEST;
import static play.mvc.Http.Status.CREATED;
import static play.mvc.Http.Status.OK;
import static play.test.Helpers.*;

public class DestinationTestSteps {


    /**
     * Variable to hold the status code of the result.
     */
    private int statusCode;


    /**
     * The Json body of the response.
     */
    private String responseBody;


    /**
     * The destination endpoint uri.
     */
    private static final String DESTINATION_URI = "/v1/destinations";

    /**
     * The search by user endpoint uri.
     */
    private static final String SEARCH_BY_USER_URI = "/v1/destinations/";

    /**
     * Authorisation token for sessions
     */
    private static final String AUTHORIZED = "authorized";


    /**
     * The login endpoint uri.
     */
    private static final String LOGIN_URI = "/v1/login";


    /**
     * The logout endpoint uri.
     */
    private static final String LOGOUT_URI = "/v1/logout";


    /**
     * Valid login credentials for an admin user.
     */
    private static final String ADMIN_USERNAME = "admin@travelea.com";
    private static final String ADMIN_AUTHPASS = "admin1";
    private static final String ADMIN_ID = "1";

    /**
     * Valid login credentials for a regular user.
     */
    private static final String REG_USERNAME = "guestUser@travelea.com";
    private static final String REG_AUTHPASS = "guest123";
    private static final String REG_ID = "2";

    /**
     * Query parameters for selecting a specific destination.
     */
    private static final String DESTINATION_ID_FIELD ="id";
    private static final String DESTINATION_NAME_FIELD = "name";
    private static final String DESTINATION_DISTRICT_FIELD = "district";
    private static final String DESTINATION_COUNTRY_FIELD = "country";


    /**
     * Currently logged-in user
     */
    private String LOGGED_IN_ID;

    /**
     * Target user for destination changes
     */
    private String TARGET_ID;

    /**
     * The ID of the destination to edit
     */
    private String DESTINATION_ID;

    /**
     * String to add the equals character (=) to build a query string.
     */
    private static final String EQUALS = "=";


    /**
     * String to add the ampersand character (&) to build a query string.
     */
    private static final String AND = "&";


    /**
     * String to add the question mark character (?) to build a query string.
     */
    private static final String QUESTION_MARK = "?";

    private static final String DISTRICT_STRING = "District";
    private static final String LATITUDE_STRING = "Latitude";
    private static final String LONGITUDE_STRING = "Longitude";
    private static final String COUNTRY_STRING = "Country";
    private static final String TYPE_STRING = "Type";
    private static final String NAME_STRING = "Name";
    private static final String IS_PUBLIC_STRING = "is_public";

    /**
     * The fake application.
     */

    private Application application;


    /**
     * Database instance for the fake application.
     */
    private Database database;

    /**
     * Runs before each test scenario.
     * Sets up a fake application for testing.
     * Applies configuration settings to use an in memory database for the fake application.
     * Starts the application.
     * Calls apply evolutions to set up the database state.
     */
    @Before
    public void setUp() {
        Map<String, String> configuration = new HashMap<>();
        configuration.put("play.db.config", "db");
        configuration.put("play.db.default", "default");
        configuration.put("db.default.driver", "org.h2.Driver");
        configuration.put("db.default.url", "jdbc:h2:mem:testDBDestination;MODE=MYSQL;");
        configuration.put("ebean.default", "models.*");
        configuration.put("play.evolutions.db.default.enabled", "true");
        configuration.put("play.evolutions.autoApply", "false");

        //Set up the fake application to use the in memory database config
        application = fakeApplication(configuration);

        database = application.injector().instanceOf(Database.class);
        applyEvolutions();

        Helpers.start(application);
    }


    /**
     * Runs after each test scenario.
     * Sends a logout request.
     * Cleans up the database by cleaning up evolutions and shutting it down.
     * Stops running the fake application.
     */
    @After
    public void tearDown() {
        logoutRequest();
        cleanEvolutions();
        database.shutdown();
        Helpers.stop(application);
    }


    /**
     * Applies down evolutions to the database from the test/evolutions/default directory.
     *
     * This drops tables and data from the database.
     */
    private void applyEvolutions() {
        Evolutions.applyEvolutions(
                database,
                Evolutions.fromClassLoader(
                        getClass().getClassLoader(),
                        "test/"
                )
        );
    }


    /**
     * Applies up evolutions to the database from the test/evolutions/default directory.
     *
     * This populates the database with necessary tables and values.
     */
    private void cleanEvolutions() {
        Evolutions.cleanupEvolutions(database);
    }


    /**
     * Sends a fake request to the application to login.
     * @param username      The string of the username to complete the login with.
     * @param password      The string of the password to complete the login with.
     */
    private void loginRequest(String username, String password) {
        ObjectMapper mapper = new ObjectMapper();
        ObjectNode json = mapper.createObjectNode();

        json.put("username", username);
        json.put("password", password);

        Http.RequestBuilder request = fakeRequest()
                .method(POST)
                .bodyJson(json)
                .uri(LOGIN_URI);
        Result loginResult = route(application, request);

        statusCode = loginResult.status();
    }


    /**
     * Sends a fake request to the application to logout.
     */
    private void logoutRequest() {
        Http.RequestBuilder request = fakeRequest()
                .method(POST)
                .uri(LOGOUT_URI);
        route(application, request);
        LOGGED_IN_ID = null;
    }


    /**
     * Sends a request to create a destination with values from the given json node.
     * @param json      A JsonNode containing the values for a new destination object.
     */
    private void createDestinationRequest(JsonNode json) {
        Http.RequestBuilder request = fakeRequest()
                .method(POST)
                .bodyJson(json)
                .uri(DESTINATION_URI + "/" + TARGET_ID)
                .session(AUTHORIZED, LOGGED_IN_ID);
        Result result = route(application, request);
        statusCode = result.status();
    }


    /**
     * Sends a request to search for a destination with the given query string.
     * @param query     A String containing the query parameters for the search.
     */
    private void searchDestinationsRequest(String query) {
        Http.RequestBuilder request = fakeRequest()
                .method(GET)
                .session(AUTHORIZED, LOGGED_IN_ID)
                .uri(DESTINATION_URI + query);
        Result result = route(application, request);
        statusCode = result.status();

        responseBody = Helpers.contentAsString(result);
    }

    /**
     * Sends a put request to the application to edit the values of the destination.
     * @param json the date that the destination will be updated with.
     */
    private void editDestinationRequest(JsonNode json) {
        Http.RequestBuilder request = fakeRequest()
                .method(PUT)
                .bodyJson(json)
                .uri(DESTINATION_URI + "/" + DESTINATION_ID)
                .session(AUTHORIZED, LOGGED_IN_ID);
        Result result = route(application, request);
        statusCode = result.status();
    }


    /**
     * Asserts the fake application is in test mode.
     */
    @Given("I have a running application")
    public void iHaveARunningApplication() {
        Assert.assertTrue(application.isTest());
    }


    /**
     * Attempts to send a log in request with user credentials from constants VALID_USERNAME
     * and VALID_AUTHPASS.
     *
     * Asserts the login was successful with a status code of OK (200).
     */
    @Given("I am logged in")
    public void iAmLoggedIn() {
        loginRequest(REG_USERNAME, REG_AUTHPASS);
        assertEquals(OK, statusCode);
        LOGGED_IN_ID = REG_ID;
    }

    /**
     * Attempts to send a log in request with user credentials from constants ADMIN_USERNAME
     * and ADMIN_AUTHPASS.
     *
     * Asserts the login was successful with a status code of OK (200).
     */
    @Given("I am logged in as an admin user")
    public void iAmLoggedInAsAnAdminUser() {
        loginRequest(ADMIN_USERNAME, ADMIN_AUTHPASS);
        assertEquals(OK, statusCode);
        LOGGED_IN_ID = ADMIN_ID;
    }


    /**
<<<<<<< HEAD
     * Sends a logout request to the system
     *
     * Asserts the value of LOGGED_IN_ID is null.
=======
     * Sends a logout request.
>>>>>>> e485fd37
     */
    @Given("I am not logged in")
    public void iAmNotLoggedIn() {
        logoutRequest();
<<<<<<< HEAD
        assertNull(LOGGED_IN_ID);
=======
>>>>>>> e485fd37
    }


    /**
     * Sends a request to create a new destination with valid values given in the data table to
     * ensure a destination already exists in the database.
     * @param dataTable     The data table containing values to create the new destination.
     */
    @And("a destination already exists with the following values")
    public void aDestinationExistsWithTheFollowingValues(io.cucumber.datatable.DataTable dataTable) {
        TARGET_ID = LOGGED_IN_ID;
        for (int i = 0 ; i < dataTable.height() -1 ; i++) {
            JsonNode json = convertDataTableToDestinationJson(dataTable, i);
            createDestinationRequest(json);
        }
    }


<<<<<<< HEAD
    /**
     * Gets and returns the ID of the destination described by the name, district and country passed to the method.
     * @param destinationName the name of the destination.
     * @param destinationDistrict the district of the destination.
     * @param destinationCountry the country of the destination.
     * @return the id of the destination matching the given values.
     */
    private Long getDestinationIdFromFields(String destinationName, String destinationDistrict, String destinationCountry) {
        return Destination
                .find.query()
                .select(DESTINATION_ID_FIELD)
                .where().eq(DESTINATION_NAME_FIELD, destinationName)
                .eq(DESTINATION_DISTRICT_FIELD, destinationDistrict)
                .eq(DESTINATION_COUNTRY_FIELD, destinationCountry)
                .findSingleAttribute();
    }


    /**
     * Creates one or many destinations under the ownership of the given user.
     * @param userId the user who will be in ownership of the destination(s).
     * @param dataTable the values of the destinations to be added.
     */
=======
>>>>>>> e485fd37
    @Given("a destination already exists for user {int} with the following values")
    public void aDestinationAlreadyExistsForUserWithTheFollowingValues(Integer userId, io.cucumber.datatable.DataTable dataTable) {
        TARGET_ID = userId.toString();

        for (int i = 0 ; i < dataTable.height() -1 ; i++) {
            JsonNode json = convertDataTableToDestinationJson(dataTable, i);
            createDestinationRequest(json);

            // Set DESTINATION_ID to the last added destination's ID. Does this through finding the ID
            // through destination name.
            String destName = json.get("name").asText();
            String destDistrict = json.get("district").asText();
            String destCountry = json.get("country").asText();
            DESTINATION_ID = getDestinationIdFromFields(destName, destDistrict, destCountry).toString();
        }
    }


    @Given("a destination with the following values is part of a trip")
    public void aDestinationWithTheFollowingValuesIsPartOfATrip(io.cucumber.datatable.DataTable dataTable) {
        // Get destination id from values given
        //TODO: still working this out
        // Create new trip with that destination and some others
        throw new cucumber.api.PendingException();
    }


    /**
     * Queries the database for the destination described by the values in the dataTable.
     * @param dataTable the information containing the destination(s) select in the database.
     */
    @Given("a destination has been created with the following values")
    public void aDestinationHasBeenCreatedWithTheFollowingValues(io.cucumber.datatable.DataTable dataTable) {
        String destinationName = getValueFromDataTable("Name", dataTable);
        String query = createSearchDestinationQueryString(NAME, destinationName);
        searchDestinationsRequest(query);
        assertTrue(responseBody.contains(destinationName));
    }

    /**
     * Sends a request to get all destinations.
     */
    @When("I send a GET request to the destinations endpoint")
    public void iSendAGetRequestToTheDestinationsEndpoint() {
        TARGET_ID = LOGGED_IN_ID;
        Http.RequestBuilder request = fakeRequest()
                .method(GET)
                .session(AUTHORIZED, LOGGED_IN_ID)
                .uri(DESTINATION_URI);
        Result result = route(application, request);
        statusCode = result.status();
    }


    /**
     * Sends a request to create a new destination with values given in the data table.
     * @param dataTable     The data table containing values to create the new destination.
     */
    @When("I create a new destination with the following values")
    public void iCreateANewDestinationWithTheFollowingValues(io.cucumber.datatable.DataTable dataTable) {
        TARGET_ID = LOGGED_IN_ID;
        for (int i = 0 ; i < dataTable.height() -1 ; i++) {
            JsonNode json = convertDataTableToDestinationJson(dataTable, i);
            createDestinationRequest(json);
        }
    }


    @When("I create a new destination with the following values for another user")
    public void iCreateANewDestinationWithTheFollowingValuesForAnotherUser(io.cucumber.datatable.DataTable dataTable) {
        TARGET_ID = LOGGED_IN_ID;
        for (int i = 0 ; i < dataTable.height() -1 ; i++) {
            JsonNode json = convertDataTableToDestinationJson(dataTable, i);
            createDestinationRequest(json);
        }
    }


    /**
     * Converts a given data table of destination values to a json node object of this destination.
     * @param dataTable     The data table containing values of a destination.
     * @return              A JsonNode of a destination containing information from the data table.
     */
    private JsonNode convertDataTableToDestinationJson(io.cucumber.datatable.DataTable dataTable, int index) {
        //Get all input from the data table
        List<Map<String, String>> list = dataTable.asMaps(String.class, String.class);
        String name         = list.get(index).get(NAME_STRING);
        String type         = list.get(index).get(TYPE_STRING);
        String district     = list.get(index).get(DISTRICT_STRING);
        String latitude     = list.get(index).get(LATITUDE_STRING);
        String longitude    = list.get(index).get(LONGITUDE_STRING);
        String country      = list.get(index).get(COUNTRY_STRING);
        String is_public    = list.get(index).get(IS_PUBLIC_STRING);

        //Test destinations are public by default
        Boolean publicity = (is_public == null ||
                !is_public.equalsIgnoreCase("false"));

        //Add values to a JsonNode
        ObjectMapper mapper = new ObjectMapper();
        ObjectNode json = mapper.createObjectNode();

        json.put(NAME, name);
        json.put(TYPE, type);
        json.put(LATITUDE, latitude);
        json.put(LONGITUDE, longitude);
        json.put(DISTRICT, district);
        json.put(COUNTRY, country);
        json.put(IS_PUBLIC, publicity);

        return json;
    }


    /**
     * Sends a request to search for a destination with name value given in the data table.
     * @param dataTable     The data table containing the field, name, and value for a destination search.
     */
    @When("I search for a destination with name")
    public void iSearchForADestinationWithName(io.cucumber.datatable.DataTable dataTable) {
        // Set up the search fields with given name
        String value = getValueFromDataTable("Name", dataTable);
        String query = createSearchDestinationQueryString(NAME, value);

        //Send search destinations request
        searchDestinationsRequest(query);
    }


    @When("I search for a destination with district")
    public void iSearchForADestinationWithDistrict(io.cucumber.datatable.DataTable dataTable) {
        // Set up the search fields with given district
        String value = getValueFromDataTable(DISTRICT_STRING, dataTable);
        String query = createSearchDestinationQueryString(DISTRICT, value);

        //Send search destinations request
        searchDestinationsRequest(query);
    }


    @When("I search for a destination with latitude")
    public void iSearchForADestinationWithLatitude(io.cucumber.datatable.DataTable dataTable) {
        // Set up the search fields with given district
        String value = getValueFromDataTable(LATITUDE_STRING, dataTable);
        String query = createSearchDestinationQueryString(LATITUDE, value);

        //Send search destinations request
        searchDestinationsRequest(query);
    }


    @When("I search for all destinations")
    public void iSearchForAllDestinations() {
        String query = createSearchDestinationQueryString("", "");

        //Send search destinations request
        searchDestinationsRequest(query);
    }


    @When("I search for all destinations by user {int}")
    public void iSearchForAllDestinationsByUser(Integer userId) {
        Http.RequestBuilder request = fakeRequest()
                .method(GET)
                .uri(SEARCH_BY_USER_URI + userId)
                .session(AUTHORIZED, LOGGED_IN_ID);
        Result result = route(application, request);
        statusCode = result.status();

        responseBody = Helpers.contentAsString(result);
    }


    @When("I attempt to delete the destination with the following values")
    public void iAttemptToDeleteTheDestinationWithTheFollowingValues(io.cucumber.datatable.DataTable dataTable) {
        // TODO: Still working on how to do this
        // Get destination id from values given
        JsonNode json = convertDataTableToJsonNode(dataTable, 0);
        // Create search query based on values given?

        // Send the delete request

        throw new cucumber.api.PendingException();
    }


    /**
     * Gets a value associated with a given field from the given data table.
     * @param field         The title of the data table column to extract.
     * @param dataTable     The data table containing the value to extract.
     * @return              A String of the value extracted.
     */
    private String getValueFromDataTable(String field, io.cucumber.datatable.DataTable dataTable) {
        //Get all input from the data table
        List<Map<String, String>> list = dataTable.asMaps(String.class, String.class);
        return list.get(0).get(field);
    }


    /**
     * Creates a query string for the search destination request.
     * Builds this query string with empty values except for the given search value associated
     * with the given search field.
     * @param searchField       The search field name for the given value.
     * @param searchValue       The given search value for associated field.
     * @return                  The complete query string.
     */
    private String createSearchDestinationQueryString(String searchField, String searchValue) {
        String name = getValue(NAME, searchField, searchValue);
        String type = getValue(TYPE, searchField, searchValue);
        String latitude = getValue(LATITUDE, searchField, searchValue);
        String longitude = getValue(LONGITUDE, searchField, searchValue);
        String district = getValue(DISTRICT, searchField, searchValue);
        String country = getValue(COUNTRY, searchField, searchValue);


        StringBuilder stringBuilder = new StringBuilder()
                .append(QUESTION_MARK)

                .append(NAME)
                .append(EQUALS)
                .append(name)

                .append(AND)
                .append(TYPE)
                .append(EQUALS)
                .append(type)

                .append(AND)
                .append(LATITUDE)
                .append(EQUALS)
                .append(latitude)

                .append(AND)
                .append(LONGITUDE)
                .append(EQUALS)
                .append(longitude)

                .append(AND)
                .append(DISTRICT)
                .append(EQUALS)
                .append(district)

                .append(AND)
                .append(COUNTRY)
                .append(EQUALS)
                .append(country)

                .append(AND)
                .append(IS_PUBLIC)
                .append(EQUALS)
                .append("1");

        return stringBuilder.toString();
    }

    /**
     * Returns a string that is either empty or containing the given value.
     * Checks if the given field matches the search field. If so, returns the given value to search.
     * @param searchField       The search field name as defined by the application.
     * @param givenField        The field name given to the test.
     * @param givenValue        The value to search for if the search and given fields match.
     * @return
     */
    private String getValue(String searchField, String givenField, String givenValue) {
        return searchField.equals(givenField) ? givenValue : "";
    }


    /**
     * Converts the values of a cucumber DataTable to a JSON node object, using only the information that was given.
     * @param dataTable the cucumber datatable holding the values to be converted to JSON.
     * @return the JSON representation of the DataTable
     */
    private JsonNode convertDataTableToEditDestination(io.cucumber.datatable.DataTable dataTable) {
        int valueIndex = 0;
        List<Map<String, String>> valueList = dataTable.asMaps(String.class, String.class);
        Map<String, String> valueMap = valueList.get(valueIndex);

        ObjectMapper mapper = new ObjectMapper();
        ObjectNode json = mapper.createObjectNode();

        for (Map.Entry<String, String> entry : valueMap.entrySet()) {
            json.put(entry.getKey(), entry.getValue());
        }

        return json;
    }


    /**
     * Takes the information provided in the feature, and sends a put request to edit the destination.
     * @param dataTable the data specified in the test feature.
     */
    @When("I attempt to edit the destination using the following values")
    public void iAttemptToEditTheDestinationUsingTheFollowingValues(io.cucumber.datatable.DataTable dataTable) {
        JsonNode editValues = convertDataTableToEditDestination(dataTable);
        editDestinationRequest(editValues);
    }


    /**
     * Checks if the response body from the previous query contains at least one destination with a given name.
     * @param dataTable     The data table containing the name of the destination that should exist in the
     *                      response.
     */
    @Then("the response contains at least one destination with name")
    public void theResponseContainsAtLeastOneDestinationWithName(io.cucumber.datatable.DataTable dataTable) throws IOException {
        String value = getValueFromDataTable("Name", dataTable);
        String arrNode = new ObjectMapper().readTree(responseBody).get(0).get(NAME).asText();

        Assert.assertEquals(value, arrNode);
    }


    @Then("the response contains at least one destination with district")
    public void theResponseContainsAtLeastOneDestinationWithDistrict(io.cucumber.datatable.DataTable dataTable) throws IOException {
        String value = getValueFromDataTable(DISTRICT_STRING, dataTable);
        String arrNode = new ObjectMapper().readTree(responseBody).get(0).get(DISTRICT).asText();

        Assert.assertEquals(value, arrNode);
    }


    @Then("the response contains at least one destination with latitude")
    public void theResponseContainsAtLeastOneDestinationWithLatitude(io.cucumber.datatable.DataTable dataTable) throws IOException {
        String value = getValueFromDataTable(LATITUDE_STRING, dataTable);
        String arrNode = new ObjectMapper().readTree(responseBody).get(0).get(LATITUDE).asText();

        Assert.assertEquals(value, arrNode);
    }


    @Then("the response is empty")
    public void theResponseIsEmpty() throws IOException {
        JsonNode arrNode = new ObjectMapper().readTree(responseBody);

        Assert.assertEquals(0, arrNode.size());
    }


    @Then("the response contains only public destinations")
    public void theResponseContainsOnlyPublicDestinations() throws IOException {
        JsonNode arrNode = new ObjectMapper().readTree(responseBody);
        for (int i = 0 ; i < arrNode.size() ; i++) {
            assertTrue(arrNode.get(i).get("public").asBoolean());
        }
    }


    @Then("the response contains only destinations owned by the user with id {int}")
    public void theResponseContainsOnlyDestinationsOwnedByTheUserWithId(Integer id) throws IOException {
        Long userId = id.longValue();
        JsonNode arrNode = new ObjectMapper().readTree(responseBody);
        Long ownerId;
        for (int i = 0 ; i < arrNode.size() ; i++) {
            DestinationRepository destinationRepo = new DestinationRepository();
            ownerId = destinationRepo.fetch(arrNode.get(i).get("id").asLong()).getOwner().getId();  //Gets owner id of destination
            assertEquals(userId, ownerId);
        }
    }


    /**
     * Checks if the status code received is OK (200).
     */
    @Then("the status code received is OK")
    public void theStatusCodeReceivedIsOk() {
        assertEquals(OK, statusCode);
    }


    /**
     * Checks if the status code received is Created (201).
     */
    @Then("the status code received is Created")
    public void theStatusCodeReceivedIsCreated() {
        assertEquals(CREATED, statusCode);
    }


    /**
     * Checks if the status code received is Bad Request (400).
     */
    @Then("the status code received is Bad Request")
    public void theStatusCodeReceivedIsBadRequest() {
        assertEquals(BAD_REQUEST, statusCode);
    }


    /**
     * Checks if the status code received is Unauthorised (401).
     */
    @Then("the status code received is Unauthorised")
    public void theStatusCodeReceivedIsUnauthorised() {
        assertEquals(UNAUTHORIZED, statusCode);
    }


    /**
     * Checks if the status code received is Not Found (404).
     */
    @Then("the status code received is Not Found")
    public void theStatusCodeReceivedIsNotFound() {
        assertEquals(NOT_FOUND, statusCode);
    }


    /**
     * Checks if the status code received is Forbidden (403).
     */
    @Then("the status code received is Forbidden")
    public void theStatusCodeReceivedIsForbidden() {
        assertEquals(FORBIDDEN, statusCode);
    }
}<|MERGE_RESOLUTION|>--- conflicted
+++ resolved
@@ -335,21 +335,14 @@
 
 
     /**
-<<<<<<< HEAD
      * Sends a logout request to the system
      *
      * Asserts the value of LOGGED_IN_ID is null.
-=======
-     * Sends a logout request.
->>>>>>> e485fd37
      */
     @Given("I am not logged in")
     public void iAmNotLoggedIn() {
         logoutRequest();
-<<<<<<< HEAD
         assertNull(LOGGED_IN_ID);
-=======
->>>>>>> e485fd37
     }
 
 
@@ -368,7 +361,6 @@
     }
 
 
-<<<<<<< HEAD
     /**
      * Gets and returns the ID of the destination described by the name, district and country passed to the method.
      * @param destinationName the name of the destination.
@@ -392,8 +384,6 @@
      * @param userId the user who will be in ownership of the destination(s).
      * @param dataTable the values of the destinations to be added.
      */
-=======
->>>>>>> e485fd37
     @Given("a destination already exists for user {int} with the following values")
     public void aDestinationAlreadyExistsForUserWithTheFollowingValues(Integer userId, io.cucumber.datatable.DataTable dataTable) {
         TARGET_ID = userId.toString();
@@ -411,6 +401,18 @@
         }
     }
 
+    /**
+     * Queries the database for the destination described by the values in the dataTable.
+     * @param dataTable the information containing the destination(s) select in the database.
+     */
+    @Given("a destination has been created with the following values")
+    public void aDestinationHasBeenCreatedWithTheFollowingValues(io.cucumber.datatable.DataTable dataTable) {
+        String destinationName = getValueFromDataTable("Name", dataTable);
+        String query = createSearchDestinationQueryString(NAME, destinationName);
+        searchDestinationsRequest(query);
+        assertTrue(responseBody.contains(destinationName));
+    }
+
 
     @Given("a destination with the following values is part of a trip")
     public void aDestinationWithTheFollowingValuesIsPartOfATrip(io.cucumber.datatable.DataTable dataTable) {
@@ -420,18 +422,6 @@
         throw new cucumber.api.PendingException();
     }
 
-
-    /**
-     * Queries the database for the destination described by the values in the dataTable.
-     * @param dataTable the information containing the destination(s) select in the database.
-     */
-    @Given("a destination has been created with the following values")
-    public void aDestinationHasBeenCreatedWithTheFollowingValues(io.cucumber.datatable.DataTable dataTable) {
-        String destinationName = getValueFromDataTable("Name", dataTable);
-        String query = createSearchDestinationQueryString(NAME, destinationName);
-        searchDestinationsRequest(query);
-        assertTrue(responseBody.contains(destinationName));
-    }
 
     /**
      * Sends a request to get all destinations.
@@ -571,7 +561,7 @@
     public void iAttemptToDeleteTheDestinationWithTheFollowingValues(io.cucumber.datatable.DataTable dataTable) {
         // TODO: Still working on how to do this
         // Get destination id from values given
-        JsonNode json = convertDataTableToJsonNode(dataTable, 0);
+        JsonNode json = convertDataTableToDestinationJson(dataTable, 0);
         // Create search query based on values given?
 
         // Send the delete request
