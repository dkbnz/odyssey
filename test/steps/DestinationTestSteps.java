package steps;

import com.fasterxml.jackson.databind.JsonNode;
import com.fasterxml.jackson.databind.ObjectMapper;
import com.fasterxml.jackson.databind.node.ObjectNode;
import cucumber.api.java.After;
import cucumber.api.java.en.And;
import cucumber.api.java.en.Given;
import cucumber.api.java.en.Then;
import cucumber.api.java.en.When;
import cucumber.api.java.Before;
<<<<<<< HEAD
import models.destinations.Destination;
=======
>>>>>>> a877facb
import org.junit.*;
import play.Application;
import play.db.Database;

import play.db.evolutions.Evolutions;
import play.mvc.Http;
import play.mvc.Result;
import play.test.Helpers;
import repositories.destinations.DestinationRepository;

import java.io.IOException;
import java.util.HashMap;
import java.util.List;
import java.util.Map;

import static controllers.destinations.DestinationController.*;
<<<<<<< HEAD
import static org.junit.Assert.*;
=======
import static org.junit.Assert.assertEquals;
import static org.junit.Assert.assertNotNull;
import static org.junit.Assert.assertTrue;
>>>>>>> a877facb
import static play.mvc.Http.Status.BAD_REQUEST;
import static play.mvc.Http.Status.CREATED;
import static play.mvc.Http.Status.OK;
import static play.test.Helpers.*;

public class DestinationTestSteps {


    /**
     * Variable to hold the status code of the result.
     */
    private int statusCode;


    /**
     * The Json body of the response.
     */
    private String responseBody;


    /**
     * The destination endpoint uri.
     */
    private static final String DESTINATION_URI = "/v1/destinations";


    /**
     * The destination photos endpoint uri.
     */
    private static final String DESTINATION_PHOTO_URI = "/v1/destinationPhotos/";


    /**
     * Authorisation token for sessions
     */
    private static final String AUTHORIZED = "authorized";


    /**
     * The login endpoint uri.
     */
    private static final String LOGIN_URI = "/v1/login";


    /**
     * The logout endpoint uri.
     */
    private static final String LOGOUT_URI = "/v1/logout";


    /**
     * Valid login credentials for an admin user.
     */
    private static final String ADMIN_USERNAME = "admin@travelea.com";
    private static final String ADMIN_AUTHPASS = "admin1";
    private static final String ADMIN_ID = "1";


    /**
     * Valid login credentials for a regular user.
     */
    private static final String REG_USERNAME = "guestUser@travelea.com";
    private static final String REG_AUTHPASS = "guest123";
    private static final String REG_ID = "2";


    /**
     * Query parameters for selecting a specific destination.
     */
    private static final String DESTINATION_ID_FIELD ="id";
    private static final String DESTINATION_NAME_FIELD = "name";
    private static final String DESTINATION_DISTRICT_FIELD = "district";
    private static final String DESTINATION_COUNTRY_FIELD = "country";


    /**
     * Currently logged-in user
     */
    private String LOGGED_IN_ID;


    /**
     * Target user for destination changes
     */
    private String TARGET_ID;


    /**
     * The ID of the destination to edit
     */
    private String DESTINATION_ID;

    /**
     * String to add the equals character (=) to build a query string.
     */
    private static final String EQUALS = "=";


    /**
     * String to add the ampersand character (&) to build a query string.
     */
    private static final String AND = "&";


    /**
     * String to add the question mark character (?) to build a query string.
     */
    private static final String QUESTION_MARK = "?";

    private static final String DESTINATION_ID = "id";
    private static final String DISTRICT_STRING = "District";
    private static final String LATITUDE_STRING = "Latitude";
    private static final String LONGITUDE_STRING = "Longitude";
    private static final String COUNTRY_STRING = "Country";
    private static final String TYPE_STRING = "Type";
    private static final String NAME_STRING = "Name";
    private static final String IS_PUBLIC_STRING = "is_public";

    /**
     * The fake application.
     */

    private Application application;


    /**
     * Database instance for the fake application.
     */
    private Database database;

    /**
     * Runs before each test scenario.
     * Sets up a fake application for testing.
     * Applies configuration settings to use an in memory database for the fake application.
     * Starts the application.
     * Calls apply evolutions to set up the database state.
     */
    @Before
    public void setUp() {
        Map<String, String> configuration = new HashMap<>();
        configuration.put("play.db.config", "db");
        configuration.put("play.db.default", "default");
        configuration.put("db.default.driver", "org.h2.Driver");
        configuration.put("db.default.url", "jdbc:h2:mem:testDBDestination;MODE=MYSQL;");
        configuration.put("ebean.default", "models.*");
        configuration.put("play.evolutions.db.default.enabled", "true");
        configuration.put("play.evolutions.autoApply", "false");

        //Set up the fake application to use the in memory database config
        application = fakeApplication(configuration);

        database = application.injector().instanceOf(Database.class);
        applyEvolutions();

        Helpers.start(application);
    }


    /**
     * Runs after each test scenario.
     * Sends a logout request.
     * Cleans up the database by cleaning up evolutions and shutting it down.
     * Stops running the fake application.
     */
    @After
    public void tearDown() {
        logoutRequest();
        cleanEvolutions();
        database.shutdown();
        Helpers.stop(application);
    }


    /**
     * Applies down evolutions to the database from the test/evolutions/default directory.
     *
     * This drops tables and data from the database.
     */
    private void applyEvolutions() {
        Evolutions.applyEvolutions(
                database,
                Evolutions.fromClassLoader(
                        getClass().getClassLoader(),
                        "test/"
                )
        );
    }


    /**
     * Applies up evolutions to the database from the test/evolutions/default directory.
     *
     * This populates the database with necessary tables and values.
     */
    private void cleanEvolutions() {
        Evolutions.cleanupEvolutions(database);
    }


    /**
     * Sends a fake request to the application to login.
     * @param username      The string of the username to complete the login with.
     * @param password      The string of the password to complete the login with.
     */
    private void loginRequest(String username, String password) {
        ObjectMapper mapper = new ObjectMapper();
        ObjectNode json = mapper.createObjectNode();

        json.put("username", username);
        json.put("password", password);

        Http.RequestBuilder request = fakeRequest()
                .method(POST)
                .bodyJson(json)
                .uri(LOGIN_URI);
        Result loginResult = route(application, request);

        statusCode = loginResult.status();
    }


    /**
     * Sends a fake request to the application to logout.
     */
    private void logoutRequest() {
        Http.RequestBuilder request = fakeRequest()
                .method(POST)
                .uri(LOGOUT_URI);
        route(application, request);
        LOGGED_IN_ID = null;
    }


    /**
     * Sends a request to create a destination with values from the given json node.
     * @param json      A JsonNode containing the values for a new destination object.
     */
    private void createDestinationRequest(JsonNode json) {
        Http.RequestBuilder request = fakeRequest()
                .method(POST)
                .bodyJson(json)
                .uri(DESTINATION_URI + "/" + TARGET_ID)
                .session(AUTHORIZED, LOGGED_IN_ID);
        Result result = route(application, request);
        statusCode = result.status();
    }


    /**
     * Sends a request to search for a destination with the given query string.
     * @param query     A String containing the query parameters for the search.
     */
    private void searchDestinationsRequest(String query) {
        Http.RequestBuilder request = fakeRequest()
                .method(GET)
                .session(AUTHORIZED, LOGGED_IN_ID)
                .uri(DESTINATION_URI + query);
        Result result = route(application, request);
        statusCode = result.status();

        responseBody = Helpers.contentAsString(result);
    }

    /**
     * Sends a put request to the application to edit the values of the destination.
     * @param json the date that the destination will be updated with.
     */
    private void editDestinationRequest(JsonNode json) {
        Http.RequestBuilder request = fakeRequest()
                .method(PUT)
                .bodyJson(json)
                .uri(DESTINATION_URI + "/" + DESTINATION_ID)
                .session(AUTHORIZED, LOGGED_IN_ID);
        Result result = route(application, request);
        statusCode = result.status();
    }


    /**
     * Sends a request to delete a destination with the given destination id.
     * @param destinationId     The destination id as a Long.
     */
    private void deleteDestinationRequest(Long destinationId) {
        Http.RequestBuilder request = fakeRequest()
                .method(DELETE)
                .uri(DESTINATION_URI + "/" + destinationId);
        Result result = route(application, request);
        statusCode = result.status();
    }


    /**
     * Asserts the fake application is in test mode.
     */
    @Given("I have a running application")
    public void iHaveARunningApplication() {
        Assert.assertTrue(application.isTest());
    }


    /**
     * Attempts to send a log in request with user credentials from constants VALID_USERNAME
     * and VALID_AUTHPASS.
     *
     * Asserts the login was successful with a status code of OK (200).
     */
    @Given("I am logged in")
    public void iAmLoggedIn() {
        loginRequest(REG_USERNAME, REG_AUTHPASS);
        assertEquals(OK, statusCode);
        LOGGED_IN_ID = REG_ID;
    }

    /**
     * Attempts to send a log in request with user credentials from constants ADMIN_USERNAME
     * and ADMIN_AUTHPASS.
     *
     * Asserts the login was successful with a status code of OK (200).
     */
    @Given("I am logged in as an admin user")
    public void iAmLoggedInAsAnAdminUser() {
        loginRequest(ADMIN_USERNAME, ADMIN_AUTHPASS);
        assertEquals(OK, statusCode);
        LOGGED_IN_ID = ADMIN_ID;
    }


    /**
     * Sends a logout request to the system
     *
     * Asserts the value of LOGGED_IN_ID is null.
     */
    @Given("I am not logged in")
    public void iAmNotLoggedIn() {
        logoutRequest();
        assertNull(LOGGED_IN_ID);
    }


    /**
     * Sends a request to create a new destination with valid values given in the data table to
     * ensure a destination already exists in the database.
     * @param dataTable     The data table containing values to create the new destination.
     */
    @And("a destination already exists with the following values")
    public void aDestinationExistsWithTheFollowingValues(io.cucumber.datatable.DataTable dataTable) {
        TARGET_ID = LOGGED_IN_ID;
        for (int i = 0 ; i < dataTable.height() -1 ; i++) {
            JsonNode json = convertDataTableToDestinationJson(dataTable, i);
            createDestinationRequest(json);
        }
    }


    /**
     * Gets and returns the ID of the destination described by the name, district and country passed to the method.
     * @param destinationName the name of the destination.
     * @param destinationDistrict the district of the destination.
     * @param destinationCountry the country of the destination.
     * @return the id of the destination matching the given values.
     */
    private Long getDestinationIdFromFields(String destinationName, String destinationDistrict, String destinationCountry) {
        return Destination
                .find.query()
                .select(DESTINATION_ID_FIELD)
                .where().eq(DESTINATION_NAME_FIELD, destinationName)
                .eq(DESTINATION_DISTRICT_FIELD, destinationDistrict)
                .eq(DESTINATION_COUNTRY_FIELD, destinationCountry)
                .findSingleAttribute();
    }


    /**
     * Creates one or many destinations under the ownership of the given user.
     * @param userId the user who will be in ownership of the destination(s).
     * @param dataTable the values of the destinations to be added.
     */
    @Given("a destination already exists for user {int} with the following values")
    public void aDestinationAlreadyExistsForUserWithTheFollowingValues(Integer userId, io.cucumber.datatable.DataTable dataTable) {
        TARGET_ID = userId.toString();

        for (int i = 0 ; i < dataTable.height() -1 ; i++) {
            JsonNode json = convertDataTableToDestinationJson(dataTable, i);
            createDestinationRequest(json);

            // Set DESTINATION_ID to the last added destination's ID. Does this through finding the ID
            // through destination name.
            String destName = json.get("name").asText();
            String destDistrict = json.get("district").asText();
            String destCountry = json.get("country").asText();
            DESTINATION_ID = getDestinationIdFromFields(destName, destDistrict, destCountry).toString();
        }
    }

    /**
     * Queries the database for the destination described by the values in the dataTable.
     * @param dataTable the information containing the destination(s) select in the database.
     */
    @Given("a destination has been created with the following values")
    public void aDestinationHasBeenCreatedWithTheFollowingValues(io.cucumber.datatable.DataTable dataTable) {
        String destinationName = getValueFromDataTable("Name", dataTable);
        String query = createSearchDestinationQueryString(NAME, destinationName);
        searchDestinationsRequest(query);
        assertTrue(responseBody.contains(destinationName));
    }


    @Given("a destination with the following values is used")
    public void aDestinationWithTheFollowingValuesIsUsed(io.cucumber.datatable.DataTable dataTable) throws IOException {
        // Get destination id from values given
        Long destinationId = getDestinationId(dataTable);
        assertNotNull(destinationId);

        // Adding photo to the destination given
        int photoId = 2;  // Photo id 2 is used as this is a personal photo for logged in user 2
        addDestinationPhoto(photoId, destinationId);
    }


    /**
     * Adds a photo with the given photoId to a destination with the given destinationId.
     * @param photoId           id of the photo to be added.
     * @param destinationId     id of the destination to be added.
     */
    private void addDestinationPhoto(int photoId, Long destinationId) {
        JsonNode json = createDestinationPhotoJson(photoId);
        Http.RequestBuilder request =
                Helpers.fakeRequest()
                        .uri(DESTINATION_PHOTO_URI + destinationId)
                        .method(POST)
                        .bodyJson(json)
                        .session(AUTHORIZED, LOGGED_IN_ID);

        Result addDestinationPhotoResult = route(application, request);
        statusCode = addDestinationPhotoResult.status();
    }


    /**
     * Creates a Json ObjectNode to be used for the destination photo.
     *
     * @param photoId the photoId of the photo to be added to the Json node.
     * @return        the Json ObjectNode for the new destination photo.
     */
    private JsonNode createDestinationPhotoJson(int photoId) {
        // complex json
        ObjectMapper mapper = new ObjectMapper();

        //Add values to a JsonNode
        ObjectNode json = mapper.createObjectNode();

        json.put("id", photoId);

        return json;
    }


    /**
     * Sends a request to get all destinations.
     */
    @When("I send a GET request to the destinations endpoint")
    public void iSendAGetRequestToTheDestinationsEndpoint() {
        TARGET_ID = LOGGED_IN_ID;
        Http.RequestBuilder request = fakeRequest()
                .method(GET)
                .session(AUTHORIZED, LOGGED_IN_ID)
                .uri(DESTINATION_URI);
        Result result = route(application, request);
        statusCode = result.status();
    }


    /**
     * Sends a request to create a new destination with values given in the data table.
     * @param dataTable     The data table containing values to create the new destination.
     */
    @When("I create a new destination with the following values")
    public void iCreateANewDestinationWithTheFollowingValues(io.cucumber.datatable.DataTable dataTable) {
        TARGET_ID = LOGGED_IN_ID;
        for (int i = 0 ; i < dataTable.height() -1 ; i++) {
            JsonNode json = convertDataTableToDestinationJson(dataTable, i);
            createDestinationRequest(json);
        }
    }


    @When("I create a new destination with the following values for another user")
    public void iCreateANewDestinationWithTheFollowingValuesForAnotherUser(io.cucumber.datatable.DataTable dataTable) {
        TARGET_ID = LOGGED_IN_ID;
        for (int i = 0 ; i < dataTable.height() -1 ; i++) {
            JsonNode json = convertDataTableToDestinationJson(dataTable, i);
            createDestinationRequest(json);
        }
    }


    /**
     * Converts a given data table of destination values to a json node object of this destination.
     * @param dataTable     The data table containing values of a destination.
     * @return              A JsonNode of a destination containing information from the data table.
     */
    private JsonNode convertDataTableToDestinationJson(io.cucumber.datatable.DataTable dataTable, int index) {
        //Get all input from the data table
        List<Map<String, String>> list = dataTable.asMaps(String.class, String.class);
        String name         = list.get(index).get(NAME_STRING);
        String type         = list.get(index).get(TYPE_STRING);
        String district     = list.get(index).get(DISTRICT_STRING);
        String latitude     = list.get(index).get(LATITUDE_STRING);
        String longitude    = list.get(index).get(LONGITUDE_STRING);
        String country      = list.get(index).get(COUNTRY_STRING);
        String is_public    = list.get(index).get(IS_PUBLIC_STRING);

        //Test destinations are public by default
        Boolean publicity = (is_public == null ||
                !is_public.equalsIgnoreCase("false"));

        //Add values to a JsonNode
        ObjectMapper mapper = new ObjectMapper();
        ObjectNode json = mapper.createObjectNode();

        json.put(NAME, name);
        json.put(TYPE, type);
        json.put(LATITUDE, latitude);
        json.put(LONGITUDE, longitude);
        json.put(DISTRICT, district);
        json.put(COUNTRY, country);
        json.put(IS_PUBLIC, publicity);

        return json;
    }


    /**
     * Sends a request to search for a destination with name value given in the data table.
     * @param dataTable     The data table containing the field, name, and value for a destination search.
     */
    @When("I search for a destination with name")
    public void iSearchForADestinationWithName(io.cucumber.datatable.DataTable dataTable) {
        // Set up the search fields with given name
        String value = getValueFromDataTable("Name", dataTable);
        String query = createSearchDestinationQueryString(NAME, value);

        //Send search destinations request
        searchDestinationsRequest(query);
    }


    @When("I search for a destination with district")
    public void iSearchForADestinationWithDistrict(io.cucumber.datatable.DataTable dataTable) {
        // Set up the search fields with given district
        String value = getValueFromDataTable(DISTRICT_STRING, dataTable);
        String query = createSearchDestinationQueryString(DISTRICT, value);

        //Send search destinations request
        searchDestinationsRequest(query);
    }


    @When("I search for a destination with latitude")
    public void iSearchForADestinationWithLatitude(io.cucumber.datatable.DataTable dataTable) {
        // Set up the search fields with given district
        String value = getValueFromDataTable(LATITUDE_STRING, dataTable);
        String query = createSearchDestinationQueryString(LATITUDE, value);

        //Send search destinations request
        searchDestinationsRequest(query);
    }


    @When("I search for all destinations")
    public void iSearchForAllDestinations() {
        String query = createSearchDestinationQueryString("", "");

        //Send search destinations request
        searchDestinationsRequest(query);
    }


    @When("I search for all destinations by user {int}")
    public void iSearchForAllDestinationsByUser(Integer userId) {
        Http.RequestBuilder request = fakeRequest()
                .method(GET)
                .uri(DESTINATION_URI + "/" + userId)
                .session(AUTHORIZED, LOGGED_IN_ID);
        Result result = route(application, request);
        statusCode = result.status();

        responseBody = Helpers.contentAsString(result);
    }


    @When("I attempt to delete the destination with the following values")
    public void iAttemptToDeleteTheDestinationWithTheFollowingValues(io.cucumber.datatable.DataTable dataTable) throws IOException {
        // Get destination id from values given
<<<<<<< HEAD
        JsonNode json = convertDataTableToDestinationJson(dataTable, 0);
        // Create search query based on values given?

=======
        Long destinationId = getDestinationId(dataTable);
        Assert.assertNotNull(destinationId);
>>>>>>> a877facb
        // Send the delete request
        deleteDestinationRequest(destinationId);
    }


    /**
     * Gets a destination id based on values in the data table.
     * @param dataTable         The data table containing values of a destination.
     * @return                  Destination id as a Long, or null if no destination exists.
     * @throws IOException      Exception thrown when response body json tree is not formatted correctly.
     */
    private Long getDestinationId(io.cucumber.datatable.DataTable dataTable) throws IOException {
        List<Map<String, String>> list = dataTable.asMaps(String.class, String.class);
        int index = 0;
        String name         = list.get(index).get(NAME_STRING);
        String type         = list.get(index).get(TYPE_STRING);
        String district     = list.get(index).get(DISTRICT_STRING);
        String latitude     = list.get(index).get(LATITUDE_STRING);
        String longitude    = list.get(index).get(LONGITUDE_STRING);
        String country      = list.get(index).get(COUNTRY_STRING);
        String publicity    = list.get(index).get(IS_PUBLIC_STRING);

        // Replace whitespace with + in name, district, country
        name = name.replace(' ', '+');
        district = district.replace(' ', '+');
        country = country.replace(' ', '+');


        StringBuilder stringBuilder = new StringBuilder()
                .append(QUESTION_MARK)

                .append(NAME)
                .append(EQUALS)
                .append(name)

                .append(AND)
                .append(TYPE)
                .append(EQUALS)
                .append(type)

                .append(AND)
                .append(LATITUDE)
                .append(EQUALS)
                .append(latitude)

                .append(AND)
                .append(LONGITUDE)
                .append(EQUALS)
                .append(longitude)

                .append(AND)
                .append(DISTRICT)
                .append(EQUALS)
                .append(district)

                .append(AND)
                .append(COUNTRY)
                .append(EQUALS)
                .append(country)

                .append(AND)
                .append(IS_PUBLIC)
                .append(EQUALS)
                .append(publicity);

        String query = stringBuilder.toString();

        searchDestinationsRequest(query);

        JsonNode destination = new ObjectMapper().readTree(responseBody).get(0);
        return destination == null ? null : destination.get(DESTINATION_ID).asLong();
    }


    /**
     * Gets a value associated with a given field from the given data table.
     * @param field         The title of the data table column to extract.
     * @param dataTable     The data table containing the value to extract.
     * @return              A String of the value extracted.
     */
    private String getValueFromDataTable(String field, io.cucumber.datatable.DataTable dataTable) {
        //Get all input from the data table
        List<Map<String, String>> list = dataTable.asMaps(String.class, String.class);
        return list.get(0).get(field);
    }


    /**
     * Creates a query string for the search destination request.
     * Builds this query string with empty values except for the given search value associated
     * with the given search field.
     * @param searchField       The search field name for the given value.
     * @param searchValue       The given search value for associated field.
     * @return                  The complete query string.
     */
    private String createSearchDestinationQueryString(String searchField, String searchValue) {
        String name = getValue(NAME, searchField, searchValue);
        String type = getValue(TYPE, searchField, searchValue);
        String latitude = getValue(LATITUDE, searchField, searchValue);
        String longitude = getValue(LONGITUDE, searchField, searchValue);
        String district = getValue(DISTRICT, searchField, searchValue);
        String country = getValue(COUNTRY, searchField, searchValue);


        StringBuilder stringBuilder = new StringBuilder()
                .append(QUESTION_MARK)

                .append(NAME)
                .append(EQUALS)
                .append(name)

                .append(AND)
                .append(TYPE)
                .append(EQUALS)
                .append(type)

                .append(AND)
                .append(LATITUDE)
                .append(EQUALS)
                .append(latitude)

                .append(AND)
                .append(LONGITUDE)
                .append(EQUALS)
                .append(longitude)

                .append(AND)
                .append(DISTRICT)
                .append(EQUALS)
                .append(district)

                .append(AND)
                .append(COUNTRY)
                .append(EQUALS)
                .append(country)

                .append(AND)
                .append(IS_PUBLIC)
                .append(EQUALS)
                .append("1");

        return stringBuilder.toString();
    }

    /**
     * Returns a string that is either empty or containing the given value.
     * Checks if the given field matches the search field. If so, returns the given value to search.
     * @param searchField       The search field name as defined by the application.
     * @param givenField        The field name given to the test.
     * @param givenValue        The value to search for if the search and given fields match.
     * @return                  A string that contains the given value or an empty string.
     */
    private String getValue(String searchField, String givenField, String givenValue) {
        return searchField.equals(givenField) ? givenValue : "";
    }


    /**
     * Converts the values of a cucumber DataTable to a JSON node object, using only the information that was given.
     * @param dataTable the cucumber datatable holding the values to be converted to JSON.
     * @return the JSON representation of the DataTable
     */
    private JsonNode convertDataTableToEditDestination(io.cucumber.datatable.DataTable dataTable) {
        int valueIndex = 0;
        List<Map<String, String>> valueList = dataTable.asMaps(String.class, String.class);
        Map<String, String> valueMap = valueList.get(valueIndex);

        ObjectMapper mapper = new ObjectMapper();
        ObjectNode json = mapper.createObjectNode();

        for (Map.Entry<String, String> entry : valueMap.entrySet()) {
            json.put(entry.getKey(), entry.getValue());
        }

        return json;
    }


    /**
     * Takes the information provided in the feature, and sends a put request to edit the destination.
     * @param dataTable the data specified in the test feature.
     */
    @When("I attempt to edit the destination using the following values")
    public void iAttemptToEditTheDestinationUsingTheFollowingValues(io.cucumber.datatable.DataTable dataTable) {
        JsonNode editValues = convertDataTableToEditDestination(dataTable);
        editDestinationRequest(editValues);
    }


    /**
     * Checks if the response body from the previous query contains at least one destination with a given name.
     * @param dataTable     The data table containing the name of the destination that should exist in the
     *                      response.
     */
    @Then("the response contains at least one destination with name")
    public void theResponseContainsAtLeastOneDestinationWithName(io.cucumber.datatable.DataTable dataTable) throws IOException {
        String value = getValueFromDataTable(NAME_STRING, dataTable);
        String arrNode = new ObjectMapper().readTree(responseBody).get(0).get(NAME).asText();

        Assert.assertEquals(value, arrNode);
    }


    @Then("the response contains at least one destination with district")
    public void theResponseContainsAtLeastOneDestinationWithDistrict(io.cucumber.datatable.DataTable dataTable) throws IOException {
        String value = getValueFromDataTable(DISTRICT_STRING, dataTable);
        String arrNode = new ObjectMapper().readTree(responseBody).get(0).get(DISTRICT).asText();

        Assert.assertEquals(value, arrNode);
    }


    @Then("the response contains at least one destination with latitude")
    public void theResponseContainsAtLeastOneDestinationWithLatitude(io.cucumber.datatable.DataTable dataTable) throws IOException {
        String value = getValueFromDataTable(LATITUDE_STRING, dataTable);
        String arrNode = new ObjectMapper().readTree(responseBody).get(0).get(LATITUDE).asText();

        Assert.assertEquals(value, arrNode);
    }


    @Then("the response is empty")
    public void theResponseIsEmpty() throws IOException {
        JsonNode arrNode = new ObjectMapper().readTree(responseBody);

        Assert.assertEquals(0, arrNode.size());
    }


    @Then("the response contains only public destinations")
    public void theResponseContainsOnlyPublicDestinations() throws IOException {
        JsonNode arrNode = new ObjectMapper().readTree(responseBody);
        for (int i = 0 ; i < arrNode.size() ; i++) {
            assertTrue(arrNode.get(i).get("public").asBoolean());
        }
    }


    @Then("the response contains only destinations owned by the user with id {int}")
    public void theResponseContainsOnlyDestinationsOwnedByTheUserWithId(Integer id) throws IOException {
        Long userId = id.longValue();
        JsonNode arrNode = new ObjectMapper().readTree(responseBody);
        Long ownerId;
        for (int i = 0 ; i < arrNode.size() ; i++) {
            DestinationRepository destinationRepo = new DestinationRepository();
            ownerId = destinationRepo.fetch(arrNode.get(i).get("id").asLong()).getOwner().getId();  //Gets owner id of destination
            assertEquals(userId, ownerId);
        }
    }


    /**
     * Checks if the status code received is OK (200).
     */
    @Then("the status code received is OK")
    public void theStatusCodeReceivedIsOk() {
        assertEquals(OK, statusCode);
    }


    /**
     * Checks if the status code received is Created (201).
     */
    @Then("the status code received is Created")
    public void theStatusCodeReceivedIsCreated() {
        assertEquals(CREATED, statusCode);
    }


    /**
     * Checks if the status code received is Bad Request (400).
     */
    @Then("the status code received is Bad Request")
    public void theStatusCodeReceivedIsBadRequest() {
        assertEquals(BAD_REQUEST, statusCode);
    }


    /**
     * Checks if the status code received is Unauthorised (401).
     */
    @Then("the status code received is Unauthorised")
    public void theStatusCodeReceivedIsUnauthorised() {
        assertEquals(UNAUTHORIZED, statusCode);
    }


    /**
     * Checks if the status code received is Not Found (404).
     */
    @Then("the status code received is Not Found")
    public void theStatusCodeReceivedIsNotFound() {
        assertEquals(NOT_FOUND, statusCode);
    }


    /**
     * Checks if the status code received is Forbidden (403).
     */
    @Then("the status code received is Forbidden")
    public void theStatusCodeReceivedIsForbidden() {
        assertEquals(FORBIDDEN, statusCode);
    }
}<|MERGE_RESOLUTION|>--- conflicted
+++ resolved
@@ -9,10 +9,7 @@
 import cucumber.api.java.en.Then;
 import cucumber.api.java.en.When;
 import cucumber.api.java.Before;
-<<<<<<< HEAD
 import models.destinations.Destination;
-=======
->>>>>>> a877facb
 import org.junit.*;
 import play.Application;
 import play.db.Database;
@@ -29,13 +26,7 @@
 import java.util.Map;
 
 import static controllers.destinations.DestinationController.*;
-<<<<<<< HEAD
 import static org.junit.Assert.*;
-=======
-import static org.junit.Assert.assertEquals;
-import static org.junit.Assert.assertNotNull;
-import static org.junit.Assert.assertTrue;
->>>>>>> a877facb
 import static play.mvc.Http.Status.BAD_REQUEST;
 import static play.mvc.Http.Status.CREATED;
 import static play.mvc.Http.Status.OK;
@@ -101,7 +92,6 @@
     private static final String REG_AUTHPASS = "guest123";
     private static final String REG_ID = "2";
 
-
     /**
      * Query parameters for selecting a specific destination.
      */
@@ -121,12 +111,6 @@
      * Target user for destination changes
      */
     private String TARGET_ID;
-
-
-    /**
-     * The ID of the destination to edit
-     */
-    private String DESTINATION_ID;
 
     /**
      * String to add the equals character (=) to build a query string.
@@ -307,7 +291,7 @@
         Http.RequestBuilder request = fakeRequest()
                 .method(PUT)
                 .bodyJson(json)
-                .uri(DESTINATION_URI + "/" + DESTINATION_ID)
+                .uri(DESTINATION_URI + "/" + destinationId)
                 .session(AUTHORIZED, LOGGED_IN_ID);
         Result result = route(application, request);
         statusCode = result.status();
@@ -421,12 +405,12 @@
             JsonNode json = convertDataTableToDestinationJson(dataTable, i);
             createDestinationRequest(json);
 
-            // Set DESTINATION_ID to the last added destination's ID. Does this through finding the ID
+            // Set destinationId to the last added destination's ID. Does this through finding the ID
             // through destination name.
             String destName = json.get("name").asText();
             String destDistrict = json.get("district").asText();
             String destCountry = json.get("country").asText();
-            DESTINATION_ID = getDestinationIdFromFields(destName, destDistrict, destCountry).toString();
+            destinationId = getDestinationIdFromFields(destName, destDistrict, destCountry).toString();
         }
     }
 
@@ -630,14 +614,8 @@
     @When("I attempt to delete the destination with the following values")
     public void iAttemptToDeleteTheDestinationWithTheFollowingValues(io.cucumber.datatable.DataTable dataTable) throws IOException {
         // Get destination id from values given
-<<<<<<< HEAD
-        JsonNode json = convertDataTableToDestinationJson(dataTable, 0);
-        // Create search query based on values given?
-
-=======
         Long destinationId = getDestinationId(dataTable);
         Assert.assertNotNull(destinationId);
->>>>>>> a877facb
         // Send the delete request
         deleteDestinationRequest(destinationId);
     }
