package steps;

import com.fasterxml.jackson.core.JsonParseException;
import com.fasterxml.jackson.core.type.TypeReference;
import com.fasterxml.jackson.databind.JsonNode;
import com.fasterxml.jackson.databind.ObjectMapper;
import com.fasterxml.jackson.databind.node.ObjectNode;
import cucumber.api.java.bs.A;
import cucumber.api.java.en.Given;
import cucumber.api.java.en.Then;
import cucumber.api.java.en.When;
import models.points.Badge;
import models.profiles.Profile;
import org.joda.time.DateTime;
import java.time.LocalDate;
import org.junit.Assert;
import play.libs.Json;
import play.mvc.Http;
import play.mvc.Result;
import play.test.Helpers;
import repositories.profiles.ProfileRepository;
import repositories.quests.QuestRepository;
import scala.Int;

import java.io.IOException;
import java.time.ZoneId;
import java.util.*;

import static org.junit.Assert.assertEquals;
import static org.junit.Assert.assertTrue;
import static org.junit.Assert.fail;
import static play.test.Helpers.*;

public class AchievementTrackerTestSteps {

    /**
     * Singleton class which stores generally used variables
     */
    private TestContext testContext = TestContext.getInstance();


    /**
     * New instance of the general test steps.
     */
    private GeneralTestSteps generalTestSteps = new GeneralTestSteps();


    /**
     * The achievement tracker URI endpoint.
     */
    private static final String ACHIEVEMENT_TRACKER_URI = "/v1/achievementTracker/";


    /**
     * The profiles uri.
     */
    private static final String PROFILE_URI = "/v1/profile";


    /**
     * The points URI endpoint
     */
    private static final String POINTS_URI = "/points";


    /**
     * The quest URI endpoint.
     */
    private static final String QUEST_URI = "/v1/quests";


    /**
     * The destination endpoint uri.
     */
    private static final String DESTINATION_URI = "/v1/destinations";


    /**
     * The trip endpoint uri.
     */
    private static final String TRIP_URI = "/v1/trips";


    /**
     * The badges endpoint uri.
     */
    private static final String BADGES_URI = "/v1/achievementTracker/badges";


    /**
     * Authorisation token for sessions
     */
    private static final String AUTHORIZED = "authorized";


    /**
     * The quest attempt URI endpoint.
     */
    private static final String QUEST_ATTEMPT_URI = "/attempt/";


    /**
     * The quest attempt guess URI endpoint.
     */
    private static final String GUESS_URI = "/guess/";


    /**
     * The quest attempt check in URI endpoint.
     */
    private static final String CHECK_IN_URI = "/checkIn";


    /**
     * Boolean to evaluate against the response body of a riddle guess.
     */
    private static final boolean SUCCESSFUL_GUESS = true;
    private static final boolean UNSUCCESSFUL_GUESS = false;


    private static final long TO_CHECK_IN_RIDDLE_ID = 3L;
    private static final long TO_GUESS_RIDDLE_ID = 4L;
    private static final long DESTINATION_TO_GUESS = 1834L;
    private static final long INCORRECT_DESTINATION_GUESS = 6024L;


    // -------------------------- IDs of users used for tests ---------------------------

    private static final long REG_USER_ID = 2L;
    private static final long OTHER_USER_ID = 3L;
    private static final long GLOBAL_ADMIN_ID = 1L;


    private static final int EMPTY_LIST_RESPONSE_SIZE = 2;
    private static final String DESTINATIONS = "destinations";
    private static final String TRIPS = "trips";
    private static final String QUESTS = "quests";


    /**
     * The static Json variable keys for a trip.
     */
    private static final String NAME = "trip_name";
    private static final String ID = "id";
    private static final String TRIP_DESTINATIONS = "trip_destinations";
    private static final String DESTINATION = "destination_id";
    private static final String START_DATE = "start_date";
    private static final String END_DATE = "end_date";


    private static final String NAME_STRING = "Name";
    private static final String DESTINATION_STRING = "Destination";
    private static final String START_DATE_STRING = "Start Date";
    private static final String END_DATE_STRING = "End Date";

    private static final String ACHIEVEMENT_TRACKER = "achievementTracker";
    private static final String BADGES = "badges";
    private static final String BADGE_NAME = "name";
    private static final String LEVEL = "level";
    private static final String PROGRESS = "progress";

    private static final String CURRENT_STREAK = "currentStreak";
    private static final String LAST_LOGIN = "lastLogin";
    private static final Integer DAY_IN_MS = 86400000;
    private static final String REG_AUTH_PASS = "guest123";

    private ObjectNode tripJson;
    private List<ObjectNode> tripDestinations = new ArrayList<>();

<<<<<<< HEAD
    /**
     * Global variable for the person's badges.
     */
    private JsonNode badges;

    /**
     * Global variable for the requested badge's progress.
     */
    private int currentBadgeProgress = 0;

    /**
     * Global variable for the requested badge's level.
     */
    private int currentBadgeLevel = 0;

    /**
     * An object mapper used during tests.
     */
    private ObjectMapper mapper = new ObjectMapper();
=======
>>>>>>> 741261b6

    /**
     * Points the profile started with.
     */
    private int startingPoints;

    /**
     * Users current streak global variable
     */
    private int currentStreak;

    /**
     * Users last login global variable
     */
    private DateTime lastLogin;


    /**
     * Points the profile has after an action.
     */
    private int currentPoints;


    /**
     * Repository to access the profiles in the running application.
     */
    private ProfileRepository profileRepository;


    private void getPointsRequest(String userId) {
        Http.RequestBuilder request = fakeRequest()
                .method(GET)
                .uri(ACHIEVEMENT_TRACKER_URI + userId + POINTS_URI)
                .session(AUTHORIZED, testContext.getLoggedInId());
        Result result = route(testContext.getApplication(), request);
        testContext.setStatusCode(result.status());
        testContext.setResponseBody(Helpers.contentAsString(result));
    }


    private void sendRiddleGuessRequest(long attemptId, long destinationId) {
        Http.RequestBuilder request = fakeRequest()
                .method(POST)
                .uri(QUEST_URI + QUEST_ATTEMPT_URI + attemptId + GUESS_URI + destinationId)
                .session(AUTHORIZED, testContext.getLoggedInId());
        Result result = route(testContext.getApplication(), request);
        testContext.setStatusCode(result.status());
        testContext.setResponseBody(Helpers.contentAsString(result));
    }


    private void sendCheckInRequest(long attemptId) {
        Http.RequestBuilder request = fakeRequest()
                .method(POST)
                .uri(QUEST_URI + QUEST_ATTEMPT_URI + attemptId + CHECK_IN_URI)
                .session(AUTHORIZED, testContext.getLoggedInId());
        Result result = route(testContext.getApplication(), request);
        testContext.setStatusCode(result.status());
        testContext.setResponseBody(Helpers.contentAsString(result));
    }


    /**
     * Converts a given data table of trip values to a Json node object of this trip.
     *
     * @param dataTable     the data table containing values of a trip.
     */
    private void convertDataTableTripJson(io.cucumber.datatable.DataTable dataTable, int index) {
        //Get all input from the data table
        List<Map<String, String>> list = dataTable.asMaps(String.class, String.class);
        String name       = list.get(index).get(NAME_STRING);

        //Add values to a JsonNode
        ObjectMapper mapper = new ObjectMapper();
        tripJson = mapper.createObjectNode();
        tripJson.put(NAME, name);
    }


    /**
     * Converts a given data table of trip destination values to a Json node object of this trip.
     *
     * @param dataTable     the data table containing values of a trip destination.
     */
    private void convertDataTableToObjectiveJson(io.cucumber.datatable.DataTable dataTable, int index) {
        //Get all input from the data table
        List<Map<String, String>> list = dataTable.asMaps(String.class, String.class);
        String destination         = list.get(index).get(DESTINATION_STRING);
        String startDate           = list.get(index).get(START_DATE_STRING);
        String endDate             = list.get(index).get(END_DATE_STRING);

        // If there is already destinations in the trip, then we need the dates to be spaced out.
        int dateBuffer = 0;
        if (!tripDestinations.isEmpty()) {
            dateBuffer += 10;
        }

        if (startDate.isEmpty()) {
            startDate = generalTestSteps.getDateBuffer(true, dateBuffer);
        }

        if (endDate.isEmpty()) {
            endDate = generalTestSteps.getDateBuffer(false, dateBuffer);
        }


        //Add values to a JsonNode
        ObjectMapper mapper = new ObjectMapper();
        ObjectNode json = mapper.createObjectNode();

        json.put(DESTINATION, destination);
        json.put(START_DATE, startDate);
        json.put(END_DATE, endDate);
        tripDestinations.add(json);
    }


    /**
     * Sends the backend request to create a trip.
     *
     * @param json  the given Json body containing a trip.
     */
    private void createTripRequest(JsonNode json) {
        Http.RequestBuilder request = fakeRequest()
                .method(POST)
                .session(AUTHORIZED, testContext.getLoggedInId())
                .bodyJson(json)
                .uri(TRIP_URI + "/" + testContext.getLoggedInId());
        Result result = route(testContext.getApplication(), request);
        testContext.setStatusCode(result.status());
        tripDestinations.clear();

        testContext.setResponseBody(Helpers.contentAsString(result));
    }


    /**
     * Calculates the requested badge progress and level for the currently logged in profile.
     *
     * @param badgeName     the requested badge.
     */
    private void getBadgeProgressAndLevelForLoggedInUser(String badgeName) {
        Http.RequestBuilder request = fakeRequest()
                .method(GET)
                .session(AUTHORIZED, testContext.getLoggedInId())
                .uri(PROFILE_URI);
        Result result = route(testContext.getApplication(), request);
        try {
            ObjectNode profile = mapper.readTree(Helpers.contentAsString(result)).deepCopy();
            badges = profile.get(ACHIEVEMENT_TRACKER).get(BADGES);
        } catch (Exception e) {
            fail("Unable to retrieve badges");
        }

        // Iterates through each badge in the list of the person's badges.
        for (JsonNode badge: badges) {
            // If the current viewing badge is the requested badge, return it's level.
            if (badge.get(BADGE_NAME).asText().equals(badgeName)) {
                currentBadgeProgress = badge.get(PROGRESS).asInt();
                currentBadgeLevel = badge.get(LEVEL).asInt();
            }
        }
    }


    /**
     * Gets the users current streak information
     * @param userId the id for the users streak check
     */
    private void getProfileStreakInformation(String userId) {
        Http.RequestBuilder request = fakeRequest()
                .method(GET)
                .session(AUTHORIZED, userId)
                .uri(PROFILE_URI);
        Result result = route(testContext.getApplication(), request);
        try {
            ObjectNode profile = mapper.readTree(Helpers.contentAsString(result)).deepCopy();
            currentStreak = profile.get(ACHIEVEMENT_TRACKER).get(CURRENT_STREAK).asInt();
            lastLogin = new DateTime(profile.get(LAST_LOGIN).asLong());
        } catch (Exception e) {
            fail("Unable to retrieve streak information");
        }
    }


    @Given("I have some starting points")
    public void iHaveSomeStartingPoints() throws IOException {
        String userToView = testContext.getLoggedInId();
        getPointsRequest(userToView);
        JsonNode responseBody = mapper.readTree(testContext.getResponseBody());
        startingPoints = responseBody.get("userPoints").asInt();
    }


<<<<<<< HEAD
    @Given("I currently have no \"(.*)\" created$")
    public void iCurrentlyHaveNoTripsCreated(String endPoint) {
        String uri = "";
        switch(endPoint) {
            case DESTINATIONS:
                uri = DESTINATION_URI;
                break;
            case TRIPS:
                uri = TRIP_URI;
                break;
            case QUESTS:
                uri = QUEST_URI;
                break;
        }

        Http.RequestBuilder request = fakeRequest()
                .method(GET)
                .uri(uri + "/" + testContext.getLoggedInId())
                .session(AUTHORIZED, testContext.getLoggedInId());
        Result result = route(testContext.getApplication(), request);
        testContext.setStatusCode(result.status());
        testContext.setResponseBody(Helpers.contentAsString(result));
        Assert.assertEquals(OK, testContext.getStatusCode());
        Assert.assertEquals(EMPTY_LIST_RESPONSE_SIZE, testContext.getResponseBody().length());
    }


    @Given("^the user has (\\d+) points$")
    public void theUserHasPoints(int userPoints) {
        // Write code here that turns the phrase above into concrete actions
        throw new cucumber.api.PendingException();
    }


    @Given("^my current progress towards the \"(.*)\" badge is (\\d+)$")
    public void myCurrentProgressTowardsTheBadgeIs(String badgeName, int progress) {
        getBadgeProgressAndLevelForLoggedInUser(badgeName);
        Assert.assertEquals(progress, currentBadgeProgress);
    }


    @Given("^the user with id \"(.*)\" has a current streak of (\\d+)$")
    public void theUserWithIdHasACurrentStreakOf(String id, int currentStreakTest) {
        getProfileStreakInformation(id);
        Assert.assertEquals(currentStreakTest, currentStreak);
    }


    @Given("^the user with id \"(.*)\" current progress towards the \"(.*)\" badge is (\\d+)$")
    public void theUserWithIdCurrentProgressTowardsTheBadgeIs(String id, String badgeName, int progress) {
        testContext.setLoggedInId(id);
        getBadgeProgressAndLevelForLoggedInUser(badgeName);
        Assert.assertEquals(progress, currentBadgeProgress);
    }


    @Given("^the user with id \"(.*)\" last logged in (\\d+) day ago$")
    public void theUserWithIdLastLoggedInDayAgo(String userId, Integer days) {
//        Profile profile = profileRepository.findById(Long.valueOf(userId));
//
//        Date daysAgoDate = new Date(System.currentTimeMillis() - (days * DAY_IN_MS));
//
//        LocalDate localDate = daysAgoDate.toInstant().atZone(ZoneId.systemDefault()).toLocalDate();
//        int yearTest  = localDate.getYear();
//        int monthTest = localDate.getMonthValue();
//        int dayTest   = localDate.getDayOfMonth();
//
//        profile.setLastSeen(daysAgoDate);
//        profileRepository.update(profile);
//
//        Profile profileTest = profileRepository.findById(Long.valueOf(userId));
//
//        LocalDate profileLastLogin = profileTest.getLastSeen().toInstant().atZone(ZoneId.systemDefault()).toLocalDate();
//
//        int yearProfile  = profileLastLogin.getYear();
//        int monthProfile = profileLastLogin.getMonthValue();
//        int dayProfile   = profileLastLogin.getDayOfMonth();
//
//        Assert.assertEquals(yearTest, yearProfile);
//        Assert.assertEquals(monthTest, monthProfile);
//        Assert.assertEquals(dayTest, dayProfile);
    }

    @When("^I login to the application with id \"(.*)\" and username \"(.*)\"$")
    public void iLoginToTheApplicationWithUsername(String id, String username) {
        generalTestSteps.loginRequest(username, REG_AUTH_PASS);
        testContext.setLoggedInId(id);
    }


    @When("^I search for profiles with (\\d+) points$")
    public void iSearchForProfilesWithPoints(int searchPoints) {
        // Write code here that turns the phrase above into concrete actions
        throw new cucumber.api.PendingException();
    }


=======
>>>>>>> 741261b6
    @When("I solve the current riddle for a Quest")
    public void iSolveTheFirstRiddleOfTheQuestWithID() throws IOException {
        sendRiddleGuessRequest(TO_GUESS_RIDDLE_ID, DESTINATION_TO_GUESS);
        JsonNode responseBody = mapper.readTree(testContext.getResponseBody());
        Assert.assertEquals(SUCCESSFUL_GUESS, responseBody.get("guessResult").asBoolean());
    }

<<<<<<< HEAD
=======

    @Then("I have gained points")
    public void iHaveGainedPoints() throws IOException {
        String userToView = testContext.getLoggedInId();
        getPointsRequest(userToView);
>>>>>>> 741261b6

    @When("I create a new trip with the following values")
    public void iCreateANewTripWithTheFollowingValues(io.cucumber.datatable.DataTable dataTable) {
        testContext.setTargetId(testContext.getLoggedInId());
        for (int i = 0 ; i < dataTable.height() -1 ; i++) {
            convertDataTableTripJson(dataTable, i);
        }
    }


<<<<<<< HEAD
    @When("the trip has a destination with the following values")
    public void theTripHasADestinationWithTheFollowingValues(io.cucumber.datatable.DataTable dataTable) {
        for (int i = 0 ; i < dataTable.height() -1 ; i++) {
            convertDataTableToObjectiveJson(dataTable, i);
            tripJson.putArray(TRIP_DESTINATIONS).addAll(tripDestinations);
        }
    }


    @When("I request to retrieve all badges")
    public void iRequestToRetrieveAllBadges() {
=======
    private void getPointsRequest(String userId) {
>>>>>>> 741261b6
        Http.RequestBuilder request = fakeRequest()
                .method(GET)
                .uri(BADGES_URI)
                .session(AUTHORIZED, testContext.getLoggedInId());
        Result result = route(testContext.getApplication(), request);
        testContext.setStatusCode(result.status());
        testContext.setResponseBody(Helpers.contentAsString(result));
    }


<<<<<<< HEAD
    @When("I create the trip")
    public void ICreateTheTrip() {
        createTripRequest(tripJson);
    }


    @Then("I have gained points")
    public void iHaveGainedPoints() throws IOException {
        String userToView = testContext.getLoggedInId();
        getPointsRequest(userToView);

        JsonNode responseBody = mapper.readTree(testContext.getResponseBody());
        currentPoints = responseBody.get("userPoints").asInt();
        Assert.assertTrue("Current points is not greater than starting points",currentPoints > startingPoints);
    }


=======
    private void sendRiddleGuessRequest(long attemptId, long destinationId) {
        Http.RequestBuilder request = fakeRequest()
                .method(POST)
                .uri(QUEST_URI + QUEST_ATTEMPT_URI + attemptId + GUESS_URI + destinationId)
                .session(AUTHORIZED, testContext.getLoggedInId());
        Result result = route(testContext.getApplication(), request);
        testContext.setStatusCode(result.status());
        testContext.setResponseBody(Helpers.contentAsString(result));
    }


>>>>>>> 741261b6
    @When("I try to view my points")
    public void iTryToViewMyPoints() {
        String userToView = testContext.getLoggedInId();
        getPointsRequest(userToView);
    }


    @Then("I am given my point total")
    public void iAmGivenMyPointTotal() throws IOException {
        // Get the userPoints value from the JSON, convert it to an int and store it under current points if not null.

        JsonNode responseBody = mapper.readTree(testContext.getResponseBody());
        Assert.assertNotNull("No userPoints JSON value", responseBody.get("userPoints"));

        currentPoints =  responseBody.get("userPoints").asInt();

        // Points should never be negative, so something has gone wrong.
        Assert.assertTrue("Points value is negative", currentPoints >= 0);

    }


    @When("I try to view another user's points value")
    public void iTryToViewAnotherUserSPointsValue() {
        String userToView = Long.toString(OTHER_USER_ID);
        getPointsRequest(userToView);
    }


    @Then("I am given their total number of points")
    public void iAmGivenTheirTotalNumberOfPoints() throws IOException {
        JsonNode responseBody = mapper.readTree(testContext.getResponseBody());
        Assert.assertNotNull("No userPoints JSON value", responseBody.get("userPoints"));

        currentPoints =  responseBody.get("userPoints").asInt();

        // Points should never be negative, so something has gone wrong.
        Assert.assertTrue("Points value is negative", currentPoints >= 0);
    }


    @When("I incorrectly guess the answer to a quest riddle")
    public void iIncorrectlyGuessTheAnswerToAQuestRiddle() throws IOException {
        sendRiddleGuessRequest(TO_GUESS_RIDDLE_ID, INCORRECT_DESTINATION_GUESS);
        JsonNode responseBody = mapper.readTree(testContext.getResponseBody());
        Assert.assertEquals(UNSUCCESSFUL_GUESS, responseBody.get("guessResult").asBoolean());
    }


    @When("I check into a destination")
    public void iCheckIntoADestination() {
        sendCheckInRequest(TO_CHECK_IN_RIDDLE_ID);

        Assert.assertEquals(OK, testContext.getStatusCode());

    }

<<<<<<< HEAD
=======

    private void sendCheckInRequest(long attemptId) {
        Http.RequestBuilder request = fakeRequest()
                .method(POST)
                .uri(QUEST_URI + QUEST_ATTEMPT_URI + attemptId + CHECK_IN_URI)
                .session(AUTHORIZED, testContext.getLoggedInId());
        Result result = route(testContext.getApplication(), request);
        testContext.setStatusCode(result.status());
        testContext.setResponseBody(Helpers.contentAsString(result));
    }
>>>>>>> 741261b6


    @Then("I have not gained points")
    public void iHaveNotGainedPoints() throws IOException {
        String userToView = testContext.getLoggedInId();
        getPointsRequest(userToView);

        JsonNode responseBody = mapper.readTree(testContext.getResponseBody());
        currentPoints = responseBody.get("userPoints").asInt();
        Assert.assertEquals("Starting and end point values are not equal", currentPoints, startingPoints);
    }


    @Then("^I gain the \"(.*)\" badge with level (\\d+)$")
    public void iGainTheBadgeWithLevel(String obtainedBadge, int badgeLevel) {
        getBadgeProgressAndLevelForLoggedInUser(obtainedBadge);
        assertEquals(badgeLevel, currentBadgeLevel);

        // Need to reset after each test.
        currentBadgeLevel = 0;
        currentBadgeProgress = 0;
    }


    @Then("^the response contains (\\d+) badges$")
    public void theResponseContainsBadges(int numberOfBadges) throws Exception {
        // Write code here that turns the phrase above into concrete actions
        JsonNode responseJson = mapper.readTree(testContext.getResponseBody());

        Assert.assertEquals(numberOfBadges, responseJson.size());
    }


    @Then("^my current streak is (\\d+)$")
    public void myCurrentStreakIs(int currentStreakTest) {
        getProfileStreakInformation(testContext.getLoggedInId());
        assertEquals(currentStreakTest, currentStreak);
    }


    @Then("^my last login was (\\d+) days ago$")
    public void myLastLoginWasHoursAgo(int days) {
//        Profile profileTest = profileRepository.findById(Long.valueOf(testContext.getLoggedInId()));
//
//        LocalDate profileLastLogin = profileTest.getLastSeen().toInstant().atZone(ZoneId.systemDefault()).toLocalDate();
//
//        Date daysAgoDate = new Date(System.currentTimeMillis() - (days * DAY_IN_MS));
//        LocalDate dayAgoTest = daysAgoDate.toInstant().atZone(ZoneId.systemDefault()).toLocalDate();
//
//        int yearTest  = dayAgoTest.getYear();
//        int monthTest = dayAgoTest.getMonthValue();
//        int dayTest   = dayAgoTest.getDayOfMonth();
//
//        int yearProfile  = profileLastLogin.getYear();
//        int monthProfile = profileLastLogin.getMonthValue();
//        int dayProfile   = profileLastLogin.getDayOfMonth();
//
//        Assert.assertEquals(yearTest, yearProfile);
//        Assert.assertEquals(monthTest, monthProfile);
//        Assert.assertEquals(dayTest, dayProfile);
    }


    @Then("^the current progress towards the \"(.*)\" badge is still (\\d+)$")
    public void theCurrentProgressTowardsTheBadgeIsStill(String obtainedBadge, int progressTest) {
        getBadgeProgressAndLevelForLoggedInUser(obtainedBadge);
        assertEquals(progressTest, currentBadgeProgress);
    }

}<|MERGE_RESOLUTION|>--- conflicted
+++ resolved
@@ -167,7 +167,6 @@
     private ObjectNode tripJson;
     private List<ObjectNode> tripDestinations = new ArrayList<>();
 
-<<<<<<< HEAD
     /**
      * Global variable for the person's badges.
      */
@@ -187,8 +186,6 @@
      * An object mapper used during tests.
      */
     private ObjectMapper mapper = new ObjectMapper();
-=======
->>>>>>> 741261b6
 
     /**
      * Points the profile started with.
@@ -205,12 +202,10 @@
      */
     private DateTime lastLogin;
 
-
     /**
      * Points the profile has after an action.
      */
     private int currentPoints;
-
 
     /**
      * Repository to access the profiles in the running application.
@@ -383,7 +378,6 @@
     }
 
 
-<<<<<<< HEAD
     @Given("I currently have no \"(.*)\" created$")
     public void iCurrentlyHaveNoTripsCreated(String endPoint) {
         String uri = "";
@@ -481,8 +475,6 @@
     }
 
 
-=======
->>>>>>> 741261b6
     @When("I solve the current riddle for a Quest")
     public void iSolveTheFirstRiddleOfTheQuestWithID() throws IOException {
         sendRiddleGuessRequest(TO_GUESS_RIDDLE_ID, DESTINATION_TO_GUESS);
@@ -490,14 +482,6 @@
         Assert.assertEquals(SUCCESSFUL_GUESS, responseBody.get("guessResult").asBoolean());
     }
 
-<<<<<<< HEAD
-=======
-
-    @Then("I have gained points")
-    public void iHaveGainedPoints() throws IOException {
-        String userToView = testContext.getLoggedInId();
-        getPointsRequest(userToView);
->>>>>>> 741261b6
 
     @When("I create a new trip with the following values")
     public void iCreateANewTripWithTheFollowingValues(io.cucumber.datatable.DataTable dataTable) {
@@ -508,7 +492,6 @@
     }
 
 
-<<<<<<< HEAD
     @When("the trip has a destination with the following values")
     public void theTripHasADestinationWithTheFollowingValues(io.cucumber.datatable.DataTable dataTable) {
         for (int i = 0 ; i < dataTable.height() -1 ; i++) {
@@ -520,9 +503,6 @@
 
     @When("I request to retrieve all badges")
     public void iRequestToRetrieveAllBadges() {
-=======
-    private void getPointsRequest(String userId) {
->>>>>>> 741261b6
         Http.RequestBuilder request = fakeRequest()
                 .method(GET)
                 .uri(BADGES_URI)
@@ -533,7 +513,6 @@
     }
 
 
-<<<<<<< HEAD
     @When("I create the trip")
     public void ICreateTheTrip() {
         createTripRequest(tripJson);
@@ -551,19 +530,6 @@
     }
 
 
-=======
-    private void sendRiddleGuessRequest(long attemptId, long destinationId) {
-        Http.RequestBuilder request = fakeRequest()
-                .method(POST)
-                .uri(QUEST_URI + QUEST_ATTEMPT_URI + attemptId + GUESS_URI + destinationId)
-                .session(AUTHORIZED, testContext.getLoggedInId());
-        Result result = route(testContext.getApplication(), request);
-        testContext.setStatusCode(result.status());
-        testContext.setResponseBody(Helpers.contentAsString(result));
-    }
-
-
->>>>>>> 741261b6
     @When("I try to view my points")
     public void iTryToViewMyPoints() {
         String userToView = testContext.getLoggedInId();
@@ -621,20 +587,6 @@
 
     }
 
-<<<<<<< HEAD
-=======
-
-    private void sendCheckInRequest(long attemptId) {
-        Http.RequestBuilder request = fakeRequest()
-                .method(POST)
-                .uri(QUEST_URI + QUEST_ATTEMPT_URI + attemptId + CHECK_IN_URI)
-                .session(AUTHORIZED, testContext.getLoggedInId());
-        Result result = route(testContext.getApplication(), request);
-        testContext.setStatusCode(result.status());
-        testContext.setResponseBody(Helpers.contentAsString(result));
-    }
->>>>>>> 741261b6
-
 
     @Then("I have not gained points")
     public void iHaveNotGainedPoints() throws IOException {
