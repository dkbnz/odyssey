package steps;

import com.fasterxml.jackson.databind.JsonNode;
import com.fasterxml.jackson.databind.ObjectMapper;
import com.fasterxml.jackson.databind.node.ObjectNode;
import cucumber.api.java.After;
import cucumber.api.java.Before;
import cucumber.api.java.en.Given;
import cucumber.api.java.en.Then;
import org.junit.Assert;
import play.db.Database;
import play.db.evolutions.Evolutions;
import play.mvc.Http;
import play.mvc.Result;
import play.test.Helpers;
import repositories.profiles.ProfileRepository;

import java.io.IOException;
import java.text.SimpleDateFormat;
import java.util.*;

import static org.junit.Assert.*;
import static play.test.Helpers.*;

public class GeneralTestSteps {

    /**
     * Singleton to contain the test variables
     */
    private TestContext testContext = TestContext.getInstance();


    //------------------------------------Field Names---------------------------------------------

    /**
     * The username string variable.
     */
    private static final String USERNAME = "username";

    /**
     * The password string variable.
     */
    private static final String PASS_FIELD = "password";

    //--------------------------------------URIs-------------------------------------------

    /**
     * The login uri.
     */
    private static final String LOGIN_URI = "/v1/login";

    /**
     * The logout uri.
     */
    private static final String LOGOUT_URI = "/v1/logout";

    //----------------------------------Login Details---------------------------------------------

    /**
     * Valid login credentials for an admin user.
     */
    private static final String ADMIN_USERNAME = "admin@travelea.com";
    private static final String ADMIN_AUTH_PASS = "admin1";
    private static final String ADMIN_ID = "1";


    /**
     * Valid login credentials for a regular user.
     */
    private static final String REG_USERNAME = "guestUser@travelea.com";
    private static final String REG_AUTH_PASS = "guest123";
    private static final String REG_ID = "2";


    /**
     * Valid login credentials for an alternate user.
     */
    private static final String ALT_USERNAME = "testuser1@email.com";
    private static final String ALT_AUTH_PASS = "guest123";
    private static final String ALT_ID = "3";


    /**
     * Date buffers to ensure the tests always pass.
     */
    private static final int START_DATE_BUFFER = -10;
    private static final int END_DATE_BUFFER = 10;


    /**
     * Repository to access the profiles in the running application.
     */
    private ProfileRepository profileRepository;


    @Before
    public void setUp() {

        Map<String, String> configuration = new HashMap<>();
        configuration.put("play.db.config", "db");
        configuration.put("play.db.default", "default");
        configuration.put("db.default.driver", "org.h2.Driver");
        configuration.put("db.default.url", "jdbc:h2:mem:db;MODE=MYSQL;");
        configuration.put("ebean.default", "models.*");
        configuration.put("play.evolutions.db.default.enabled", "true");
        configuration.put("play.evolutions.autoApply", "false");

        //Set up the fake application to use the in memory database config
        testContext.setApplication(fakeApplication(configuration));

        testContext.setDatabase(testContext.getApplication().injector().instanceOf(Database.class));
        applyEvolutions();

        Helpers.start(testContext.getApplication());

        profileRepository = testContext.getApplication().injector().instanceOf(ProfileRepository.class);
    }


    /**
     * Applies down evolutions to the database from the test/evolutions/default directory.
     * This drops tables and data from the database.
     */
    private void applyEvolutions() {
        Evolutions.applyEvolutions(
                testContext.getDatabase(),
                Evolutions.fromClassLoader(
                        getClass().getClassLoader(),
                        "test/"
                )
        );
    }


    /**
     * Applies up evolutions to the database from the test/evolutions/default directory.
     *
     * This populates the database with necessary tables and values.
     */
    private void cleanEvolutions() {
        Evolutions.cleanupEvolutions(testContext.getDatabase());
    }


    /**
     * Runs after each test scenario.
     * Sends a logout request.
     * Cleans up the database by cleaning up evolutions and shutting it down.
     * Stops running the fake application.JsonNode.
     */
    @After
    public void tearDown() {
        logoutRequest();
        cleanEvolutions();
        Database database = testContext.getDatabase();
        database.shutdown();
        Helpers.stop(testContext.getApplication());
    }


    /**
     * Sends a fake request to the application to login.
     * @param username      the string of the username to complete the login with.
     * @param password      the string of the password to complete the login with.
     */
    public void loginRequest(String username, String password) {
        ObjectMapper mapper = new ObjectMapper();
        ObjectNode json = mapper.createObjectNode();

        json.put(USERNAME, username);
        json.put(PASS_FIELD, password);

        Http.RequestBuilder request = fakeRequest()
                .method(POST)
                .bodyJson(json)
                .uri(LOGIN_URI);
        Result loginResult = route(testContext.getApplication(), request);
        testContext.setStatusCode(loginResult.status());
    }


    /**
     * Sends a fake request to the application to logout.
     */
    private void logoutRequest() {
        Http.RequestBuilder request = fakeRequest()
                .method(POST)
                .uri(LOGOUT_URI);
        Result logoutResult = route(testContext.getApplication(), request);
        testContext.setLoggedInId(null);
        testContext.setStatusCode(logoutResult.status());
    }


    /**
     * Creates a new datetime object from today's date. This is then used to ensure our tests will always pass, as a
     * buffer is used to make the start date before today and the end date after today.
     *
     * @param isStartDate   boolean value to determine if the date being changed is the start or the end date.
     * @return              the start or end date, which is modified by the necessary date buffer.
     */
    public String getDateTimeBuffer(boolean isStartDate) {
        Calendar calendar = Calendar.getInstance();

        if (isStartDate) {
            calendar.add(Calendar.DATE, START_DATE_BUFFER);
        }
        calendar.add(Calendar.DATE, END_DATE_BUFFER);
        SimpleDateFormat sdf = new SimpleDateFormat("yyyy-MM-dd hh:MM:ssZ");
        return sdf.format(calendar.getTime());
    }


    /**
     * Creates a new date object from today's date. This is then used to ensure our tests will always pass, as a
     * buffer is used to make the start date before today and the end date after today.
     *
     * @param isStartDate   boolean value to determine if the date being changed is the start or the end date.
     * @param dateBuffer    the buffer value for the dates, is required because sometimes dates need to be in order.
     *                      For example, in a trip.
     * @return              the start or end date, which is modified by the necessary date buffer.
     */
    public String getDateBuffer(boolean isStartDate, int dateBuffer) {
        Calendar calendar = Calendar.getInstance();
        if (isStartDate) {
            calendar.add(Calendar.DATE, START_DATE_BUFFER + dateBuffer);
        }
        calendar.add(Calendar.DATE, END_DATE_BUFFER + dateBuffer);
        SimpleDateFormat sdf = new SimpleDateFormat("yyyy-MM-dd");
        return sdf.format(calendar.getTime());
    }


    /**
     * Gets the response as an iterator array Node from any fake request so that you can iterate over the response data.
     *
     * @param content   the string of the result using helper content as string.
     * @return          an Array node iterator.
     */
    public Iterator<JsonNode> getTheResponseIterator(String content) {
        JsonNode arrNode = null;
        try {
            arrNode = new ObjectMapper().readTree(content);
        } catch (IOException e) {
            fail("unable to get response iterator");
        }
        return arrNode.elements();
    }


    @Given("the application is running")
    public void theApplicationIsRunning() {
        Assert.assertTrue(testContext.getApplication().isTest());
    }


    /**
     * Attempts to send a log in request with user credentials from constants VALID_USERNAME
     * and VALID_AUTH_PASS.
     *
     * Asserts the login was successful with a status code of OK (200).
     */
    @Given("I am logged in")
    public void iAmLoggedIn() {
        loginRequest(REG_USERNAME, REG_AUTH_PASS);
        assertEquals(OK, testContext.getStatusCode());
        testContext.setLoggedInId(REG_ID);
    }


    /**
     * Attempts to send a log in request with user credentials from constants ALT_USERNAME
     * and ALT_AUTH_PASS.
     *
     * Asserts the login was successful with a status code of OK (200).
     */
    @Given("I am logged in as an alternate user")
    public void iAmLoggedInAsAnAlternateUser() {
        loginRequest(ALT_USERNAME, ALT_AUTH_PASS);
        assertEquals(OK, testContext.getStatusCode());
        testContext.setLoggedInId(ALT_ID);
    }


    /**
     * Attempts to send a log in request with user credentials from constants ADMIN_USERNAME
     * and ADMIN_AUTH_PASS.
     *
     * Asserts the login was successful with a status code of OK (200).
     */
    @Given("I am logged in as an admin user")
    public void iAmLoggedInAsAnAdminUser() {
        loginRequest(ADMIN_USERNAME, ADMIN_AUTH_PASS);
        assertEquals(OK, testContext.getStatusCode());
        testContext.setLoggedInId(ADMIN_ID);
    }


    @Given("^I am logged in as user with id \"(.*)\"$")
    public void iAmLoggedInAsUserWithId(String userId) {
        // Write code here that turns the phrase above into concrete actions
        testContext.setLoggedInId(userId);
    }


    /**
     * Sends a logout request to the system.
     *
     * Asserts the value of loggedInId is null.
     */
    @Given("I am not logged in")
    public void iAmNotLoggedIn() {
        logoutRequest();
        assertNull(testContext.getLoggedInId());
    }


    @Given("^a user exists with id (\\d+)$")
    public void aUserExistsWithId(Integer userId) {
        Assert.assertNotNull(profileRepository.findById(Long.valueOf(userId)));
    }


    @Given("^a user does not exist with id (\\d+)$")
    public void aUserDoesNotExistWithId(Integer userId) {
        Assert.assertNull(profileRepository.findById(Long.valueOf(userId)));
    }


    @Then("^the status code received is (\\d+)$")
    public void theStatusCodeReceivedIs(int expectedStatusCode) {
        Assert.assertEquals(expectedStatusCode, testContext.getStatusCode());
    }


    @Then("the following ApiErrors are returned")
    public void theFollowingApiErrorsAreReturned(io.cucumber.datatable.DataTable dataTable) throws IOException {
        ObjectMapper objectMapper = new ObjectMapper();
        List<String> expectedApiErrors = dataTable.asList();
<<<<<<< HEAD
        for(JsonNode error : body) {
            Assert.assertTrue(expectedApiErrors.contains(error.get("message").asText()));
=======
        for(JsonNode errorMessage : objectMapper.readTree(testContext.getResponseBody())){
            Assert.assertTrue(expectedApiErrors.contains(errorMessage.get("message").asText()));
>>>>>>> 9d90f51f
        }
    }


    @Then("the response is empty")
    public void theResponseIsEmpty() throws IOException {
        JsonNode arrNode = new ObjectMapper().readTree(testContext.getResponseBody());

        Assert.assertEquals(0, arrNode.size());
    }

    /**
     * Gets the profile repository that was mocked.
     *
     * @return the profile repository.
     */
    public ProfileRepository getProfileRepository() {
        return profileRepository;
    }
}<|MERGE_RESOLUTION|>--- conflicted
+++ resolved
@@ -337,13 +337,8 @@
     public void theFollowingApiErrorsAreReturned(io.cucumber.datatable.DataTable dataTable) throws IOException {
         ObjectMapper objectMapper = new ObjectMapper();
         List<String> expectedApiErrors = dataTable.asList();
-<<<<<<< HEAD
-        for(JsonNode error : body) {
-            Assert.assertTrue(expectedApiErrors.contains(error.get("message").asText()));
-=======
-        for(JsonNode errorMessage : objectMapper.readTree(testContext.getResponseBody())){
+        for(JsonNode errorMessage : objectMapper.readTree(testContext.getResponseBody())) {
             Assert.assertTrue(expectedApiErrors.contains(errorMessage.get("message").asText()));
->>>>>>> 9d90f51f
         }
     }
 
