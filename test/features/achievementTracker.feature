Feature: Achievement Tracker API Endpoint

#Points
  Scenario: Viewing current point value
    Given the application is running
    And I am logged in
    And I have some starting points
    When I try to view my points
    Then I am given my point total


  Scenario: Try to view points when not logged in
    Given the application is running
    And I am not logged in
    When I try to view another user's points value
    Then the status code received is 401


  Scenario: View another user's points
    Given the application is running
    And I am logged in
    When I try to view another user's points value
    Then I am given their total number of points


#Awarding Points
  Scenario: Creating a destination awards points
    Given the application is running
    And I am logged in
    And I have some starting points
    When I create a new destination with the following values
      | Name | Type | District | Latitude | Longitude | Country     |
      | ASB  | 3    | Nelson   | 24.5     | 34.6      | New Zealand |
    Then I have gained points


  Scenario: Creating a quest awards points
    Given the application is running
    And I am logged in
    And I have some starting points
    When I start to create a quest using the following values
      | Title      | Start Date | End Date |
      | Cool Quest |            |          |
    And the quest has the following objective
      | Destination | Riddle                                 | Radius |
      | 119         | What rhymes with It's mean Kyle fleek? | 0.005  |
    And the quest has the following objective
      | Destination | Riddle                  | Radius |
      | 119         | What rhymes some stuff? | 0.005  |
    And the quest has the following objective
      | Destination | Riddle                                 | Radius |
      | 119         | What rhymes with It's mean Kyle fleek? | 0.005  |
    And I create the quest
    Then I have gained points


  Scenario: Solving a quest objective awards points
    Given the application is running
    And I am logged in
    And I have some starting points
    When I solve the current riddle for a Quest
    Then I have gained points


  Scenario: Incorrectly solving a quest objective does not award points
    Given the application is running
    And I am logged in
    And I have some starting points
    When I incorrectly guess the answer to a quest riddle
    Then I have not gained points


<<<<<<< HEAD
  Scenario: Checking in to a quest objective
=======
  Scenario: Checking in to a quest objective awards points
>>>>>>> ee198c34
    Given the application is running
    And I am logged in
    And I have some starting points
    When I check into a destination
    Then I have gained points


  Scenario: Checking in to an objective that hasn't been solved does not award points
    Given the application is running
    And I am logged in
    And I have some starting points
    When I check in for quest attempt 4
    Then the status code received is 403
    And I have not gained points

#TODO: Matilda - waiting on solver tests to be complete.
#  Scenario: Completing a quest awards points
#    Given the application is running
#    And I am logged in


#Badges
  Scenario: Successfully requesting all badges
    Given the application is running
    And I am logged in
    When I request to retrieve all badges
    Then the status code received is 200
    And the response contains 9 badges


  Scenario: Unsuccessfully requesting all badges when not logged in
    Given the application is running
    And I am not logged in
    When I request to retrieve all badges
    Then the status code received is 401

<<<<<<< HEAD

=======
#Awarding Badges
#TODO: Everyone - Waiting on backend.
>>>>>>> ee198c34
  Scenario: Creating my first destination and getting a bronze level Cartographer badge
    Given the application is running
    And I am logged in as user with id "7"
    And my current progress towards the "Cartographer" badge is 0
    When I create a new destination with the following values
      | Name | Type | District | Latitude | Longitude | Country     |
      | ASB  | 3    | Nelson   | 24.5     | 34.6      | New Zealand |
    Then the status code received is 201
    And I gain the "Cartographer" badge with level 1


  Scenario: Creating enough destinations to achieve a silver level Cartographer badge
    Given the application is running
    And I am logged in as user with id "8"
    And my current progress towards the "Cartographer" badge is 9
    When I create a new destination with the following values
      | Name | Type | District | Latitude | Longitude | Country     |
      | ASB  | 3    | Nelson   | 24.5     | 34.6      | New Zealand |
    Then the status code received is 201
    And I gain the "Cartographer" badge with level 2


  Scenario: Creating enough destinations to achieve a gold level Cartographer badge
    Given the application is running
    And I am logged in as user with id "9"
    And my current progress towards the "Cartographer" badge is 49
    When I create a new destination with the following values
      | Name | Type | District | Latitude | Longitude | Country     |
      | ASB  | 3    | Nelson   | 24.5     | 34.6      | New Zealand |
    Then the status code received is 201
    And I gain the "Cartographer" badge with level 3


  Scenario: Creating my first trip and getting a bronze level Planner badge
    Given the application is running
    And I am logged in as user with id "7"
    And my current progress towards the "Planner" badge is 0
    When I create a new trip with the following values
      | Name       |
      | First Trip |
    And the trip has a destination with the following values
      | Destination | Start Date | End Date |
      | 1155        |            |          |
    And the trip has a destination with the following values
      | Destination | Start Date | End Date |
      | 567         |            |          |
    And I create the trip
    Then the status code received is 201
    And I gain the "Planner" badge with level 1


  Scenario: Creating enough trips to achieve a silver level Planner badge
    Given the application is running
    And I am logged in as user with id "8"
    And my current progress towards the "Planner" badge is 9
    When I create a new trip with the following values
      | Name       |
      | First Trip |
    And the trip has a destination with the following values
      | Destination | Start Date | End Date |
      | 1155        |            |          |
    And the trip has a destination with the following values
      | Destination | Start Date | End Date |
      | 567         |            |          |
    And I create the trip
    Then the status code received is 201
    And I gain the "Planner" badge with level 2


  Scenario: Creating enough trips to achieve a gold level Planner badge
    Given the application is running
    And I am logged in as user with id "9"
    And my current progress towards the "Planner" badge is 29
    When I create a new trip with the following values
      | Name       |
      | First Trip |
    And the trip has a destination with the following values
      | Destination | Start Date | End Date |
      | 1155        |            |          |
    And the trip has a destination with the following values
      | Destination | Start Date | End Date |
      | 567         |            |          |
    And I create the trip
    Then the status code received is 201
    And I gain the "Planner" badge with level 3


  Scenario: Creating my first quest and getting a bronze level Writer badge
    Given the application is running
    And I am logged in as user with id "7"
    And I currently have no "quests" created
    When I start to create a quest using the following values
      | Title      | Start Date | End Date |
      | Cool Quest |            |          |
    And the quest has the following objective
      | Destination | Riddle                                 | Radius |
      | 119         | What rhymes with It's mean Kyle fleek? | 0.005  |
    And the quest has the following objective
      | Destination | Riddle                  | Radius |
      | 119         | What rhymes some stuff? | 0.005  |
    And the quest has the following objective
      | Destination | Riddle                                 | Radius |
      | 119         | What rhymes with It's mean Kyle fleek? | 0.005  |
    And I create the quest
    Then the status code received is 201
    And I gain the "Writer" badge with level 1


  Scenario: Creating enough quests to achieve a silver level Writer badge
    Given the application is running
    And I am logged in as user with id "8"
    And I currently have no "quests" created
    When I start to create a quest using the following values
      | Title      | Start Date | End Date |
      | Cool Quest |            |          |
    And the quest has the following objective
      | Destination | Riddle                                 | Radius |
      | 119         | What rhymes with It's mean Kyle fleek? | 0.005  |
    And the quest has the following objective
      | Destination | Riddle                  | Radius |
      | 119         | What rhymes some stuff? | 0.005  |
    And the quest has the following objective
      | Destination | Riddle                                 | Radius |
      | 119         | What rhymes with It's mean Kyle fleek? | 0.005  |
    And I create the quest
    Then the status code received is 201
    And I gain the "Writer" badge with level 2


  Scenario: Creating enough quests to achieve a gold level Writer badge
    Given the application is running
    And I am logged in as user with id "9"
    And I currently have no "quests" created
    When I start to create a quest using the following values
      | Title      | Start Date | End Date |
      | Cool Quest |            |          |
    And the quest has the following objective
      | Destination | Riddle                                 | Radius |
      | 119         | What rhymes with It's mean Kyle fleek? | 0.005  |
    And the quest has the following objective
      | Destination | Riddle                  | Radius |
      | 119         | What rhymes some stuff? | 0.005  |
    And the quest has the following objective
      | Destination | Riddle                                 | Radius |
      | 119         | What rhymes with It's mean Kyle fleek? | 0.005  |
    And I create the quest
    Then the status code received is 201
    And I gain the "Writer" badge with level 3


  Scenario: Solving enough quests to achieve bronze level Solver badge
    Given the application is running
    And I am logged in as user with id "7"
    And a quest exists with id 6
    When I check in for quest attempt 7
    And I retrieve all my complete quests
    Then the status code received is 200
    And the response contains quest 6
    And I gain the "Solver" badge with level 1


  Scenario: Solving enough quests to achieve silver level Solver badge
    Given the application is running
    And I am logged in as user with id "8"
    And a quest exists with id 6
    When I check in for quest attempt 17
    And I retrieve all my complete quests
    Then the status code received is 200
    And the response contains quest 6
    And I gain the "Solver" badge with level 2


  Scenario: Solving enough quests to achieve gold level Solver badge
    Given the application is running
    And I am logged in as user with id "9"
    And a quest exists with id 6
    When I check in for quest attempt 18
    And I retrieve all my complete quests
    Then the status code received is 200
    And the response contains quest 6
    And I gain the "Solver" badge with level 3


  Scenario: Gaining enough points to achieve bronze level Overachiever badge
    Given the application is running
    And I am logged in as user with id "7"
    When I create a new destination with the following values
      | Name | Type | District | Latitude | Longitude | Country     |
      | ASB  | 3    | Nelson   | 24.5     | 34.6      | New Zealand |
    Then the status code received is 201
    And I gain the "Overachiever" badge with level 1


  Scenario: Gaining enough points to achieve silver level Overachiever badge
    Given the application is running
    And I am logged in as user with id "8"
    When I create a new destination with the following values
      | Name | Type | District | Latitude | Longitude | Country     |
      | ASB  | 3    | Nelson   | 24.5     | 34.6      | New Zealand |
    Then the status code received is 201
    And I gain the "Overachiever" badge with level 2


  Scenario: Gaining enough points to achieve gold level Overachiever badge
    Given the application is running
    And I am logged in as user with id "9"
    When I create a new destination with the following values
      | Name | Type | District | Latitude | Longitude | Country     |
      | ASB  | 3    | Nelson   | 24.5     | 34.6      | New Zealand |
    Then the status code received is 201
    And I gain the "Overachiever" badge with level 3


#TODO: Joel - Waiting on backend implementation.
#  Scenario: Getting the bronze level Streaker badge
#    Given the application is running
#    And The following profile does not exist with the username "TestUser123@travelea.com" within the TravelEA database
#    When A user attempts to create a profile with the following fields:
#      | username                 | password    | first_name | middle_name | last_name | date_of_birth | gender | nationality | traveller_type | passport_country |
#      | TestUser123@travelea.com | TestPass321 | Test       |             | Dummy     | 2000-01-01    | Other  | 1           | 1              | 1                |
#    Then the status code received is 201
#    And I gain the "Streaker" badge with level 1
#
#
#  Scenario: Losing a current streak
#    Given the application is running
#    And the user with id "7" has a current streak of 3
#    And the user with id "7" current progress towards the "Streaker" badge is 3
#    And the user with id "7" last logged in 2 day ago
#    When I login to the application with id "7" and username "testuser5@email.com"
#    Then the status code received is 200
#    And my current streak is 0
#    And my last login was 0 days ago
#    And the current progress towards the "Streaker" badge is still 3
#
#
#  Scenario: Getting the silver level Streaker badge
#    Given the application is running
#    And the user with id "8" has a current streak of 6
#    And the user with id "8" current progress towards the "Streaker" badge is 6
#    And the user with id "8" last logged in 1 day ago
#    When I login to the application with id "8" and username "testuser6@email.com"
#    Then the status code received is 200
#    And I gain the "Streaker" badge with level 2
#    And my current streak is 7
#    And my last login was 0 days ago
#
#
#  Scenario: Getting the gold level Streaker badge
#    Given the application is running
#    And the user with id "9" has a current streak of 30
#    And the user with id "9" current progress towards the "Streaker" badge is 30
#    And the user with id "9" last logged in 1 day ago
#    When I login to the application with id "9" and username "testuser7@email.com"
#    Then the status code received is 200
#    And I gain the "Streaker" badge with level 3
#    And my current streak is 31
#    And my last login was 0 days ago


  Scenario: Gaining enough points to achieve bronze level Wayfarer badge
    Given the application is running
    And I am logged in as user with id "7"
    And my current progress towards the "Wayfarer" badge is 99999
    When I check in for quest attempt 8
    Then the status code received is 200
    And I gain the "Wayfarer" badge with level 1


  Scenario: Gaining enough points to achieve silver level Wayfarer badge
    Given the application is running
    And I am logged in as user with id "8"
    And my current progress towards the "Wayfarer" badge is 499999
    When I check in for quest attempt 9
    Then the status code received is 200
    And I gain the "Wayfarer" badge with level 2


  Scenario: Gaining enough points to achieve gold level Wayfarer badge
    Given the application is running
    And I am logged in as user with id "9"
    And my current progress towards the "Wayfarer" badge is 999999
    When I check in for quest attempt 10
    Then the status code received is 200
    And I gain the "Wayfarer" badge with level 3


  Scenario: Completing an international quest to earn a bronze level Explorer badge
    Given the application is running
    And I am logged in as user with id "7"
    And my current progress towards the "Explorer" badge is 0
    When I check in for quest attempt 11
    Then the status code received is 200
    And I gain the "Explorer" badge with level 1


  Scenario: Completing enough international quests to earn a silver level Explorer badge
    Given the application is running
    And I am logged in as user with id "8"
    And my current progress towards the "Explorer" badge is 4
    When I check in for quest attempt 12
    Then the status code received is 200
    And I gain the "Explorer" badge with level 2


  Scenario: Completing enough international quests to earn a gold level Explorer badge
    Given the application is running
    And I am logged in as user with id "9"
    And my current progress towards the "Explorer" badge is 9
    When I check in for quest attempt 13
    Then the status code received is 200
    And I gain the "Explorer" badge with level 3


  Scenario: Gaining enough points to achieve bronze level Odyssey badge
    Given the application is running
    And I am logged in as user with id "7"
    And my current progress towards the "Odyssey" badge is 0
    When I check in for quest attempt 14
    Then the status code received is 200
    And I gain the "Odyssey" badge with level 1


  Scenario: Gaining enough points to achieve silver level Odyssey badge
    Given the application is running
    And I am logged in as user with id "8"
    And my current progress towards the "Odyssey" badge is 9
    When I check in for quest attempt 15
    Then the status code received is 200
    And I gain the "Odyssey" badge with level 2


  Scenario: Gaining enough points to achieve gold level Odyssey badge
    Given the application is running
    And I am logged in as user with id "9"
    And my current progress towards the "Odyssey" badge is 29
    When I check in for quest attempt 16
    Then the status code received is 200
    And I gain the "Odyssey" badge with level 3<|MERGE_RESOLUTION|>--- conflicted
+++ resolved
@@ -70,11 +70,7 @@
     Then I have not gained points
 
 
-<<<<<<< HEAD
-  Scenario: Checking in to a quest objective
-=======
   Scenario: Checking in to a quest objective awards points
->>>>>>> ee198c34
     Given the application is running
     And I am logged in
     And I have some starting points
@@ -95,6 +91,14 @@
 #    Given the application is running
 #    And I am logged in
 
+  Scenario: Creating a destination
+    Given the application is running
+    And I am logged in
+    And I have some starting points
+    When I create a new destination with the following values
+      | Name | Type | District | Latitude | Longitude | Country     |
+      | ASB  | 3    | Nelson   | 24.5     | 34.6      | New Zealand |
+    Then I have gained points
 
 #Badges
   Scenario: Successfully requesting all badges
@@ -111,12 +115,7 @@
     When I request to retrieve all badges
     Then the status code received is 401
 
-<<<<<<< HEAD
-
-=======
 #Awarding Badges
-#TODO: Everyone - Waiting on backend.
->>>>>>> ee198c34
   Scenario: Creating my first destination and getting a bronze level Cartographer badge
     Given the application is running
     And I am logged in as user with id "7"
