Feature: Profile API Endpoint

  Scenario: Get all profiles
    Given the application is running
    And I am logged in
    When I send a GET request to the profiles endpoint
    Then the status code received is 200


  Scenario: Get all nationalities
    Given the application is running
    When I send a GET request to the /nationalities endpoint
    Then the status code received is 200


  Scenario: Get all traveller types
    Given the application is running
    When I send a GET request to the /travtypes endpoint
    Then the status code received is 200


  Scenario: Attempting to sign up with an existing username
    Given the application is running
    And I am logged in
    And The following profile exists with username "guestUser@travelea.com" within the TravelEA database:
    When A user attempts to create a profile with the following fields:
      | username               | password    | first_name | middle_name | last_name | date_of_birth | gender | nationality | traveller_type | passport_country |
      | guestUser@travelea.com | TestPass321 | Test       |             | Dummy     | 2000-01-01    | Other  | 1           | 1              | 1                |
    Then the status code received is 400


  Scenario: Attempting to sign up with a new username
    Given the application is running
    And The following profile does not exist with the username "TestUser123@travelea.com" within the TravelEA database
    When A user attempts to create a profile with the following fields:
      | username                 | password    | first_name | middle_name | last_name | date_of_birth | gender | nationality | traveller_type | passport_country |
      | TestUser123@travelea.com | TestPass321 | Test       |             | Dummy     | 2000-01-01    | Other  | 1           | 1              | 1                |
    Then the status code received is 201


  Scenario: Attempting to sign up with a formatted email
    Given the application is running
    And The following profile does not exist with the username "Test.User.123@travelea.com" within the TravelEA database
    When A user attempts to create a profile with the following fields:
      | username                    | password    | first_name | middle_name | last_name | date_of_birth | gender | nationality | traveller_type | passport_country |
      | Test.User.123@travelea.com  | TestPass321 | Test       |             | Dummy     | 2000-01-01    | Other  | 1           | 1              | 1                |
    Then the status code received is 201


  Scenario: Attempting to update an existing user
    Given the application is running
    And The following profile exists with username "guestUser@travelea.com" within the TravelEA database:
    When The user attempts to update their profile information within the TravelEA database:
      | username               | password    | first_name | middle_name | last_name    | date_of_birth | gender | nationality | traveller_type | passport_country |
      | guestUser@travelea.com | guest123    | Dave       | Test        | McInloch     | 1998-10-18    | Other  | 1           | 1              | 1                |
    Then the status code received is 200


  Scenario: Attempting to create a new user from the admin panel
    Given the application is running
    And I am logged in as an admin user
    And a user does not exist with the username "adminNew@travelea.com"
    When An admin attempts to create a profile with the following fields:
      | username                 | password    | first_name | middle_name | last_name | date_of_birth | gender | nationality | traveller_type | passport_country |
      | adminNew@travelea.com    | TestPass321 | Test       |             | Dummy     | 2000-01-01    | Other  | 1           | 1              | 1                |
    Then the status code received is 201


  Scenario: Admin successfully updating a non-admin user
    Given I am logged in as an admin user
    And a user exists in the database with the id 3 and username "testuser1@email.com"
    And a user does not exist with the username "testuser10@email.com"
    When I change the username of the user with id 3 to "testuser10@email.com"
    Then the status code received is 200


  Scenario: Admin unsuccessfully updating a non-admin user
    Given I am logged in as an admin user
    And a user exists in the database with the id 3 and username "testuser1@email.com"
    And a user exists in the database with the id 4 and username "testuser2@email.com"
    When I change the username of the user with id 2 to "testuser2@email.com"
    Then the status code received is 400


  Scenario: Regular user unsuccessfully updating another user
    Given I am logged in
    And a user exists in the database with the id 3 and username "testuser1@email.com"
    And a user does not exist with the username "testuser10@email.com"
    When I change the username of the user with id 3 to "testuser10@email.com"
    Then the status code received is 403


  Scenario: Searching for all profiles by nationality
    Given I am logged in
    And a user exists in the database with the id 1 and username "admin@travelea.com"
    When I search for profiles by "nationalities" with value "New Zealand"
    Then the status code received is 200
    And the response contains the profile with username "admin@travelea.com"


  Scenario: Searching for all profiles by first name
    Given I am logged in
    And a user exists in the database with the id 1 and username "admin@travelea.com"
    When I search for profiles by "name" with value "Default"
    Then the status code received is 200
    And the response contains the profile with username "admin@travelea.com"


  Scenario: Searching for all profiles by middle name
    Given I am logged in
    And a user exists in the database with the id 2 and username "guestUser@travelea.com"
    When I search for profiles by "name" with value "John"
    Then the status code received is 200
    And the response contains the profile with username "guestUser@travelea.com"


  Scenario: Searching for all profiles by last name
    Given I am logged in
    And a user exists in the database with the id 1 and username "admin@travelea.com"
    When I search for profiles by "name" with value "Admin"
    Then the status code received is 200
    And the response contains the profile with username "admin@travelea.com"


  Scenario: Searching for all profiles by traveller type
    Given I am logged in
    And a user exists in the database with the id 1 and username "admin@travelea.com"
    When I search for profiles by "travellerTypes" with value "Functional/Business"
    Then the status code received is 200
    And the response contains the profile with username "admin@travelea.com"


  Scenario: Searching for all profiles by gender
    Given I am logged in
    And a user exists in the database with the id 1 and username "admin@travelea.com"
    When I search for profiles by "gender" with value "Male"
    Then the status code received is 200
    And the response contains the profile with username "admin@travelea.com"


  Scenario: Searching for all profiles by min age
    Given I am logged in
    And a user exists in the database with the id 1 and username "admin@travelea.com"
    When I search for profiles by "min_age" with value "1"
    Then the status code received is 200
    And the response contains the profile with username "admin@travelea.com"


  Scenario: Searching for all profiles by max age
    Given I am logged in
    And a user exists in the database with the id 1 and username "admin@travelea.com"
    When I search for profiles by "max_age" with value "120"
    Then the status code received is 200
    And the response contains the profile with username "admin@travelea.com"


  Scenario: Searching for all profiles by max age which is too high
    Given I am logged in
    And a user exists in the database with the id 1 and username "admin@travelea.com"
    When I search for profiles by "max_age" with value "200"
    Then the status code received is 400


  Scenario: Searching for profiles by min number of points
    Given I am logged in
    And a user exists in the database with the id 1 and username "admin@travelea.com"
    And the user 1 has 5000 points
    When I search for profiles by "min_points" with value "4800"
    Then the status code received is 200
    And the response contains the profile with username "admin@travelea.com"


  Scenario: Searching unsuccessfully for profiles by min number of points
    Given I am logged in
    And a user exists in the database with the id 1 and username "admin@travelea.com"
    And the user 1 has 5000 points
    When I search for profiles by "min_points" with value "7000"
    Then the status code received is 200
    And the response does not contain the profile with username "admin@travelea.com"


  Scenario: Searching for profiles by max number of points
    Given I am logged in
    And a user exists in the database with the id 1 and username "admin@travelea.com"
    And the user 1 has 5000 points
    When I search for profiles by "max_points" with value "5001"
    Then the status code received is 200
    And the response contains the profile with username "admin@travelea.com"


  Scenario: Searching unsuccessfully for profiles by max number of points
    Given I am logged in
    And a user exists in the database with the id 1 and username "admin@travelea.com"
    And the user 1 has 5000 points
    When I search for profiles by "max_points" with value "4999"
    Then the status code received is 200
    And the response does not contain the profile with username "admin@travelea.com"


  Scenario: Searching for profiles by min and max number of points
    Given I am logged in
    And a user exists in the database with the id 1 and username "admin@travelea.com"
    And the user 1 has 5000 points
    When I search for profiles by "min_points" with value "3000" and by "max_points" with value "7000"
    Then the status code received is 200
    And the response contains the profile with username "admin@travelea.com"


  Scenario: Searching for profiles by exact number of points
    Given I am logged in
    And a user exists in the database with the id 1 and username "admin@travelea.com"
    And the user 1 has 5000 points
    When I search for profiles by "min_points" with value "5000" and by "max_points" with value "5000"
    Then the status code received is 200
<<<<<<< HEAD
    And the response contains the profile with username "admin@travelea.com"
=======
    And the response contains the profile with username "admin@travelea.com"


  Scenario: Searching for profiles by rank
    Given I am logged in
    And the following users exist in the database:
      | id  | username                |
      | 1   | admin@travelea.com      |
      | 2   | guestUser@travelea.com  |
      | 3   | testuser1@email.com     |
      | 4   | testuser2@email.com     |
      | 5   | testuser3@email.com     |
      | 6   | testuser4@email.com     |
    And the users have the following points
      | id  | points  |
      | 1   | 10      |
      | 2   | 20      |
      | 3   | 30      |
      | 4   | 40      |
      | 5   | 50      |
      | 6   | 60      |
    When I search for profiles by "rank" with value "4"
    Then the status code received is 200
    And the response contains the following profiles:
      | username                |
      | admin@travelea.com      |
      | guestUser@travelea.com  |
      | testuser1@email.com     |
      | testuser2@email.com     |
    And the response does not contain the following profiles:
      | username                |
      | testuser3@email.com     |
      | testuser4@email.com     |


  Scenario: Searching for profiles by rank with tied profiles
    Given I am logged in
    And the following users exist in the database:
      | id  | username                |
      | 1   | admin@travelea.com      |
      | 2   | guestUser@travelea.com  |
      | 3   | testuser1@email.com     |
      | 4   | testuser2@email.com     |
      | 5   | testuser3@email.com     |
      | 6   | testuser4@email.com     |
    And the users have the following points
      | id  | points  |
      | 1   | 10      |
      | 2   | 10      |
      | 3   | 10      |
      | 4   | 40      |
      | 5   | 40      |
      | 6   | 40      |
    When I search for profiles by "rank" with value "3"
    Then the status code received is 200
    And the response contains the following profiles:
      | username                |
      | admin@travelea.com      |
      | guestUser@travelea.com  |
      | testuser1@email.com     |
    And the response does not contain the following profiles:
      | username                |
      | testuser2@email.com     |
      | testuser3@email.com     |
      | testuser4@email.com     |


  Scenario: Searching for profiles by rank where no profiles have points
    Given I am logged in
    And the following users exist in the database:
      | id  | username                |
      | 1   | admin@travelea.com      |
      | 2   | guestUser@travelea.com  |
      | 3   | testuser1@email.com     |
      | 4   | testuser2@email.com     |
      | 5   | testuser3@email.com     |
      | 6   | testuser4@email.com     |
    And the users have the following points
      | id  | points  |
      | 1   | 0       |
      | 2   | 0       |
      | 3   | 0       |
      | 4   | 0       |
      | 5   | 0       |
      | 6   | 0       |
    When I search for profiles by "rank" with value "1"
    Then the status code received is 200
    And the response contains the following profiles:
      | username                |
      | admin@travelea.com      |
      | guestUser@travelea.com  |
      | testuser1@email.com     |
      | testuser2@email.com     |
      | testuser3@email.com     |
      | testuser4@email.com     |
>>>>>>> de2368a7
<|MERGE_RESOLUTION|>--- conflicted
+++ resolved
@@ -212,9 +212,6 @@
     And the user 1 has 5000 points
     When I search for profiles by "min_points" with value "5000" and by "max_points" with value "5000"
     Then the status code received is 200
-<<<<<<< HEAD
-    And the response contains the profile with username "admin@travelea.com"
-=======
     And the response contains the profile with username "admin@travelea.com"
 
 
@@ -309,5 +306,4 @@
       | testuser1@email.com     |
       | testuser2@email.com     |
       | testuser3@email.com     |
-      | testuser4@email.com     |
->>>>>>> de2368a7
+      | testuser4@email.com     |