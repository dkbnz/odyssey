Feature: TreasureHunt API Endpoint

<<<<<<< HEAD
  Scenario: Successfully get all Treasure Hunts
    Given I have the application running
    And I am logged in as a normal user
    And a treasure hunt already exists with the following values
      | Destination       | Riddle             | Start Date     | End Date | Owner |
      | 119               | This is great      | null           | null     | 2     |
    When I request to retrieve all treasure hunts
    Then the response code is OK
    And the response contains at least one treasure hunt


  Scenario: Successfully creating a new Treasure Hunt
    Given I have a application running
    And I am logged as a normal user
    When I attempt to create a treasure hunt with the following values
      | Destination | Riddle                                 | Start Date | End Date | Owner |
      | 15040       | What rhymes with It's mean Kyle fleek? | null       | null     | 2     |
    Then the response status code is Created


  Scenario: Unsuccessfully creating a new Treasure Hunt
    Given I have a application running
    And I am logged as a normal user
    When I attempt to create a treasure hunt with the following values
      | Destination | Riddle                                 | Start Date | End Date | Owner |
      | null        | What rhymes with It's mean Kyle fleek? | null       | null     | 2     |
    Then the response status code is BadRequest


  Scenario: Unsuccessfully creating a new Treasure Hunt
    Given I have a application running
    And I am logged as a normal user
    When I attempt to create a treasure hunt with the following values
      | Destination | Riddle | Start Date | End Date | Owner |
      | 15040       | null   | null       | null     | 2     |
    Then the response status code is BadRequest


  Scenario: Unsuccessfully creating a new Treasure Hunt
    Given I have a application running
    And I am logged as a normal user
    When I attempt to create a treasure hunt with the following values
      | Destination | Riddle                                 | Start Date | End Date | Owner |
      | 15040       | What rhymes with It's mean Kyle fleek? | null       | null     | 2     |
    Then the response status code is BadRequest


  Scenario: Unsuccessfully creating a new Treasure Hunt
    Given I have a application running
    And I am logged as a normal user
    When I attempt to create a treasure hunt with the following values
      | Destination | Riddle                                 | Start Date | End Date | Owner |
      | 15040       | What rhymes with It's mean Kyle fleek? | null       | null     | 2     |
    Then the response status code is BadRequest
=======
  #TODO: Isaac
  # Waiting on Create Treasure Hunt endpoint
#  Scenario: Successfully get all Treasure Hunts
#    Given I have the application running
#    And I am logged in as a normal user
#    And a treasure hunt already exists with the following values
#      | Destination       | Riddle             |Start Date | End Date | Owner |
#      | 119               | This is great      | null      | null     | 2     |
#    When I request to retrieve all treasure hunts
#    Then the status code I recieve is 200
#    And the response contains at least one treasure hunt
>>>>>>> 1bd74820
<|MERGE_RESOLUTION|>--- conflicted
+++ resolved
@@ -1,15 +1,16 @@
 Feature: TreasureHunt API Endpoint
 
-<<<<<<< HEAD
-  Scenario: Successfully get all Treasure Hunts
-    Given I have the application running
-    And I am logged in as a normal user
-    And a treasure hunt already exists with the following values
-      | Destination       | Riddle             | Start Date     | End Date | Owner |
-      | 119               | This is great      | null           | null     | 2     |
-    When I request to retrieve all treasure hunts
-    Then the response code is OK
-    And the response contains at least one treasure hunt
+   #TODO: Isaac
+  # Waiting on Create Treasure Hunt endpoint
+#  Scenario: Successfully get all Treasure Hunts
+#    Given I have the application running
+#    And I am logged in as a normal user
+#    And a treasure hunt already exists with the following values
+#      | Destination       | Riddle             |Start Date | End Date | Owner |
+#      | 119               | This is great      | null      | null     | 2     |
+#    When I request to retrieve all treasure hunts
+#    Then the status code I recieve is 200
+#    And the response contains at least one treasure hunt
 
 
   Scenario: Successfully creating a new Treasure Hunt
@@ -54,17 +55,4 @@
     When I attempt to create a treasure hunt with the following values
       | Destination | Riddle                                 | Start Date | End Date | Owner |
       | 15040       | What rhymes with It's mean Kyle fleek? | null       | null     | 2     |
-    Then the response status code is BadRequest
-=======
-  #TODO: Isaac
-  # Waiting on Create Treasure Hunt endpoint
-#  Scenario: Successfully get all Treasure Hunts
-#    Given I have the application running
-#    And I am logged in as a normal user
-#    And a treasure hunt already exists with the following values
-#      | Destination       | Riddle             |Start Date | End Date | Owner |
-#      | 119               | This is great      | null      | null     | 2     |
-#    When I request to retrieve all treasure hunts
-#    Then the status code I recieve is 200
-#    And the response contains at least one treasure hunt
->>>>>>> 1bd74820
+    Then the response status code is BadRequest