Feature: Quest API Endpoint

#  Scenario: Successfully editing a quest with valid input as a regular user
#    Given the application is running
#    And I am logged in
#    And a quest already exists with the following values
#      | Title       | Start Date | End Date  |
#      | Cool Quest  |            |           |
#    And the quest has the following objective
#      | Destination | Riddle                                 | Radius |
#      | 119         | What rhymes with It's mean Kyle fleek? | 0.005  |
#    And the quest has the following objective
#      | Destination | Riddle                                 | Radius |
#      | 119         | What rhymes some stuff?                | 0.005  |
#    And the quest has the following objective
#      | Destination | Riddle                                 | Radius |
#      | 119         | What rhymes with It's mean Kyle fleek? | 0.005  |
#    When I attempt to edit the quest with the following values
#      | Title       | Start Date | End Date  |
#      | Epic Quest  |            |           |
#    And with the following objective
#      | Destination | Riddle                                 | Radius |
#      | 119         | What rhymes with It's mean Kyle fleek? | 0.005  |
#    Then the status code received is 200
#
#
#  Scenario: Successfully editing another user's quests as an admin
#    Given the application is running
#    And I am logged in
#    And a quest already exists with the following values
#      | Title       | Start Date         | End Date  |
#      | Cool Quest  |                    |           |
#    And the quest has the following objective
#      | Destination | Riddle                                 | Radius |
#      | 119         | What rhymes with It's mean Kyle fleek? | 0.005  |
#    And the quest has the following objective
#      | Destination | Riddle                                 | Radius |
#      | 119         | What rhymes some stuff?                | 0.005  |
#    And the quest has the following objective
#      | Destination | Riddle                                 | Radius |
#      | 119         | What rhymes with It's mean Kyle fleek? | 0.005  |
#    And I am not logged in
#    And I am logged in as an admin user
#    When I attempt to edit the quest with the following values
#      | Title       | Start Date         | End Date  |
#      | Epic Quest  |                    |           |
#    And with the following objective
#      | Destination | Riddle                                 | Radius |
#      | 119         | What rhymes with It's mean Kyle fleek? | 0.005  |
#    Then the status code received is 200
#
#
#  Scenario: Unsuccessfully editing another user's quests as a regular user
#    Given the application is running
#    And I am logged in
#    And a quest already exists with the following values
#      | Title       | Start Date         | End Date  |
#      | Cool Quest  |                    |           |
#    And the quest has the following objective
#      | Destination | Riddle                                 | Radius |
#      | 119         | What rhymes with It's mean Kyle fleek? | 0.005  |
#    And the quest has the following objective
#      | Destination | Riddle                                 | Radius |
#      | 119         | What rhymes some stuff?                | 0.005  |
#    And the quest has the following objective
#      | Destination | Riddle                                 | Radius |
#      | 119         | What rhymes with It's mean Kyle fleek? | 0.005  |
#    And I am not logged in
#    And I am logged in as an alternate user
#    When I attempt to edit the quest with the following values
#      | Title       | Start Date         | End Date  |
#      | Epic Quest  |                    |           |
#    And with the following objective
#      | Destination | Riddle                                 | Radius |
#      | 119         | What rhymes with It's mean Kyle fleek? | 0.005  |
#    Then the status code received is 403
#
#
#  Scenario: Unsuccessfully editing a quest when not logged in
#    Given the application is running
#    And I am logged in
#    And a quest already exists with the following values
#      | Title       | Start Date         | End Date  |
#      | Cool Quest  |                    |           |
#    And the quest has the following objective
#      | Destination | Riddle                                 | Radius |
#      | 119         | What rhymes with It's mean Kyle fleek? | 0.005  |
#    And the quest has the following objective
#      | Destination | Riddle                                 | Radius |
#      | 119         | What rhymes some stuff?                | 0.005  |
#    And the quest has the following objective
#      | Destination | Riddle                                 | Radius |
#      | 119         | What rhymes with It's mean Kyle fleek? | 0.005  |
#    And I am not logged in
#    When I attempt to edit the quest with the following values
#      | Title       | Start Date         | End Date  |
#      | Epic Quest  |                    |           |
#    And with the following objective
#      | Destination | Riddle                                 | Radius |
#      | 119         | What rhymes with It's mean Kyle fleek? | 0.005  |
#    Then the status code received is 401
#
#
#  Scenario: Unsuccessfully editing a quest due to no title
#  Given the application is running
#  And I am logged in
#    And a quest already exists with the following values
#      | Title       | Start Date         | End Date  |
#      | Cool Quest  |                    |           |
#    And the quest has the following objective
#      | Destination | Riddle                                 | Radius |
#      | 119         | What rhymes with It's mean Kyle fleek? | 0.005  |
#    And the quest has the following objective
#      | Destination | Riddle                                 | Radius |
#      | 119         | What rhymes some stuff?                | 0.005  |
#    And the quest has the following objective
#      | Destination | Riddle                                 | Radius |
#      | 119         | What rhymes with It's mean Kyle fleek? | 0.005  |
#    When I attempt to edit the quest with the following values
#      | Title       | Start Date         | End Date  |
<<<<<<< HEAD
#      |             |                    |           |
#    And with the following objective
#      | Destination | Riddle                                 | Radius |
#      | 119         | What rhymes with It's mean Kyle fleek? | 0.005  |
#    Then the status code received is 400


  Scenario: Unsuccessfully editing a quest due to no objectives
    Given the application is running
    And I am logged in
    And a quest already exists with the following values
      | Title       | Start Date         | End Date  |
      | Cool Quest  |                    |           |
    And the quest has the following objective
      | Destination | Riddle                                 | Radius |
      | 119         | What rhymes with It's mean Kyle fleek? | 0.005  |
    And the quest has the following objective
      | Destination | Riddle                                 | Radius |
      | 119         | What rhymes some stuff?                | 0.005  |
    And the quest has the following objective
      | Destination | Riddle                                 | Radius |
      | 119         | What rhymes with It's mean Kyle fleek? | 0.005  |
    When I attempt to edit the quest with the following values
      | Title       | Start Date         | End Date  |
      | Cool Quest  |                    |           |
    And with the following objective
      | Destination | Riddle      | Radius |
      |             |             |        |
    Then the status code received is 400


  Scenario: Unsuccessfully editing a quest due to bad dates
    Given the application is running
    And I am logged in
    And a quest already exists with the following values
      | Title       | Start Date         | End Date  |
      | Cool Quest  |                    |           |
    And the quest has the following objective
      | Destination | Riddle                                 | Radius |
      | 119         | What rhymes with It's mean Kyle fleek? | 0.005  |
    And the quest has the following objective
      | Destination | Riddle                                 | Radius |
      | 119         | What rhymes some stuff?                | 0.005  |
    And the quest has the following objective
      | Destination | Riddle                                 | Radius |
      | 119         | What rhymes with It's mean Kyle fleek? | 0.005  |
    When I attempt to edit the quest with the following values
      | Title       | Start Date         | End Date  |
      | Cool Quest  | XXX                |  XXX      |
    And with the following objective
      | Destination | Riddle                                 | Radius |
      | 119         | What rhymes with It's mean Kyle fleek? | 0.005  |
    Then the status code received is 400
=======
#      | Cool Quest  | XXX                |  XXX      |
#    Then the status code received is 400

  # TODO: Matthew and Matilda
#  Scenario: Retrieve all quests I have created
#    Given I am logged in
#    And the application is running
#    When I attempt to retrieve my quests
#
#
#  Scenario: Retrieve quests when I have none created
#    Given I am logged in as an alternate user
#    And the application is running
#
#  Scenario: Retrieve quests when I am not logged in
#    Given I am not logged in
#    And the application is running
#    When I attempt to retrieve my quests
>>>>>>> 7494784b
<|MERGE_RESOLUTION|>--- conflicted
+++ resolved
@@ -118,7 +118,6 @@
 #      | 119         | What rhymes with It's mean Kyle fleek? | 0.005  |
 #    When I attempt to edit the quest with the following values
 #      | Title       | Start Date         | End Date  |
-<<<<<<< HEAD
 #      |             |                    |           |
 #    And with the following objective
 #      | Destination | Riddle                                 | Radius |
@@ -172,9 +171,6 @@
       | Destination | Riddle                                 | Radius |
       | 119         | What rhymes with It's mean Kyle fleek? | 0.005  |
     Then the status code received is 400
-=======
-#      | Cool Quest  | XXX                |  XXX      |
-#    Then the status code received is 400
 
   # TODO: Matthew and Matilda
 #  Scenario: Retrieve all quests I have created
@@ -190,5 +186,4 @@
 #  Scenario: Retrieve quests when I am not logged in
 #    Given I am not logged in
 #    And the application is running
-#    When I attempt to retrieve my quests
->>>>>>> 7494784b
+#    When I attempt to retrieve my quests