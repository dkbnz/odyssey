--- conflicted
+++ resolved
@@ -1,7 +1,6 @@
 Feature: Quest API Endpoint
 
-<<<<<<< HEAD
-=======
+
   Scenario: Successfully creating a quest with valid input as a regular user
     Given the application is running
     And I am logged in
@@ -172,7 +171,6 @@
 
 
 # TODO: Isaac - Waiting on fix for Objectives in a quest, need to add objectives to create and edit in features too.
->>>>>>> 725459bd
 #  Scenario: Successfully editing a quest with valid input as a regular user
 #    Given the application is running
 #    And I am logged in
