--- conflicted
+++ resolved
@@ -10,11 +10,7 @@
     Given I am logged in
     When I create a new destination with the following valid values
       | Name    | Type | District | Latitude  | Longitude| Country     |
-<<<<<<< HEAD
-      | CARLOSE    | 3    | Nelson   | 24.5      | 34.6     | New Zealand |
-=======
       | ASB     | 3    | Nelson   | 24.5      | 34.6     | New Zealand |
->>>>>>> 68c3765f
     Then the status code received is Created
 
 #  Scenario: Create a new destination with invalid input
