--- conflicted
+++ resolved
@@ -9,49 +9,35 @@
     Given I have a running application
     And I am logged in
     When I create a new destination with the following values
-<<<<<<< HEAD
-      | Name | Type | District | Latitude | Longitude | Country     |
-      | ASB  | 3    | Nelson   | 24.5     | 34.6      | New Zealand |
-    Then the received status code is Created
-=======
       | Name    | Type | District | Latitude  | Longitude| Country     |
       | ASB     | 3    | Nelson   | 24.5      | 34.6     | New Zealand |
     Then the status code received is Created
->>>>>>> 154ca3d3
 
   Scenario: Create a new destination with invalid name input
     Given I have a running application
     And I am logged in
     When I create a new destination with the following values
-      | Name | Type | District | Latitude | Longitude | Country     |
-      |      | 3    | Nelson   | 24.5     | 34.6      | New Zealand |
+      | Name    | Type | District | Latitude  | Longitude| Country    |
+      |         | 3    | Nelson   | 24.5      | 34.6     | New Zealand|
     Then the status code received is BadRequest
 
   Scenario: Create a new destination with invalid country input
     Given I have a running application
     And I am logged in
     When I create a new destination with the following values
-      | Name | Type | District | Latitude | Longitude | Country |
-      | ASB  | 3    | Nelson   | 24.5     | 34.6      | New 1?! |
+      | Name    | Type | District | Latitude  | Longitude| Country    |
+      | ASB     | 3    | Nelson   | 24.5      | 34.6     | New 1?!    |
     Then the status code received is BadRequest
 
   Scenario: Create a destination that already exists in my private destinations
     Given I have a running application
     And I am logged in
     And a destination already exists with the following values
-<<<<<<< HEAD
-      | Name      | Type | District | Latitude | Longitude | Country     |
-      | Duplicate | 3    | Nelson   | 24.5     | 34.6      | New Zealand |
-    When I create a new destination with the following values
-      | Name      | Type | District | Latitude | Longitude | Country     |
-      | Duplicate | 3    | Nelson   | 24.5     | 34.6      | New Zealand |
-=======
       | Name      | Type | District | Latitude  | Longitude| Country    | is_public |
       | Duplicate | 3    | Nelson   | 24.5      | 34.6     | New Zealand| false     |
     When I create a new destination with the following values
       | Name      | Type | District | Latitude  | Longitude| Country    | is_public |
       | Duplicate | 3    | Nelson   | 24.5      | 34.6     | New Zealand| false     |
->>>>>>> 154ca3d3
     Then the status code received is BadRequest
 
   Scenario: Create a destination that already exists as a public destination
@@ -80,67 +66,61 @@
     Given I have a running application
     And I am logged in as an admin user
     When I create a new destination with the following values for another user
-<<<<<<< HEAD
-      | Name | Type | District | Latitude | Longitude | Country     |
-      | ASB  | 3    | Nelson   | 24.5     | 34.6      | New Zealand |
-    Then the received status code is Created
-=======
       | Name    | Type | District | Latitude  | Longitude| Country     |
       | ASB     | 3    | Nelson   | 24.5      | 34.6     | New Zealand |
     Then the status code received is Created
->>>>>>> 154ca3d3
 
   Scenario: Search for a destination by name that exists
     Given I have a running application
     And I am logged in
     And a destination already exists with the following values
-      | Name | Type | District | Latitude | Longitude | Country     |
-      | ASB  | 3    | Nelson   | 24.5     | 34.6      | New Zealand |
+      | Name    | Type | District | Latitude  | Longitude| Country     |
+      | ASB     | 3    | Nelson   | 24.5      | 34.6     | New Zealand |
     When I search for a destination with name
-      | Name |
-      | ASB  |
+      | Name    |
+      | ASB     |
     Then the status code received is OK
     And the response contains at least one destination with name
-      | Name |
-      | ASB  |
+      | Name    |
+      | ASB     |
 
   Scenario: Search for a destination by district that exists
     Given I have a running application
     And I am logged in
     And a destination already exists with the following values
-      | Name | Type | District | Latitude | Longitude | Country     |
-      | ASB  | 3    | Nelson   | 24.5     | 34.6      | New Zealand |
+      | Name    | Type | District | Latitude  | Longitude| Country     |
+      | ASB     | 3    | Nelson   | 24.5      | 34.6     | New Zealand |
     When I search for a destination with district
-      | District |
-      | Nelson   |
+      | District    |
+      | Nelson      |
     Then the status code received is OK
     And the response contains at least one destination with district
-      | District |
-      | Nelson   |
+      | District    |
+      | Nelson      |
 
   Scenario: Search for a destination by latitude that exists
     Given I have a running application
     And I am logged in
     And a destination already exists with the following values
-      | Name | Type | District | Latitude | Longitude | Country     |
-      | ASB  | 3    | Nelson   | 24.5     | 34.6      | New Zealand |
+      | Name    | Type | District | Latitude  | Longitude| Country     |
+      | ASB     | 3    | Nelson   | 24.5      | 34.6     | New Zealand |
     When I search for a destination with latitude
-      | Latitude |
-      | 24.5     |
+      | Latitude    |
+      | 24.5        |
     Then the status code received is OK
     And the response contains at least one destination with latitude
-      | Latitude |
-      | 24.5     |
+      | Latitude    |
+      | 24.5        |
 
   Scenario: Search for a private destinations
     Given I have a running application
     And I am logged in
     And a destination already exists with the following values
-      | Name | Type | District | Latitude | Longitude | Country     | is_public |
-      | ASB  | 3    | Nelson   | 24.5     | 34.6      | New Zealand | false     |
+      | Name    | Type | District | Latitude  | Longitude| Country     | is_public  |
+      | ASB     | 3    | Nelson   | 24.5      | 34.6     | New Zealand | false      |
     When I search for a destination with name
-      | Name |
-      | ASB  |
+      | Name    |
+      | ASB     |
     Then the status code received is OK
     And the response is empty
 
@@ -148,11 +128,11 @@
     Given I have a running application
     And I am logged in
     And a destination already exists with the following values
-      | Name     | Type | District | Latitude | Longitude | Country     | is_public |
-      | ASB      | 3    | Nelson   | 24.5     | 34.6      | New Zealand | true      |
-      | Big      | 4    | Gore     | 24.5     | 34.6      | New Zealand | true      |
-      | Phloomis | 5    | Nelson   | 24.5     | 34.6      | New Zealand | false     |
-      | Styles   | 3    | Bally    | 24.5     | 34.6      | New Zealand | true      |
+      | Name      | Type | District | Latitude  | Longitude| Country     | is_public  |
+      | ASB       | 3    | Nelson   | 24.5      | 34.6     | New Zealand | true       |
+      | Big       | 4    | Gore     | 24.5      | 34.6     | New Zealand | true       |
+      | Phloomis  | 5    | Nelson   | 24.5      | 34.6     | New Zealand | false      |
+      | Styles    | 3    | Bally    | 24.5      | 34.6     | New Zealand | true       |
     When I search for all destinations
     Then the status code received is OK
     And the response contains only public destinations
@@ -161,102 +141,77 @@
     Given I have a running application
     And I am logged in as an admin user
     And a destination already exists with the following values
-      | Name     | Type | District | Latitude | Longitude | Country     |
-      | ASB      | 3    | Nelson   | 24.5     | 34.6      | New Zealand |
-      | Phloomis | 5    | Nelson   | 24.5     | 34.6      | New Zealand |
-      | Styles   | 3    | Bally    | 24.5     | 34.6      | New Zealand |
+      | Name      | Type | District | Latitude  | Longitude| Country     |
+      | ASB       | 3    | Nelson   | 24.5      | 34.6     | New Zealand |
+      | Phloomis  | 5    | Nelson   | 24.5      | 34.6     | New Zealand |
+      | Styles    | 3    | Bally    | 24.5      | 34.6     | New Zealand |
     And a destination already exists for user 2 with the following values
-      | Name | Type | District | Latitude | Longitude | Country     |
-      | Big  | 4    | Gore     | 24.5     | 34.6      | New Zealand |
+      | Name      | Type | District | Latitude  | Longitude| Country     |
+      | Big       | 4    | Gore     | 24.5      | 34.6     | New Zealand |
     When I search for all destinations by user 2
     Then the status code received is OK
     And the response contains only destinations owned by the user with id 2
 
-  Scenario: Attempt to edit a private destination while not logged in
-    Given I have a running application
-    And I am not logged in
-    And a destination already exists for user 2 with the following values
-      | Name       | Type | District     | Latitude | Longitude | Country     | is_public |
-      | University | 4    | Christchurch | 24.5     | 34.6      | New Zealand | false     |
-    When I attempt to edit the destination using the following values
-      | Type | District | Latitude  | Longitude  | Country   |
-      | 3    | Sydney   | 33.838306 | 151.002007 | Australia |
-    Then the status code received is Unauthorised
-
-  Scenario: Attempt to edit a private destination as the owner
-    Given I have a running application
-    And I am logged in
-    And a destination already exists for user 2 with the following values
-      | Name       | Type | District     | Latitude | Longitude | Country     | is_public |
-      | University | 4    | Christchurch | 24.5     | 34.6      | New Zealand | false     |
-    When I attempt to edit the destination using the following values
-      | Type | District | Latitude  | Longitude  | Country   |
-      | 3    | Sydney   | 33.838306 | 151.002007 | Australia |
-    Then the status code received is OK
-
-  Scenario: Attempt to edit a private destination as another user
-    Given I am running the application
-    And I am logged in
-    And a destination already exists for user 1 with the following values
-      | Name       | Type | District     | Latitude | Longitude | Country     | is_public |
-      | University | 4    | Christchurch | 24.5     | 34.6      | New Zealand | false     |
-    When I attempt to edit the destination using the following values
-      | District | Country   |
-      | Sydney   | Australia |
-    Then the status code I get is Forbidden
-
-  Scenario: Attempt to edit a destination that does not exist
-    Given I am running the application
-    And I am logged in
-    And I have no private destinations
-    When I attempt to edit the destination using the following values
-      | District | Country   |
-      | Sydney   | Australia |
-    Then the status code I get is Not Found
-
-  Scenario: Attempt to edit a destination using an incorrect latitude value
-    Given I am running the application
-    And I am logged in
-    And a destination already exists for user 2 with the following values
-      | Name       | Type | District     | Latitude | Longitude | Country     | is_public |
-      | University | 4    | Christchurch | 24.5     | 34.6      | New Zealand | false     |
-    When I attempt to edit the destination using the following values
-      | Latitude |
-      | 100      |
-    Then the status code is BadRequest
-
-  Scenario: Attempt to edit a destination using an incorrect longitude value
-    Given I am running the application
-    And I am logged in
-    And a destination already exists for user 2 with the following values
-      | Name       | Type | District     | Latitude | Longitude | Country     | is_public |
-      | University | 4    | Christchurch | 24.5     | 34.6      | New Zealand | false     |
-    When I attempt to edit the destination using the following values
-      | Longitude |
-      | 200       |
-    Then the status code is BadRequest
-
-  Scenario: Attempt to delete a private destination as the owner when it is not used
-    Given I am running the application
-    And I am logged in
-    And a destination already exists with the following values
-      | Name       | Type | District     | Latitude | Longitude | Country     | is_public |
-      | University | 4    | Christchurch | 24.5     | 34.6      | New Zealand | false     |
-    When I attempt to delete the destination
-    Then the status code is OK
-
-  Scenario: Attempt to delete a private destination as the owner when it is used
-
-  Scenario: Attempt to delete a public destination as the owner when it is not used
-
-  Scenario: Attempt to delete a public destination as the owner when it is used
-
-  Scenario: Attempt to delete a destination that does not exist
-
-  Scenario: Attempt to delete a private destination as another user
-
-  Scenario: Attempt to delete a public destination as another user
-
-  Scenario: Attempt to delete a private destination as an admin
-    Given I am running the application
-    And I am logged in as an admin user+    Scenario: Attempt to edit a private destination while not logged in
+      Given I have a running application
+      And I am not logged in
+      And a destination already exists for user 2 with the following values
+        | Name      | Type | District     | Latitude  | Longitude| Country     | is_public |
+        | University| 4    | Christchurch | 24.5      | 34.6     | New Zealand | false     |
+      When I attempt to edit the destination using the following values
+        | Type | District | Latitude  | Longitude  | Country     |
+        | 3    | Sydney   | 33.838306 | 151.002007 | Australia |
+      Then the status code received is Unauthorised
+
+    Scenario: Attempt to edit a private destination as the owner
+      Given I have a running application
+      And I am logged in
+      And a destination already exists for user 2 with the following values
+        | Name      | Type | District     | Latitude  | Longitude| Country     | is_public |
+        | University| 4    | Christchurch | 24.5      | 34.6     | New Zealand | false     |
+      When I attempt to edit the destination using the following values
+        | Type | District | Latitude  | Longitude  | Country     |
+        | 3    | Sydney   | 33.838306 | 151.002007 | Australia |
+      Then the status code received is OK
+
+    Scenario: Attempt to edit a private destination as another user
+      Given I am running the application
+      And I am logged in
+      And a destination already exists for user 1 with the following values
+        | Name      | Type | District     | Latitude  | Longitude| Country     | is_public |
+        | University| 4    | Christchurch | 24.5      | 34.6     | New Zealand | false     |
+      When I attempt to edit the destination using the following values
+        | District | Country |
+        | Sydney   | Australia |
+      Then the status code I get is Forbidden
+
+    Scenario: Attempt to edit a destination that does not exist
+      Given I am running the application
+      And I am logged in
+      And I have no private destinations
+      When I attempt to edit the destination using the following values
+        | District | Country |
+        | Sydney | Australia |
+      Then the status code I get is Not Found
+
+    Scenario: Attempt to edit a destination using an incorrect latitude value
+      Given I am running the application
+      And I am logged in
+      And a destination already exists for user 2 with the following values
+        | Name      | Type | District     | Latitude  | Longitude| Country     | is_public |
+        | University| 4    | Christchurch | 24.5      | 34.6     | New Zealand | false     |
+      When I attempt to edit the destination using the following values
+        | Latitude  |
+        | 100       |
+      Then the status code is BadRequest
+
+    Scenario: Attempt to edit a destination using an incorrect longitude value
+      Given I am running the application
+      And I am logged in
+      And a destination already exists for user 2 with the following values
+        | Name      | Type | District     | Latitude  | Longitude| Country     | is_public |
+        | University| 4    | Christchurch | 24.5      | 34.6     | New Zealand | false     |
+      When I attempt to edit the destination using the following values
+        | Longitude |
+        | 200       |
+      Then the status code is BadRequest