--- conflicted
+++ resolved
@@ -384,7 +384,10 @@
 #    When I add a photo with id 2 to the destination
 #    Then the owner is user 1
 
-<<<<<<< HEAD
+
+  # Waiting for implementation
+  # TODO: Hayden
+
   Scenario: Retrieving destination usage for 1 trip
     Given I am running the application
     And I am logged in as an admin user
@@ -460,11 +463,6 @@
     And the number of trips received is 1
     And the photo count is 1
 #
-=======
-
-  # Waiting for implementation
-  # TODO: Hayden
->>>>>>> 6c6443f4
 #  Scenario: Merging two destinations which have photos
 #    Given I am running the application
 #    And I am logged in
