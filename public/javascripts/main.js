window.onload = function() {
    document.getElementById('navbar').style.display = 'none';
};

$(document).ready(function () {

    /**
     * Following ajax call populates the Traveller type carousel in profile creation
     */
    $.ajax({
        method: "GET",
        url: "/api/travtypes",
        success: function (response) { // "Called if the request succeeds"

            // Iterator through each traveller type and add to carousel
            for (var key in response) {
                $("#trav-carousel .carousel-indicators").append("<li data-target=\"#trav-carousel\" data-slide-to=\"" + response[key].id + "\"></li>");
                $("#trav-carousel-body").append("<div class=\"carousel-item\">\n" +
                    "  <img style=\"width: 100%\"src=\"" + response[key].imgUrl + "\" alt=\"...\">\n" +
                    "  <div class=\"carousel-caption\">\n" +
                    "    <h5><input name=\"travtypes\" type=\"checkbox\" value=\"" + response[key].id + "\"> " + response[key].travellerType + "</h5>\n" +
                    "    <p>" + response[key].description + "</p>\n" +
                    "  </div>\n" +
                    "</div>");
            }

            //Set first carousel indicator and first carousel image to active.
            $("#trav-carousel .carousel-indicators li").first().addClass("active");
            $("#trav-carousel-body .carousel-item").first().addClass("active");
        },
        error: function (error) { // "Called if the request fails"
            console.log(error)
        }
    });

<<<<<<< HEAD
        $.ajax({
            method: "POST",
            url: "/profiles",
            contentType: "application/json; charset=utf-8",
            data: JSON.stringify({
                username : $("#username").val(),
                password : $("#password").val(),
                first_name : $("#first_name").val(),
                middle_name : $("#middle_name").val(),
                last_name : $("#last_name").val(),
                date_of_birth : $("#date_of_birth").val(),
                gender : $("#gender").val(),
                nationality : $("#nationality").val()
            }),
            success: function (response) { // "Called if the request succeeds"
                console.log(response)
            },
            error: function (error) { // "Called if the request fails"
                console.log(error)
=======
    /**
     * Following ajax call populates the passport and nationality dropdowns
     */
    $.ajax({
        method: "GET",
        url: "/api/nationalities",
        success: function (response) { // "Called if the request succeeds"
            for (var key in response) {
                $("#nationality").append("<option value=\"" + response[key].id + "\">" + response[key].nationality + "</option>");
                $("#passport").append("<option value=\"" + response[key].id + "\">" + response[key].country + "</option>");
>>>>>>> 8d089d6e
            }

            $('#nationality').multiselect({
                buttonWidth: '60%',
                enableFiltering: true,
                maxHeight: 400,

            });

            $('#passport').multiselect({
                buttonWidth: '60%',
                enableFiltering: true,
                maxHeight: 400
            });
        },
        error: function (error) { // "Called if the request fails"
            console.log(error)
        }
    });


    /**
     *  Upon deselecting input container, check the text entry from the input container against the database to see if their proposed username is already taken
     */
    $('#username').focusout(function() {
        $("#err_username").remove();
        $.ajax({
            method: "POST",
            url: "/api/checkUsername",
            contentType: 'application/json; charset=utf-8',
            data: JSON.stringify({username : $("#username").val()}),
            success: function () {
                $("#err_username").remove();
            },
            error: function () {
                $('#username_group').append("\n" +
                        "                    <div id=\"err_username\" class=\"alert alert-danger \">\n" +
                        "                        <strong>Username taken!</strong> Please use another username\n" +
                        "                    </div>");
            }
        });
    });


    /**
     * Upon deselecting password input container, check matching password retype to determine error message visibility.
     */
    $('.password').focusout(function() {
        $("#err_password").remove();
        if (!($("#password").val() === $("#password_retyped").val())) {
            $("#password_group").append("\n" +
                "                        <div id=\"err_password\" class=\"alert alert-danger\" >\n" +
                "                            <strong>Passwords do not match!</strong> Please ensure this matches your password!\n" +
                "                        </div>");
        } else {
            $("#err_password").remove();
        }
    });


    /**
     * Upon deselecting password_retyped input container, check matching password retype to determine error message visibility.
     */
    $('#password_retyped').focusout(function() {
        $("#err_password").remove();
        if (!($("#password").val() === $("#password_retyped").val())) {
            $("#password_group").append("\n" +
                "                        <div id=\"err_password\" class=\"alert alert-danger\" >\n" +
                "                            <strong>Passwords do not match!</strong> Please ensure this matches your password!\n" +
                "                        </div>");
        } else {
            $("#err_password").remove();
        }
    });


    /**
     * Upon deselecting first_name input container, check matching password retype to determine error message visibility.
     */
    $("#first_name").focusout(function () {
        $("#err_firstname").remove();

        var nameRegex = new RegExp("^[a-zA-Z]+((-|')[a-zA-Z]+)*$");

        if(!(nameRegex.test($("#first_name").val()))) {
            $("#firstname_group").append("\n" +
                "                        <div id=\"err_firstname\" class=\"alert alert-danger\" > \n" +
                "                            <strong>Name is invalid!</strong> The first name must have no spaces, unenclosed hyphens/apostrophes, numbers or other symbols!\n" +
                "                        </div>");
        } else {
            $("#err_firstname").remove();
        }
    });


    /**
     * Upon deselecting middle_name input container, check matching password retype to determine error message visibility.
     */
    $("#middle_name").focusout(function () {
        $("#err_middlename").remove();

        var nameRegex = new RegExp("(^[a-zA-Z]+((-|'| )[a-zA-Z]+)*$)|^$");

        if (!(nameRegex.test($("#middle_name").val()))) {
            $("#middlename_group").append("\n" +
                "                        <div id=\"err_middlename\" class=\"alert alert-danger\" > \n" +
                "                            <strong>Invalid name(s)!</strong> Middle name(s) must have no unenclosed hyphens/apostrophes, numbers or other symbols! Please have only one space between each name.\n" +
                "                        </div>");
        } else {
            $("#err_middlename").remove();
        }
    });


    /**
     * Upon deselecting last_name input container, check matching password retype to determine error message visibility.
     */
    $("#last_name").focusout(function () {
        $("#err_lastname").remove();

        var nameRegex = new RegExp("^[a-zA-Z]+((-|')[a-zA-Z]+)*$");

        if(!(nameRegex.test($("#last_name").val()))) {
            $("#lastname_group").append("\n" +
                "                        <div id=\"err_lastname\" class=\"alert alert-danger\" > \n" +
                "                            <strong>Name is invalid!</strong> The last name must have no spaces, unenclosed hyphens/apostrophes, numbers or other symbols!\n" +
                "                        </div>");
        } else {
            $("#err_lastname").remove();
        }
    });


    /**
     * Checks the validity of uer entries before proceeding to the next section.
     * Alerts the user if invalid entries remain.
     */
    $("#signup-form").submit(function (e) {
        // When initial signup form is submitted, shows next modal

        e.preventDefault();
        if (($("#err_username").length === 0) &&
            ($("#err_password").length === 0) &&
            ($("#err_firstname").length === 0) &&
            ($("#err_middlename").length === 0) &&
            ($("#err_lastname").length === 0)) {

            $("#signUpPopup").modal("toggle");
            $("#signUpContinued").modal("toggle");

        } else {
            alert("Please correctly fill out all fields before proceeding.");
        }

    });

    /**
     * Profile creation handler
     */
    $("#create-form").submit(function(e) {

        e.preventDefault();

        // Perform traveller type and nationality checks here

        $.ajax({
            method: "POST",
            url: "/api/profiles",
            contentType: 'application/json; charset=utf-8',
            data: JSON.stringify({
                username : $("#username").val(),
                password : $("#password").val(),
                first_name : $("#first_name").val(),
                middle_name : $("#middle_name").val(),
                last_name : $("#last_name").val(),
                date_of_birth : $("#date_of_birth").val(),
                gender : $("#gender").val(),
                nationality : $("#nationality").val(),
                passport_country : $("#passport").val(),
                traveller_type : $("input[name='travtypes']:checked").map(function(){return this.value;}).get() // Creates an array of traveller type ids from checked boxes in carousel
            }),
            success: function (response) { // "Called if the request succeeds"
                console.log(response) // TODO: Upon profile successfully being created, redirect to the profile page.
            },
            error: function (error) { // "Called if the request fails"
                console.log(error)
            }
        });
    });

<<<<<<< HEAD
    // Sign in button pressed
    $("#sign-in-form").submit(function (event) {
        event.preventDefault();

        $.ajax({
            method: "POST",
            url: "/login",
            contentType: "application/json; charset=utf-8",
            data: JSON.stringify({
                username: $("#sign-in-username").val(),
                password: $("#sign-in-password").val()
            }),
            success: function(response) {
                console.log(response)
            },
            error: function(error) {
                console.log(error)
            }
=======
});

/**
 * Following function is to sort data in table based on a input field.
 */
$(document).ready(function(){
    $("#filterInput").on("keyup", function() {
        var value = $(this).val().toUpperCase();
        $("#peopleTableBody tr").filter(function() {
            $(this).toggle($(this).text().toUpperCase().indexOf(value) > -1)
>>>>>>> 8d089d6e
        });
    });
});<|MERGE_RESOLUTION|>--- conflicted
+++ resolved
@@ -33,27 +33,6 @@
         }
     });
 
-<<<<<<< HEAD
-        $.ajax({
-            method: "POST",
-            url: "/profiles",
-            contentType: "application/json; charset=utf-8",
-            data: JSON.stringify({
-                username : $("#username").val(),
-                password : $("#password").val(),
-                first_name : $("#first_name").val(),
-                middle_name : $("#middle_name").val(),
-                last_name : $("#last_name").val(),
-                date_of_birth : $("#date_of_birth").val(),
-                gender : $("#gender").val(),
-                nationality : $("#nationality").val()
-            }),
-            success: function (response) { // "Called if the request succeeds"
-                console.log(response)
-            },
-            error: function (error) { // "Called if the request fails"
-                console.log(error)
-=======
     /**
      * Following ajax call populates the passport and nationality dropdowns
      */
@@ -64,7 +43,6 @@
             for (var key in response) {
                 $("#nationality").append("<option value=\"" + response[key].id + "\">" + response[key].nationality + "</option>");
                 $("#passport").append("<option value=\"" + response[key].id + "\">" + response[key].country + "</option>");
->>>>>>> 8d089d6e
             }
 
             $('#nationality').multiselect({
@@ -255,26 +233,6 @@
         });
     });
 
-<<<<<<< HEAD
-    // Sign in button pressed
-    $("#sign-in-form").submit(function (event) {
-        event.preventDefault();
-
-        $.ajax({
-            method: "POST",
-            url: "/login",
-            contentType: "application/json; charset=utf-8",
-            data: JSON.stringify({
-                username: $("#sign-in-username").val(),
-                password: $("#sign-in-password").val()
-            }),
-            success: function(response) {
-                console.log(response)
-            },
-            error: function(error) {
-                console.log(error)
-            }
-=======
 });
 
 /**
@@ -285,7 +243,6 @@
         var value = $(this).val().toUpperCase();
         $("#peopleTableBody tr").filter(function() {
             $(this).toggle($(this).text().toUpperCase().indexOf(value) > -1)
->>>>>>> 8d089d6e
         });
     });
 });