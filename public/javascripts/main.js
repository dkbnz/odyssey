$(document).ready(function () {

<<<<<<< HEAD
    $("#create-form").submit(function(e) {
        $.ajax({
            method: "POST",
            url: "/profiles",
            contentType: 'application/json; charset=utf-8',
            data: JSON.stringify({
                username : $("#username").val(),
                password : $().val(),
                first_name : $().val(),
                middle_name : $().val(),
                last_name : $().val(),
                date_of_birth : $().val(),
                gender : $().val(),
                nationality : $().val(),
            }),
            success: function (response) { // "Called if the request succeeds"
                $("#err_username").hide();
                console.log("Hello")
            },
            error: function () { // "Called if the request fails"
                $("#err_username").show();
                errors = true;
            }
        });
    })
=======
>>>>>>> d017f877

    $('#nationality').multiselect({
        enableFiltering: true,
        maxHeight: 400,
        // Add selected nationality to passport dropdown option box
        onChange: function(option, checked) {
            nat_id = $(option).val();//Get the id from the nationality option
            $('#passport').append('<option value="' + nat_id + '">Country ' + nat_id + '</option>');
        }
    });

<<<<<<< HEAD
    // $('#passport').multiselect({
    //     includeSelectAllOption: true,
    //     maxHeight: 400
    // });
    //
    // $('#travType').multiselect({
    //     maxHeight: 400
    // });
=======

    $('#passport').multiselect({
        includeSelectAllOption: true,
        maxHeight: 400
    });


    $('#travType').multiselect({
        maxHeight: 400
    });
>>>>>>> d017f877


    /**
     *  Upon deselecting input container, check the text entry from the input container against the database to see if their proposed username is already taken
     */
    $('#username').focusout(function() {
        $("#err_username").remove();
        $.ajax({
            method: "POST",
            url: "/checkUsername",
            contentType: 'application/json; charset=utf-8',
            dataType: 'json',
            data: JSON.stringify({username : $("#username").val()}),
            error: function (jqXHR) { // "Called if the request fails"
                if (jqXHR.status === 200) {
                    $("#err_username").remove();
                } else if (jqXHR.status === 400) {
                    $('#username_group').append("\n" +
                        "                    <div id=\"err_username\" class=\"alert alert-danger \">\n" +
                        "                        <strong>Username taken!</strong> Please use another username\n" +
                        "                    </div>");
                }
            }
        });
    });


    /**
     * Upon deselecting password input container, check matching password retype to determine error message visibility.
     */
    $('#password').focusout(function() {
        $("#err_password").remove();
        if (!($("#password").val() === $("#password_retyped").val())) {
            $("#password_group").append("\n" +
                "                        <div id=\"err_password\" class=\"alert alert-danger\" >\n" +
                "                            <strong>Passwords do not match!</strong> Please ensure this matches your password!\n" +
                "                        </div>");
        } else {
            $("#err_password").remove();
        }
    });


    /**
     * Upon deselecting password_retyped input container, check matching password retype to determine error message visibility.
     */
    $('#password_retyped').focusout(function() {
        $("#err_password").remove();
        if (!($("#password").val() === $("#password_retyped").val())) {
            $("#password_group").append("\n" +
                "                        <div id=\"err_password\" class=\"alert alert-danger\" >\n" +
                "                            <strong>Passwords do not match!</strong> Please ensure this matches your password!\n" +
                "                        </div>");
        } else {
            $("#err_password").remove();
        }
    });


    $("#signup-form").submit(function (e) {
        // When initial signup form is submitted, shows next modal
        var errors = false;

        if (!($("#password").val() === $("#password_retyped").val())) {
            $("#err_password").show();
            errors = true;
            alert(" PASS ERROR");
        }

        e.preventDefault();
        if (!errors) {
            $("#signUpPopup").modal("hide");
            $("#signUpContinued").modal("show");
            alert("NO ERROR");
        } else {
            alert("ERROR");
        }


    });

});<|MERGE_RESOLUTION|>--- conflicted
+++ resolved
@@ -1,6 +1,5 @@
 $(document).ready(function () {
 
-<<<<<<< HEAD
     $("#create-form").submit(function(e) {
         $.ajax({
             method: "POST",
@@ -26,8 +25,6 @@
             }
         });
     })
-=======
->>>>>>> d017f877
 
     $('#nationality').multiselect({
         enableFiltering: true,
@@ -39,7 +36,6 @@
         }
     });
 
-<<<<<<< HEAD
     // $('#passport').multiselect({
     //     includeSelectAllOption: true,
     //     maxHeight: 400
@@ -48,18 +44,6 @@
     // $('#travType').multiselect({
     //     maxHeight: 400
     // });
-=======
-
-    $('#passport').multiselect({
-        includeSelectAllOption: true,
-        maxHeight: 400
-    });
-
-
-    $('#travType').multiselect({
-        maxHeight: 400
-    });
->>>>>>> d017f877
 
 
     /**
