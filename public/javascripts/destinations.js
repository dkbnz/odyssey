/**
 * Function to search for destinations, uses an Ajax GET request and populates table in the view.
 */
function searchDestinations() {
    var name = document.getElementById("dest_name").value;
    var type = document.getElementById("searchDestinationTypeSelector").value;
    var district = document.getElementById("dest_district").value;
    var latitude = document.getElementById("dest_latitude").value;
    var longitude = document.getElementById("dest_longitude").value;
    var country = document.getElementById("dest_country").value;

    $.ajax({
        type: 'GET',
        url: "api/destinations",
        data: {'name': name, 'type': type, 'district': district, 'latitude': latitude, 'longitude': longitude, 'country': country},
        dataType: 'html',

        success: function(response) {
            $("#keywords").remove();
            $("#tableContent").append(response);
            document.getElementById("keywords").classList.remove("d-none");
            document.getElementById("tableDestinations").classList.add("active");
            var newTableObject = document.getElementById("keywords");
            sorttable.makeSortable(newTableObject);
        },
        error: function() {
            document.getElementById("keywords").classList.remove("d-none");
        }
    });
}


/**
 * Function to create a destination, uses an Ajax POST request and populates the database if input is valid.
 */
function createDestination() {
    var name = document.getElementById("newDest_name").value;
    var type = document.getElementById("newDestinationTypeSelector").value;
    var district = document.getElementById("newDest_district").value;
    var latitude = document.getElementById("newDest_latitude").value;
    var longitude = document.getElementById("newDest_longitude").value;
    var country = document.getElementById("newDest_country").value;
    var fieldList = [name, type, district, latitude, longitude, country];
    var errorList = checkFields(fieldList);

    if(errorList.length === 0) {
        $.ajax({
            method: "POST",
            url: "/api/destinations",
            contentType: 'application/json; charset=utf-8',
            data: JSON.stringify({
                name : name,
                type : type,
                district : district,
                latitude : Number(latitude),
                longitude : Number(longitude),
                country : country
            }),

            success: function () {
                $('#createDestinationError').hide();
                timeoutAlert("#createDestinationSuccess","");
                resetForm();
            },
<<<<<<< HEAD
            error: function (error) {
                console.log(error);
                timeoutAlert("#createDestinationError", "Internal Server Error, try again! Hint: the destination might already exist");
=======

            error: function () {
                timeoutAlert("#createDestinationError", "Internal Server Error, try again!");
>>>>>>> 6a90e0db
            }
        });
    } else {
        timeoutAlert("#createDestinationError", "We found errors in the following fields:" + errorList);
    }
}


/**
 * Hides the table upon load of the create destinations page/div.
 */
function hideTable() {
    var table = document.getElementById("keywords");
    if (table !== null) {
        table.classList.add("d-none");
    }
}


/**
 * Checks if the table exists, if it does it is displayed upon load of the search destinations page.
 */
function showTable() {
    var table = document.getElementById("keywords");
    if (table !== null) {
        table.classList.remove("d-none");
    }
}


/**
 * Function to hide the success banner when input is valid.
 */
function hideSuccessBanner() {
    window.location.reload();
}


/**
 * Function to hide the error banner when input is valid.
 */
function hideErrorBanner() {
    document.getElementById("createDestinationError").classList.add("hide");
}


/**
 * Function to reset the form when destination is successfully created.
 */
function resetForm() {
    document.getElementById("newDest_name").value = "";
    document.getElementById("newDest_district").value = "";
    document.getElementById("newDest_latitude").value = "";
    document.getElementById("newDest_longitude").value = "";
    document.getElementById("newDest_country").value = "";
}


/**
 * Function to check all the fields put into the Create Destination form.
 * @param fields
 */
function checkFields(fields) {
    var error = [];
    var possibleFields = [" Name", " Type", " District", " Latitude", " Longitude", " Country"];
    for (var i = 0; i < fields.length; i++) {
        if (fields[i].length === 0) {
            error.push(possibleFields[i]);
        }
    }
    if(isNaN(fields[3])) {
        error.push(possibleFields[3]);
    }
    if  (isNaN(fields[4])) {
        error.push(possibleFields[4]);
    }
    return error;
}


/**
 * Function to hide the alert bars after a time. Using the given id of the fields and the text to show in the error.
 * @param id of the alert fields
 * @param text of error, depending on if its a user error or server error.
 */
function timeoutAlert(id, text) {
    document.getElementById("createDestinationError").innerHTML = "Error creating destination! " + text;
    $(id).fadeTo(5000, 500).slideUp(1000, function(){
        $(id).slideUp(1000);
    });
}

<|MERGE_RESOLUTION|>--- conflicted
+++ resolved
@@ -14,7 +14,6 @@
         url: "api/destinations",
         data: {'name': name, 'type': type, 'district': district, 'latitude': latitude, 'longitude': longitude, 'country': country},
         dataType: 'html',
-
         success: function(response) {
             $("#keywords").remove();
             $("#tableContent").append(response);
@@ -28,7 +27,6 @@
         }
     });
 }
-
 
 /**
  * Function to create a destination, uses an Ajax POST request and populates the database if input is valid.
@@ -56,28 +54,20 @@
                 longitude : Number(longitude),
                 country : country
             }),
-
             success: function () {
                 $('#createDestinationError').hide();
                 timeoutAlert("#createDestinationSuccess","");
                 resetForm();
             },
-<<<<<<< HEAD
             error: function (error) {
                 console.log(error);
                 timeoutAlert("#createDestinationError", "Internal Server Error, try again! Hint: the destination might already exist");
-=======
-
-            error: function () {
-                timeoutAlert("#createDestinationError", "Internal Server Error, try again!");
->>>>>>> 6a90e0db
             }
         });
     } else {
         timeoutAlert("#createDestinationError", "We found errors in the following fields:" + errorList);
     }
 }
-
 
 /**
  * Hides the table upon load of the create destinations page/div.
@@ -89,7 +79,6 @@
     }
 }
 
-
 /**
  * Checks if the table exists, if it does it is displayed upon load of the search destinations page.
  */
@@ -100,7 +89,6 @@
     }
 }
 
-
 /**
  * Function to hide the success banner when input is valid.
  */
@@ -108,14 +96,12 @@
     window.location.reload();
 }
 
-
 /**
  * Function to hide the error banner when input is valid.
  */
 function hideErrorBanner() {
     document.getElementById("createDestinationError").classList.add("hide");
 }
-
 
 /**
  * Function to reset the form when destination is successfully created.
@@ -127,7 +113,6 @@
     document.getElementById("newDest_longitude").value = "";
     document.getElementById("newDest_country").value = "";
 }
-
 
 /**
  * Function to check all the fields put into the Create Destination form.
@@ -150,7 +135,6 @@
     return error;
 }
 
-
 /**
  * Function to hide the alert bars after a time. Using the given id of the fields and the text to show in the error.
  * @param id of the alert fields
