import Vue from 'vue'
import App from './App.vue'
import BootstrapVue from 'bootstrap-vue'
import router from './router'

import 'bootstrap/dist/css/bootstrap.css'
import 'bootstrap-vue/dist/bootstrap-vue.css'

import VueRouter from 'vue-router';
Vue.use(VueRouter);

Vue.config.productionTip = false;
Vue.use(BootstrapVue);

<<<<<<< HEAD
const routes = [
    {
        path:"/",
        name: "index",
        component: Index
    },
    {
        path:"/dash",
        name: "dash",
        component: Dash
    },
    {
        path:"/destinations",
        name: "destinations",
        component: Destinations
    },
    {
        path:"/profiles",
        name: "profiles",
        component: Profiles
    },
    {
        path:"/trips",
        name: "trips",
        component: Trips
    }
];

const router = new VueRouter({
    routes: routes,
    mode: 'history'
});

/* eslint-disable no-new */
=======
>>>>>>> cf519827
new Vue({
    el: '#app',
    router: router,
    template: '<App/>',
    components: { App }
});<|MERGE_RESOLUTION|>--- conflicted
+++ resolved
@@ -12,43 +12,6 @@
 Vue.config.productionTip = false;
 Vue.use(BootstrapVue);
 
-<<<<<<< HEAD
-const routes = [
-    {
-        path:"/",
-        name: "index",
-        component: Index
-    },
-    {
-        path:"/dash",
-        name: "dash",
-        component: Dash
-    },
-    {
-        path:"/destinations",
-        name: "destinations",
-        component: Destinations
-    },
-    {
-        path:"/profiles",
-        name: "profiles",
-        component: Profiles
-    },
-    {
-        path:"/trips",
-        name: "trips",
-        component: Trips
-    }
-];
-
-const router = new VueRouter({
-    routes: routes,
-    mode: 'history'
-});
-
-/* eslint-disable no-new */
-=======
->>>>>>> cf519827
 new Vue({
     el: '#app',
     router: router,
