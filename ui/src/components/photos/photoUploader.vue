<template>
    <div>
        <b-form-file :file-name-formatter="formatNames" :state="Boolean(files)" accept="image/*"
                     drop-placeholder="Drop files here..."
                     multiple
                     placeholder="Choose files..."
                     v-model="files"
        ></b-form-file>
        <b-button @click="files = null" class="btn btn-info">Clear Selected Files</b-button>
        <b-button @click="save()" class="btn btn-info">Save</b-button>
    </div>
</template>

<script>
    export default {
        name: "photoUploader",
        data: function () {
            return {
                files: null
            }
        },
        methods: {
            formatNames(files) {
                if (files.length === 1) {
                    return files[0].name
                } else {
                    return `${files.length} images selected`
                }
            },
<<<<<<< HEAD
            save(){
                this.$emit('save-photos', this.files);
                this.files = null;
                }
=======
            convertFiles(files) {
                //conversion from array of file objects to desired form for backend sending?
            },
            save() {
                //will close modal and send files away to backend?
                let self = this;
                console.log(self.files[0]);
                fetch(`/v1/savePhotos`, {
                    method: 'POST',
                    headers: {'content-type': 'application/json'},
                    body: JSON.stringify({'photos': self.files})

                }).then(function (response) {
                    self.files = null;
                })
>>>>>>> 506b1d0b
            }

    }
</script>

<style scoped>

</style><|MERGE_RESOLUTION|>--- conflicted
+++ resolved
@@ -27,28 +27,10 @@
                     return `${files.length} images selected`
                 }
             },
-<<<<<<< HEAD
             save(){
                 this.$emit('save-photos', this.files);
                 this.files = null;
                 }
-=======
-            convertFiles(files) {
-                //conversion from array of file objects to desired form for backend sending?
-            },
-            save() {
-                //will close modal and send files away to backend?
-                let self = this;
-                console.log(self.files[0]);
-                fetch(`/v1/savePhotos`, {
-                    method: 'POST',
-                    headers: {'content-type': 'application/json'},
-                    body: JSON.stringify({'photos': self.files})
-
-                }).then(function (response) {
-                    self.files = null;
-                })
->>>>>>> 506b1d0b
             }
 
     }
