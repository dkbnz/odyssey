<template>
    <div class="containerWithNav">
        <h1 class="page_title">Personal Media</h1>
        <p v-if="auth" class="page_title"><i>Here are your photos</i></p>

        <b-alert
                :show="dismissCountDown"
                @dismiss-count-down="countDownChanged"
                @dismissed="dismissCountDown=0"
                dismissible
                variant="success"
        >
            <p>Photo Successfully Added</p>
            <b-progress
                    :max="dismissSecs"
                    :value="dismissCountDown"
                    height="4px"
                    variant="success"
            ></b-progress>
        </b-alert>
        <b-button v-if="auth" class="btn btn-info" block v-b-modal.modalAddPhoto>Add Photo</b-button>
        <b-modal ref="uploaderModal" id="modalAddPhoto" hide-footer centered title="Add Photo">
            <template slot="modal-title"><h2>Add Photo</h2></template>
            <photoUploader v-on:save-photos="sendPhotosToBackend"></photoUploader>
        </b-modal>
<<<<<<< HEAD
        <photo-table v-bind:photos="photos" v-bind:profile="profile" v-bind:userProfile="userProfile" :adminView="adminView" v-on:changePrivacy="updatePhotoPrivacyList"></photo-table>
=======
        <table style="margin-top:20px">
            <tr v-for="rowNumber in (amountOfRows)">
                <td v-for="photo in getRowPhotos(rowNumber)">
                    <b-container fluid>
                        <b-img :src="getThumbImage(photo)" thumbnail @click="showImage(photo)" alt="Image not Found" @error="imageAlt">
                        </b-img>
                        <b-select v-if="auth" style="width: 210px"
                                  @change="updatePrivacy(photo, profile.photoGallery.find(obj => obj.id === photo).public)"
                                  v-model="profile.photoGallery.find(obj => obj.id === photo).public">
                            <option value="true">
                                Public
                            </option>
                            <option value="false">
                                Private
                            </option>
                        </b-select>
                    </b-container>
                </td>
            </tr>
        </table>
        <b-pagination
                v-model="currentPage"
                :total-rows="rows"
                :per-page="perPage"
        ></b-pagination>
        <b-modal centered hide-footer ref="modalImage">
            <b-img-lazy :src="getFullPhoto()" center fluid></b-img-lazy>
            <b-button  class="mr-2" size="sm"
                       v-b-modal.deletePhotoModal
                       v-if="auth" variant="danger">Delete
            </b-button>
            <b-modal hide-footer id="deletePhotoModal" ref="deletePhotoModal" title="Delete Photo">
                <div class="d-block">
                    Are you sure that you want to delete this image?
                </div>
                <b-button
                        @click="deleteImage();"
                        class="mr-2 float-right"
                        variant="danger">Delete
                </b-button>
                <b-button
                        @click="dismissConfirmDelete"
                        class="mr-2 float-right">Cancel
                </b-button>
            </b-modal>
        </b-modal>
>>>>>>> 734bac1f
    </div>
</template>

<script>
    import PhotoUploader from "../photos/photoUploader"
<<<<<<< HEAD
    import PhotoTable from "./photoTable";
=======
    import Assets from '../../assets/index.js'
>>>>>>> 734bac1f

    export default {
        name: "photoGallery",

        data: function () {
            return {
                photos: [],
                rowSize: 3,
                amountOfRows: 3,
                currentPage: 1,
                currentViewingID: 0,
                auth: false,
                dismissSecs: 3,
                dismissCountDown: 0
            }
        },

        computed: {
            rows() {
                return this.photos.length
            },
            perPage() {
                return this.rowSize * this.amountOfRows
            },
            assets() {
                return Assets
            },
        },

        props: {
            profile: Object,
            userProfile: {
                default: function () {
                    return this.profile
                }
            },
            adminView: Boolean
        },

        components: {
            PhotoTable,
            PhotoUploader
        },

        mounted() {
            this.getPhotos()
        },

        methods: {

            /**
             * Creates a POST request to upload photo(s) to the backend.
             *
             * @param files     The photo(s) uploaded from the personal photos component.
             */
            sendPhotosToBackend: function(files) {
                let self = this;
                fetch(`/v1/photos/` + this.profile.id, {
                    method: 'POST',
                    body: this.getFormData(files)

                })  .then(response =>  self.parseJSON(response))
                    .then(data => {
                        this.addPhotos(data);
                        this.showAlert();
                    });
                this.$refs['uploaderModal'].hide();
                // location.reload(); //TODO make refresh work without reload
            },


            /**
             * Updates the privacy for a photo between privet and public and sends PACTH
             * request to the backend
             */
            updatePrivacy(photoId, isPublic) {
                let json = {
                    "id" : photoId,
                    "public" : isPublic
                };

                fetch('/v1/photos', {
                    method: 'PATCH',
                    headers: {'content-type': 'application/json'},
                    body: JSON.stringify(json)
                }).then(response => {
                    if (response.status === 200) {
                        self.files = null;
                    } else {
                        console.log("ERROR");
                    }
                });
                location.reload();
            },

            /**
             * Shows the image in the larger modal and sets the current viewing image
             */
            showImage(id) {
                this.currentViewingID = id;
                this.$refs['modalImage'].show();
            },

            /**
             * Sends a GET request to get the full sized image from the backend
             */
            getFullPhoto() {
                return 'v1/photos/' + this.currentViewingID;
            },

            /**
             * Sends a GET request to get a thumbnail image from the backend
             */
            getThumbImage(id) {
                return 'v1/photos/thumb/' + id;
            },

            /**
             * Closes the delete photo modal
             */
            dismissConfirmDelete() {
                this.$refs['deletePhotoModal'].hide();
            },

            /**
             * Sends the DELETE request to the backend for the selected image and closes the two modals
             * and refreshes the list of photos in the photo gallery
             */
            deleteImage() {
                fetch(`/v1/photos/` + this.currentViewingID, {
                    method: 'DELETE'
                }).then(response =>  {
                    this.error = (response.status === 200);
                });
                this.$refs['deletePhotoModal'].hide();
                this.$refs['modalImage'].hide();
                this.deletePhoto();
            },

            /**
             * Creates the form data to send as the body of the POST request to the backend.
             *
             * @param files             The photo(s) uploaded from the personal photos component.
             * @returns {FormData}      The FormData stringified for use in the POST request.
             */
            getFormData(files) {
                let personalPhotos = new FormData();
                for (let i=0; i < files.length; i++) {
                    personalPhotos.append('photo' + i, files[i]);
                }
                return personalPhotos;
            },


            /**
             * Checks the authorization of the user profile that is logged in to see if they can
             * view the users private photos and can add or delete images from the media
             */
            checkAuth() {
                this.auth = (this.userProfile.id === this.profile.id || (this.userProfile.isAdmin && this.adminView));
            },

            /**
             * Calls the authorization of the user checks for private photos then adds
             * to the photos list all the viewable images the user profile can view
             *
             * @returns {Promise<Response | never>}
             */
            getPhotos() {
                this.checkAuth();
                for(let i=0; i < this.profile.photoGallery.length; i++) {
                    if(this.profile.photoGallery[i].public || this.auth) {
                        this.photos.push(this.profile.photoGallery[i]);
                    }
                }
            },

            /**
             * Updates the photos list sent to the photoTable for a single privacy photo
             * @param photoId           the photo id that's changing status
             * @param isPublic          the changed status
             */
            updatePhotoPrivacyList: function(photoId, isPublic) {
                for(let i=0; i < this.photos.length; i++) {
                    if(this.photos[i].id === photoId) {
                        this.photos[i].public = isPublic;
                    }
                }
            },

            /**
             * When a photo is added it only adds the photos to the gallery that are changed
             */
            addPhotos(data) {
                this.checkAuth();
                this.photos = [];
                for(let i=0; i < data.length; i++) {
                    if(data[i].public || this.auth) {
                        this.photos.push(data[i]);
                    }
                }
            },

            deletePhoto() {
                this.checkAuth();
                for(let i=0; i < this.photos.length; i++) {
                    if(this.photos[i] === this.currentViewingID) {
                        this.photos.splice(i, i-1);
                    }
                }
            },

            imageAlt(event) {
                event.target.src = "../../../static/default_profile_picture.png"
            },

            /**
             * Retrieves a json body from a response.
             *
             * @param response      The response parsed into json.
             * @returns {*}
             */
            parseJSON(response) {
                if (response.status === 201) {
                    this.files = null;
                }
                return response.json();
            },


            /**
             * Calculates the positions of photos within a gallery grid row.
             *
             * @param rowNumber     The row currently having photos positioned within it.
             */
            getRowPhotos(rowNumber) {
                let numberOfPhotos = (this.photos.length);
                let endRowIndex = ((rowNumber * this.rowSize) + ((this.currentPage - 1) * this.perPage));
                let startRowIndex = (rowNumber - 1) * this.rowSize  + ((this.currentPage - 1) * this.perPage);

                // Check preventing an IndexOutOfRangeError, before filling the row with photos indexed from the list.
                if (endRowIndex > numberOfPhotos) {
                    let viewPhotos =  this.photos;
                    return viewPhotos.slice(startRowIndex);
                } else {
                    let viewPhotos =  this.photos;
                    return viewPhotos.slice(startRowIndex, endRowIndex);
                }
            },

            /**
             * Used to allow an alert to countdown on the successful saving of image/s.
             * @param dismissCountDown      the name of the alert.
             */
            countDownChanged(dismissCountDown) {
                this.dismissCountDown = dismissCountDown
            },

            /**
             * Displays the countdown alert on the successful saving of image/s.
             */
            showAlert() {
                this.dismissCountDown = this.dismissSecs
            }
        }
    }

</script>

<style scoped>

</style>
<|MERGE_RESOLUTION|>--- conflicted
+++ resolved
@@ -23,66 +23,13 @@
             <template slot="modal-title"><h2>Add Photo</h2></template>
             <photoUploader v-on:save-photos="sendPhotosToBackend"></photoUploader>
         </b-modal>
-<<<<<<< HEAD
         <photo-table v-bind:photos="photos" v-bind:profile="profile" v-bind:userProfile="userProfile" :adminView="adminView" v-on:changePrivacy="updatePhotoPrivacyList"></photo-table>
-=======
-        <table style="margin-top:20px">
-            <tr v-for="rowNumber in (amountOfRows)">
-                <td v-for="photo in getRowPhotos(rowNumber)">
-                    <b-container fluid>
-                        <b-img :src="getThumbImage(photo)" thumbnail @click="showImage(photo)" alt="Image not Found" @error="imageAlt">
-                        </b-img>
-                        <b-select v-if="auth" style="width: 210px"
-                                  @change="updatePrivacy(photo, profile.photoGallery.find(obj => obj.id === photo).public)"
-                                  v-model="profile.photoGallery.find(obj => obj.id === photo).public">
-                            <option value="true">
-                                Public
-                            </option>
-                            <option value="false">
-                                Private
-                            </option>
-                        </b-select>
-                    </b-container>
-                </td>
-            </tr>
-        </table>
-        <b-pagination
-                v-model="currentPage"
-                :total-rows="rows"
-                :per-page="perPage"
-        ></b-pagination>
-        <b-modal centered hide-footer ref="modalImage">
-            <b-img-lazy :src="getFullPhoto()" center fluid></b-img-lazy>
-            <b-button  class="mr-2" size="sm"
-                       v-b-modal.deletePhotoModal
-                       v-if="auth" variant="danger">Delete
-            </b-button>
-            <b-modal hide-footer id="deletePhotoModal" ref="deletePhotoModal" title="Delete Photo">
-                <div class="d-block">
-                    Are you sure that you want to delete this image?
-                </div>
-                <b-button
-                        @click="deleteImage();"
-                        class="mr-2 float-right"
-                        variant="danger">Delete
-                </b-button>
-                <b-button
-                        @click="dismissConfirmDelete"
-                        class="mr-2 float-right">Cancel
-                </b-button>
-            </b-modal>
-        </b-modal>
->>>>>>> 734bac1f
     </div>
 </template>
 
 <script>
     import PhotoUploader from "../photos/photoUploader"
-<<<<<<< HEAD
     import PhotoTable from "./photoTable";
-=======
-    import Assets from '../../assets/index.js'
->>>>>>> 734bac1f
 
     export default {
         name: "photoGallery",
@@ -106,10 +53,7 @@
             },
             perPage() {
                 return this.rowSize * this.amountOfRows
-            },
-            assets() {
-                return Assets
-            },
+            }
         },
 
         props: {
@@ -150,7 +94,6 @@
                         this.showAlert();
                     });
                 this.$refs['uploaderModal'].hide();
-                // location.reload(); //TODO make refresh work without reload
             },
 
 
@@ -175,7 +118,6 @@
                         console.log("ERROR");
                     }
                 });
-                location.reload();
             },
 
             /**
