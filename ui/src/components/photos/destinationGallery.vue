--- conflicted
+++ resolved
@@ -13,13 +13,9 @@
         <photo-table :photos="personalPhotos"
                      :profile="profile"
                      :userProfile="userProfile"
-<<<<<<< HEAD
-=======
                      :showDropdown="true"
->>>>>>> e1d18e5b
                      @privacy-update="updatePhotoPrivacy">
         </photo-table>
-
 
         <b-button variant="success" @click="showModal('addRemovePhotosModal')" block>Add/Remove Destination Photo</b-button>
         <b-modal ref="addRemovePhotosModal" id="addRemovePhotosModal" hide-footer centered size="xl">
