<template>
    <div>
<<<<<<< HEAD
        <b-img :src="assets[sourceBadge]" :class="{disabledBadge: !achievedBadge}" fluid></b-img>
        <div class="rowStars">
            <div class="columnStars" v-for="index in 3" :key="index">
                <b-img
                        :id="'star-' + index"
                        :src="assets['star']"
                        :class="{disabledBadge: index > achievementLevel}" fluid>
                </b-img>
=======
        <b-card>
            <b-img :src="assets[sourceBadge]" :class="{disabledBadge: !achievedBadge}"></b-img>
            <div class="rowStars">
                <div class="columnStars" v-for="index in 3" :key="index">
                    <b-img
                            :id="'star-' + index"
                            :src="assets[starSources[index-1]]"
                            :class="{disabledBadge: index > achievementLevel}">
                    </b-img>
                </div>
>>>>>>> 21a2164f
            </div>
        </div>
    </div>
</template>

<script>
    import assets from '../../assets/assets';
    export default {
        name: "singleBadge",

        data() {
            return {
                starSources: ['bronzeStar', 'silverStar', 'goldStar']
            }
        },

        props: {
            sourceBadge: String,
            achievedBadge: Boolean,
            achievementLevel: Number
        },

        computed: {
            assets() {
                return assets
            }
        }
    }
</script><|MERGE_RESOLUTION|>--- conflicted
+++ resolved
@@ -1,15 +1,5 @@
 <template>
     <div>
-<<<<<<< HEAD
-        <b-img :src="assets[sourceBadge]" :class="{disabledBadge: !achievedBadge}" fluid></b-img>
-        <div class="rowStars">
-            <div class="columnStars" v-for="index in 3" :key="index">
-                <b-img
-                        :id="'star-' + index"
-                        :src="assets['star']"
-                        :class="{disabledBadge: index > achievementLevel}" fluid>
-                </b-img>
-=======
         <b-card>
             <b-img :src="assets[sourceBadge]" :class="{disabledBadge: !achievedBadge}"></b-img>
             <div class="rowStars">
@@ -20,9 +10,9 @@
                             :class="{disabledBadge: index > achievementLevel}">
                     </b-img>
                 </div>
->>>>>>> 21a2164f
             </div>
-        </div>
+        </b-card>
+
     </div>
 </template>
 
