--- conflicted
+++ resolved
@@ -42,7 +42,6 @@
                     </b-container>
 
 
-<<<<<<< HEAD
                     <b-form>
                         <b-container fluid>
                             <b-row>
@@ -50,70 +49,31 @@
                                     <h6 class="mb-1">Selected Destination:</h6>
                                     <b-list-group @click="$emit('destination-select')">
                                         <b-list-group-item href="#" class="flex-column align-items-start"
-                                                           v-if="selectedDestination"
+                                                           v-if="displayedDestination"
                                                            id="selectedDestination"
-                                                           :disabled="selectedDestination.length === '{}'"
+                                                           :disabled="displayedDestination.length === '{}'"
                                                            :variant="checkDestinationState">
                                             <div class="d-flex w-100 justify-content-between">
-                                                <h5 class="mb-1" v-if="selectedDestination.name">
-                                                    {{selectedDestination.name}}
+                                                <h5 class="mb-1" v-if="displayedDestination.name">
+                                                    {{displayedDestination.name}}
                                                 </h5>
                                                 <h5 class="mb-1" v-else>Select a Destination</h5>
 
-                                            </div>
+                                        </div>
 
                                             <p>
-                                                {{selectedDestination.district}}
+                                                {{displayedDestination.district}}
                                             </p>
                                             <p>
-                                                {{selectedDestination.country}}
+                                                {{displayedDestination.country}}
                                             </p>
                                         </b-list-group-item>
                                     </b-list-group>
                                 </b-col>
-
                                 <b-col>
                                     <b-form-group
                                             id="startDate-field">
                                         <b-row>
-=======
-
-                        <b-form>
-                            <b-container fluid>
-                                <b-row>
-                                    <b-col>
-                                        <h6 class="mb-1">Selected Destination:</h6>
-                                        <b-list-group @click="$emit('destination-select')">
-                                            <b-list-group-item href="#" class="flex-column align-items-start"
-                                                               v-if="displayedDestination"
-                                                               id="selectedDestination"
-                                                               :disabled="displayedDestination.length === '{}'"
-                                                               :variant="checkDestinationState">
-                                                <div class="d-flex w-100 justify-content-between">
-                                                    <h5 class="mb-1" v-if="displayedDestination.name">
-                                                        {{displayedDestination.name}}
-                                                    </h5>
-                                                    <h5 class="mb-1" v-else>Select a Destination</h5>
-
-                                                </div>
-
-                                                <p>
-                                                    {{displayedDestination.district}}
-                                                </p>
-                                                <p>
-                                                    {{displayedDestination.country}}
-                                                </p>
-                                            </b-list-group-item>
-                                        </b-list-group>
-                                    </b-col>
-
-                                    <b-col>
-                                        <b-form-group
-                                                id="startDate-field"
-                                                label="Start Date:"
-                                                label-for="startDate">
-                                            <b-row>
->>>>>>> 1ad5b846
                                             <b-col cols="6">
                                                 <label>Start Date:</label>
                                                 <b-form-input :type="'date'"
@@ -137,7 +97,6 @@
                                                               :state="validateStartTime">
                                                 </b-form-input>
                                             </b-col>
-<<<<<<< HEAD
                                         </b-row>
 
                                     </b-form-group>
@@ -175,52 +134,7 @@
                                     </b-form-group>
                                 </b-col>
                             </b-row>
-
-
                         </b-container>
-=======
-                                            </b-row>
-
-                                        </b-form-group>
-                                        <b-form-group
-                                                id="endDate-field"
-                                                label="Expiration Date:"
-                                                label-for="endDate">
-                                            <b-col cols="6"></b-col>
-                                            <b-col cols="6"></b-col>
-
-                                            <b-row>
-                                                <b-col cols="6">
-                                                    <b-form-input :type="'date'"
-                                                                  id="endDate"
-                                                                  min='getCurrentDate()'
-                                                                  max='9999-12-31'
-                                                                  trim
-                                                                  v-model="inputTreasureHunt.endDate"
-                                                                  :state="validateEndDate">
-
-                                                    </b-form-input>
-                                                </b-col>
-
-                                                <b-col cols="6">
-                                                    <b-form-input :type="'time'"
-                                                                  id="endTime"
-                                                                  min='getCurrentTime()'
-                                                                  max=''
-                                                                  trim
-                                                                  v-model="endTime"
-                                                                  :state="validateEndTime">
-                                                    </b-form-input>
-                                                </b-col>
-                                            </b-row>
-                                        </b-form-group>
-                                    </b-col>
-                                </b-row>
-
-
-                            </b-container>
-                        </b-form>
->>>>>>> 1ad5b846
                     </b-form>
                 </b-form>
 
@@ -264,10 +178,6 @@
                         riddle: "",
                         startDate: "",
                         endDate: "",
-<<<<<<< HEAD
-                        endTime: ""
-=======
->>>>>>> 1ad5b846
                     }
                 }
             },
@@ -296,12 +206,8 @@
                 savingTreasureHunt: false,
                 letTreasureHuntSaved: false,
                 startTime: "",
-<<<<<<< HEAD
-                endTime: "23:59"
-=======
                 endTime: "23:59",
                 displayedDestination: null
->>>>>>> 1ad5b846
             }
         },
 
@@ -342,17 +248,7 @@
              * @returns {boolean} true if start time is valid.
              */
             validateStartTime() {
-<<<<<<< HEAD
                 // For new hunts, check the start time is after the current time.
-                if (this.inputTreasureHunt.startDate === this.getDateString() && !this.inputTreasureHunt.id) {
-                    if (this.startTime < this.getTimeString()) {
-                        return false;
-                    }
-                }
-                // If the dates are the same, check the start time is before the end time.
-                if (this.inputTreasureHunt.startDate === this.inputTreasureHunt.endDate) {
-                    if (this.startTime >= this.endTime) {
-=======
                 if (this.startTime === "" || this.startTime === undefined) {
                     return false
                 }
@@ -361,9 +257,9 @@
                         return false;
                     }
                 }
-                if (this.inputTreasureHunt.startDate === this.getDateString() && !this.inputTreasureHunt.id) {
-                    if (this.startTime < this.getTimeString()) {
->>>>>>> 1ad5b846
+                // If the dates are the same, check the start time is before the end time.
+                if (this.inputTreasureHunt.startDate === this.inputTreasureHunt.endDate) {
+                    if (this.startTime >= this.endTime) {
                         return false;
                     }
                 }
@@ -392,18 +288,10 @@
              *
              * @returns {boolean} true if end date is valid.
              */
-<<<<<<< HEAD
             validateEndDate() {
                 // For a new hunt, the end date must be after today.
                 if (this.inputTreasureHunt.endDate < this.getDateString() && !this.inputTreasureHunt.id) {
                     return false;
-=======
-            validateEndTime() {
-                if (this.inputTreasureHunt.startDate === this.inputTreasureHunt.endDate) {
-                    if (this.endTime <= this.startTime) {
-                        return false;
-                    }
->>>>>>> 1ad5b846
                 }
                 // Otherwise, checks the end date is equal to or after the start date.
                 return this.inputTreasureHunt.endDate >= this.inputTreasureHunt.startDate;
@@ -429,13 +317,8 @@
              * @returns {boolean} true if valid.
              */
             validateDestination() {
-<<<<<<< HEAD
                 return (this.inputTreasureHunt.destination !== null
-                    && this.inputTreasureHunt.destination === this.selectedDestination
-=======
-                if (this.inputTreasureHunt.destination !== null
                     && this.inputTreasureHunt.destination === this.displayedDestination
->>>>>>> 1ad5b846
                     && this.inputTreasureHunt.destination.name !== undefined
                     && this.inputTreasureHunt.destination.name.length > 0);
             },
@@ -624,19 +507,11 @@
             joinDates() {
                 let timeOffset = this.formatOffset();
 
-<<<<<<< HEAD
-                if (this.startTime.length === 5) {
-                    this.startTime += ":00";
-                }
-
-                if (this.endTime.length === 5) {
-=======
                 if(this.startTime.length === 5) {
                     this.startTime += ":00";
                 }
 
                 if(this.endTime.length === 5) {
->>>>>>> 1ad5b846
                     this.endTime += ":00";
                 }
 
