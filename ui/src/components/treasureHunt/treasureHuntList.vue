<template>
    <div>
        <b-list-group class="scroll">
            <b-list-group-item v-for="treasureHunt in (foundTreasureHunts)" href="#"
                               class="flex-column align-items-start"
                               :key="treasureHunt.id">
<<<<<<< HEAD
                <template v-if="!editingHunt && !(activeId === treasureHunt.id)">
                    {{treasureHunt.riddle}}
                    {{treasureHunt.startDate}}
                    {{treasureHunt.endDate}}
                    <b-row v-if="yourTreasureHunts">
=======
                <template v-if="!editingHunt && !(activeId === treasureHunt.id)" >
                        {{treasureHunt.riddle}}
                        {{treasureHunt.startDate}}
                        {{treasureHunt.endDate}}

                    <b-row>
>>>>>>> ccb2308a
                        <b-col>
                            <b-button variant="warning" @click="setActiveId(treasureHunt.id)" block>Edit</b-button>
                        </b-col>
                        <b-col>
                            <b-button variant="danger" @click="setTreasureHunt(treasureHunt)" block>Delete
                            </b-button>
                        </b-col>
                    </b-row>
                </template>
                <add-treasure-hunt v-else
                                   :profile="profile"
                                   :heading="'Edit'"
                                   :input-treasure-hunt="treasureHunt"
                                   @cancelCreate="cancelEdit"
                                   :selectedDestination="selectedDestination">

                </add-treasure-hunt>
                <!--Treasure Hunt component-->
            </b-list-group-item>
            <b-list-group-item href="#" class="flex-column justify-content-center" v-if="loadingResults">
                <div class="d-flex justify-content-center">
                    <b-spinner label="Loading..."></b-spinner>
                </div>
            </b-list-group-item>
            <b-list-group-item href="#" class="flex-column justify-content-center"
                               v-if="!loadingResults && foundTreasureHunts.length === 0">
                <div class="d-flex justify-content-center">
                    <strong>No Treasure Hunts</strong>
                </div>
            </b-list-group-item>
            <b-list-group-item href="#" class="flex-column justify-content-center" v-if="creatingHunt">
                <add-treasure-hunt :profile="profile" :heading="'Create'" @cancelCreate="creatingHunt=false" :selectedDestination="selectedDestination">

                </add-treasure-hunt>
            </b-list-group-item>
            <b-list-group-item href="#" class="flex-column justify-content-center">
                <div class="d-flex justify-content-center">
                    <b-button variant="success" @click="addTreasureHunt" block>Add</b-button>
                </div>
            </b-list-group-item>
        </b-list-group>

        <b-modal id="testModal" ref="testModal" title="Hello">

        </b-modal>
        <!-- Confirmation modal for deleting a treasure hunt. -->
        <b-modal hide-footer id="deleteTreasureHuntModal" ref="deleteTreasureHuntModal" title="Delete Treasure Hunt">
            <div class="d-block">
                Are you sure that you want to delete this Treasure Hunt?
            </div>
            <b-button
                    class="mr-2 float-right"
                    variant="danger"
                    @click="deleteTreasureHunt">Delete
            </b-button>
            <b-button
                    @click="dismissModal('deleteTreasureHuntModal')"
                    class="mr-2 float-right">Cancel
            </b-button>
        </b-modal>
    </div>
</template>

<script>
    import AddTreasureHunt from "./treasureHuntItem";

    export default {
        name: "treasureHuntList",

        props: {
            profile: Object,
            adminView: {
                default: function () {
                    return false;
                }
            },
            yourTreasureHunts: Boolean,
            selectedDestination: {}
        },


        data() {
            return {
                foundTreasureHunts: [],
                loadingResults: true,
                moreResults: true,
                queryPage: 0,
                creatingHunt: false,
                editingHunt: false,
                activeId: 0,
                treasureHuntId: null
            }
        },

        mounted() {
            this.getMore();
        },

        methods: {
            /**
             * Function to retrieve more treasure hunts when a user reaches the bottom of the list.
             */
            getMore() {
                this.queryPage += 1;
                if (this.yourTreasureHunts) {
                    this.queryYourTreasureHunts(this.profile);
                } else {
                    this.queryTreasureHunts();
                }
            },


            /**
             * Send the Http request to delete the specified treasure hunt.
             */
            deleteTreasureHunt() {
                let self = this;
                fetch(`/v1/treasureHunts/` + this.treasureHuntId, {
                    method: 'DELETE'
                }).then(function (response) {
                    if (response.ok) {
                        self.$refs['deleteTreasureHuntModal'].hide();
                        self.getMore();
                    }
                    else {
                        console.log(response);
                    }
                });
            },


            /**
             * Runs a query which searches through the treasure hunts in the database and returns all.
             *
             * @returns {Promise<Response | never>}
             */
            queryTreasureHunts() {

                return fetch(`/v1/treasureHunts`, {})
                    .then(this.checkStatus)
                    .then(this.parseJSON)
                    .then((data) => {
                        for (let i = 0; i < data.length; i++) {
                            this.foundTreasureHunts.push(data[i]);
                        }
                        this.loadingResults = false;
                    });
            },


            /**
             * Runs a query which searches through the treasure hunts in the database and returns only
             * treasure hunts created by the profile.
             *
             * @param profile       the profile that owns the treasure hunts.
             *
             * @returns {Promise<Response | never>}
             */
            queryYourTreasureHunts(profile) {

                return fetch(`/v1/treasureHunts/` + profile.id, {})
                    .then(this.checkStatus)
                    .then(this.parseJSON)
                    .then((data) => {
                        for (let i = 0; i < data.length; i++) {
                            this.foundTreasureHunts.push(data[i]);
                        }
                        this.loadingResults = false;
                    })
            },


            /**
             * Changes creatingHunt to true to show the create treasure hunt window, and calls function to close edit windows
             *
             */
            addTreasureHunt() {
                this.creatingHunt = true;
                this.cancelEdit()
            },


            /**
             * Changes the active treasure hunt ID to the inputted one, and sets creatingHunt to false to hide creation box
             * @param id the id of the treasure hunt to be changed to
             */
            setActiveId(id) {
                this.activeId = id;
                this.creatingHunt = false
            },


            /**
             * Changes the treasure hunt ID to the currently selected treasure hunt id.
             * Dismisses the delete treasure hunt modal.
             *
             */
            setTreasureHunt(treasureHunt) {
                this.treasureHuntId = treasureHunt.id;
                this.$refs['deleteTreasureHuntModal'].show();
            },


            /**
             * Sets editingHunt to false and the active hunt ID to 0 to close any open hunt editing box
             */
            cancelEdit() {
                this.editingHunt = false;
                this.activeId = 0;
            },


            /**
             * Checks the Http response for errors.
             *
             * @param response the retrieved Http response.
             * @returns {*} throws the Http response error.
             */
            checkStatus(response) {
                if (response.status >= 200 && response.status < 300) {
                    return response;
                }
                const error = new Error(`HTTP Error ${response.statusText}`);
                error.status = response.statusText;
                error.response = response;
                console.log(error);
                throw error;
            },


            /**
             * Converts the Http response body to a Json.
             * @param response  the received Http response.
             * @returns {*}     the response body as a Json object.
             */
            parseJSON(response) {
                return response.json();
            },


            /**
             * Used to dismiss the delete a treasure hunt confirmation modal.
             *
             * @param modal, the modal that is wanting to be dismissed.
             */
            dismissModal(modal) {
                this.$refs[modal].hide();
            }
        },

        components: {
            AddTreasureHunt
        }
    }
</script>

<style scoped>

</style><|MERGE_RESOLUTION|>--- conflicted
+++ resolved
@@ -4,20 +4,11 @@
             <b-list-group-item v-for="treasureHunt in (foundTreasureHunts)" href="#"
                                class="flex-column align-items-start"
                                :key="treasureHunt.id">
-<<<<<<< HEAD
                 <template v-if="!editingHunt && !(activeId === treasureHunt.id)">
                     {{treasureHunt.riddle}}
                     {{treasureHunt.startDate}}
                     {{treasureHunt.endDate}}
                     <b-row v-if="yourTreasureHunts">
-=======
-                <template v-if="!editingHunt && !(activeId === treasureHunt.id)" >
-                        {{treasureHunt.riddle}}
-                        {{treasureHunt.startDate}}
-                        {{treasureHunt.endDate}}
-
-                    <b-row>
->>>>>>> ccb2308a
                         <b-col>
                             <b-button variant="warning" @click="setActiveId(treasureHunt.id)" block>Edit</b-button>
                         </b-col>
@@ -59,25 +50,6 @@
                 </div>
             </b-list-group-item>
         </b-list-group>
-
-        <b-modal id="testModal" ref="testModal" title="Hello">
-
-        </b-modal>
-        <!-- Confirmation modal for deleting a treasure hunt. -->
-        <b-modal hide-footer id="deleteTreasureHuntModal" ref="deleteTreasureHuntModal" title="Delete Treasure Hunt">
-            <div class="d-block">
-                Are you sure that you want to delete this Treasure Hunt?
-            </div>
-            <b-button
-                    class="mr-2 float-right"
-                    variant="danger"
-                    @click="deleteTreasureHunt">Delete
-            </b-button>
-            <b-button
-                    @click="dismissModal('deleteTreasureHuntModal')"
-                    class="mr-2 float-right">Cancel
-            </b-button>
-        </b-modal>
     </div>
 </template>
 
@@ -97,7 +69,6 @@
             yourTreasureHunts: Boolean,
             selectedDestination: {}
         },
-
 
         data() {
             return {
