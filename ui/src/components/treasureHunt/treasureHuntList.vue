--- conflicted
+++ resolved
@@ -1,19 +1,6 @@
 <template>
     <div>
         <b-list-group class="scroll">
-<<<<<<< HEAD
-            <treasure-hunt-list-item v-for="treasureHunt in (foundTreasureHunts)" :treasure-hunt="treasureHunt" :selected-destination="selectedDestination">
-            </treasure-hunt-list-item>
-            <!--<b-list-group-item v-for="treasureHunt in (foundTreasureHunts)" href="#"-->
-                               <!--class="flex-column align-items-start"-->
-            <!--:key="treasureHunt.id">-->
-                <!--{{treasureHunt.riddle}}-->
-                <!--{{treasureHunt.startDate}}-->
-                <!--{{treasureHunt.endDate}}-->
-                <!--<b-button variant="danger" @click="deleteTreasureHunt(treasureHunt.id)" block>Delete</b-button>-->
-                <!--&lt;!&ndash;Treasure Hunt component&ndash;&gt;-->
-            <!--</b-list-group-item>-->
-=======
             <!--Successful treasure hunt delete alert -->
             <b-alert
                     :show="dismissCountDown"
@@ -56,20 +43,25 @@
                 </add-treasure-hunt>
                 <!--Treasure Hunt component-->
             </b-list-group-item>
->>>>>>> e41eb452
             <b-list-group-item href="#" class="flex-column justify-content-center" v-if="loadingResults">
-                <div class="d-flex justify-content-center" >
+                <div class="d-flex justify-content-center">
                     <b-spinner label="Loading..."></b-spinner>
                 </div>
             </b-list-group-item>
-            <b-list-group-item href="#" class="flex-column justify-content-center" v-if="!loadingResults && foundTreasureHunts.length === 0">
+            <b-list-group-item href="#" class="flex-column justify-content-center"
+                               v-if="!loadingResults && foundTreasureHunts.length === 0">
                 <div class="d-flex justify-content-center">
                     <strong>No Treasure Hunts</strong>
                 </div>
             </b-list-group-item>
+            <b-list-group-item href="#" class="flex-column justify-content-center" v-if="creatingHunt">
+                <add-treasure-hunt :profile="profile" :heading="'Create'" @cancelCreate="creatingHunt=false" :selectedDestination="selectedDestination">
+
+                </add-treasure-hunt>
+            </b-list-group-item>
             <b-list-group-item href="#" class="flex-column justify-content-center">
-                <div class="d-flex justify-content-center" >
-                    <b-button variant="success" block>Add</b-button>
+                <div class="d-flex justify-content-center">
+                    <b-button variant="success" @click="addTreasureHunt" block>Add</b-button>
                 </div>
             </b-list-group-item>
         </b-list-group>
@@ -99,19 +91,20 @@
 </template>
 
 <script>
-    import TreasureHuntListItem from "./treasureHuntListItem";
+    import AddTreasureHunt from "./treasureHuntItem";
+
     export default {
         name: "treasureHuntList",
-        components: {TreasureHuntListItem},
+
         props: {
-            selectedDestination: Object,
             profile: Object,
             adminView: {
-                default: function() {
+                default: function () {
                     return false;
                 }
             },
-            yourTreasureHunts: Boolean
+            yourTreasureHunts: Boolean,
+            selectedDestination: {}
         },
 
         data() {
@@ -119,16 +112,12 @@
                 foundTreasureHunts: [],
                 loadingResults: true,
                 moreResults: true,
-<<<<<<< HEAD
-                queryPage: 0
-=======
                 creatingHunt: false,
                 editingHunt: false,
                 activeId: 0,
                 treasureHuntId: null,
                 dismissSeconds: 3,
                 dismissCountDown: 0,
->>>>>>> e41eb452
             }
         },
 
@@ -153,25 +142,18 @@
             /**
              * Send the Http request to delete the specified treasure hunt.
              */
-            deleteTreasureHunt(id) {
+            deleteTreasureHunt() {
                 let self = this;
-                fetch(`/v1/treasureHunts/` + id, {
+                fetch(`/v1/treasureHunts/` + this.treasureHuntId, {
                     method: 'DELETE'
-                }).then(function(response) {
+                }).then(function (response) {
                     if (response.ok) {
-<<<<<<< HEAD
-                        console.log("yes");
-                    }
-                    else {
-                        console.log("No");
-=======
                         self.$refs['deleteTreasureHuntModal'].hide();
                         self.getMore();
                         self.showAlert();
                     }
                     else {
                         self.showError();
->>>>>>> e41eb452
                     }
                 });
             },
@@ -184,8 +166,7 @@
              */
             queryTreasureHunts() {
 
-                return fetch(`/v1/treasureHunts`, {
-                })
+                return fetch(`/v1/treasureHunts`, {})
                     .then(this.checkStatus)
                     .then(this.parseJSON)
                     .then((data) => {
@@ -207,15 +188,55 @@
              */
             queryYourTreasureHunts(profile) {
 
-                return fetch(`/v1/treasureHunts/` + profile.id, {
-                })
+                return fetch(`/v1/treasureHunts/` + profile.id, {})
                     .then(this.checkStatus)
                     .then(this.parseJSON)
                     .then((data) => {
                         for (let i = 0; i < data.length; i++) {
                             this.foundTreasureHunts.push(data[i]);
                         }
+                        this.loadingResults = false;
                     })
+            },
+
+
+            /**
+             * Changes creatingHunt to true to show the create treasure hunt window, and calls function to close edit windows
+             *
+             */
+            addTreasureHunt() {
+                this.creatingHunt = true;
+                this.cancelEdit()
+            },
+
+
+            /**
+             * Changes the active treasure hunt ID to the inputted one, and sets creatingHunt to false to hide creation box
+             * @param id the id of the treasure hunt to be changed to
+             */
+            setActiveId(id) {
+                this.activeId = id;
+                this.creatingHunt = false
+            },
+
+
+            /**
+             * Changes the treasure hunt ID to the currently selected treasure hunt id.
+             * Dismisses the delete treasure hunt modal.
+             *
+             */
+            setTreasureHunt(treasureHunt) {
+                this.treasureHuntId = treasureHunt.id;
+                this.$refs['deleteTreasureHuntModal'].show();
+            },
+
+
+            /**
+             * Sets editingHunt to false and the active hunt ID to 0 to close any open hunt editing box
+             */
+            cancelEdit() {
+                this.editingHunt = false;
+                this.activeId = 0;
             },
 
 
@@ -244,8 +265,6 @@
              */
             parseJSON(response) {
                 return response.json();
-<<<<<<< HEAD
-=======
             },
 
 
@@ -283,10 +302,13 @@
              */
             showError() {
                 this.$refs['deleteAlertError'].show();
->>>>>>> e41eb452
             }
+        },
+
+        components: {
+            AddTreasureHunt
         }
-        }
+    }
 </script>
 
 <style scoped>
