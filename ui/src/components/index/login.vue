<template>
    <div>
        <b-form>
            <b-alert dismissible variant="danger" v-model="showError">Incorrect username or password</b-alert>
            <b-form-group
                    id="username-field"
                    description="Please enter your username (email)"
                    label="Username"
                    label-for="username">
                <b-form-input id="username" v-model="username" autofocus trim></b-form-input>
            </b-form-group>
            <b-form-group
                    id="password-field"
                    description="Please enter your password"
                    label="Password"
                    label-for="password">
                <b-form-input id="password" v-model="password" :type="'password'" trim></b-form-input>
            </b-form-group>
            <b-button id="sign-in" variant="primary" block @click="login">Sign In</b-button>
        </b-form>

    </div>

</template>

<script>
    export default {
        name: "login",
        data: function() {
            return {
                username: '',
                password: '',
                showError: false
            }
        },
        computed: {
        },
        methods: {
            login() {
                let self = this;
                fetch('/v1/login', {
                    method: 'POST',
                    headers:{'content-type': 'application/json'},
                    body: JSON.stringify({username: this.username, password: this.password})
                }).then(function(response) {
<<<<<<< HEAD
                    if(response.ok) {
                        location.reload();
                    } else {
                        self.showError = true;
                    }
=======
                    window.location.pathname ="/dash";
>>>>>>> ef02ffb0
                    return response.json();
                })
            }
        }
    }
</script>

<style scoped>

</style><|MERGE_RESOLUTION|>--- conflicted
+++ resolved
@@ -1,13 +1,15 @@
 <template>
     <div>
         <b-form>
-            <b-alert dismissible variant="danger" v-model="showError">Incorrect username or password</b-alert>
             <b-form-group
                     id="username-field"
                     description="Please enter your username (email)"
                     label="Username"
-                    label-for="username">
-                <b-form-input id="username" v-model="username" autofocus trim></b-form-input>
+                    label-for="username"
+                    :invalid-feedack="userinvalidFeedback"
+                    :valid-feedback="uservalidFeedback"
+                    :state="userstate" >
+                <b-form-input id="username" v-model="username" :state="userstate" autofocus trim></b-form-input>
             </b-form-group>
             <b-form-group
                     id="password-field"
@@ -29,29 +31,34 @@
         data: function() {
             return {
                 username: '',
-                password: '',
-                showError: false
+                password: ''
             }
         },
         computed: {
+            userstate() {
+                return !!(this.username.length >= 4) && this.username.includes('@')
+            },
+            userinvalidFeedback() {
+                if (this.username.length > 4) {
+                    return ''
+                } else if (this.username.length > 0) {
+                    return 'Enter at least 4 characters'
+                } else {
+                    return 'Please enter something'
+                }
+            },
+            uservalidFeedback() {
+                return this.userstate === true ? 'Thank you' : ''
+            }
         },
         methods: {
             login() {
-                let self = this;
                 fetch('/v1/login', {
                     method: 'POST',
                     headers:{'content-type': 'application/json'},
                     body: JSON.stringify({username: this.username, password: this.password})
                 }).then(function(response) {
-<<<<<<< HEAD
-                    if(response.ok) {
-                        location.reload();
-                    } else {
-                        self.showError = true;
-                    }
-=======
                     window.location.pathname ="/dash";
->>>>>>> ef02ffb0
                     return response.json();
                 })
             }
