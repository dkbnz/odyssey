--- conflicted
+++ resolved
@@ -37,11 +37,7 @@
                 username: '',
                 password: '',
                 showError: false,
-<<<<<<< HEAD
-                alertMessage: ""
-=======
-                alertMessage: '',
->>>>>>> de2368a7
+                alertMessage: ''
             }
         },
 
@@ -49,14 +45,8 @@
             /**
              * Used to log a user in based on the username and password that are entered. If the response is not ok()
              * (HTTP 200), then an error is shown.
-             *
              */
             login() {
-                if (this.username.length > 100 || this.password.length > 100) {
-                    this.showError = true;
-                    this.alertMessage = "Input length must be less than 100 characters";
-                    return
-                }
                 let self = this;
                 fetch('/v1/login', {
                     method: 'POST',
@@ -71,15 +61,7 @@
                     } else {
                         self.showError = false;
                         self.$router.go();
-<<<<<<< HEAD
                         return response.json();
-=======
-                        return JSON.parse(JSON.stringify(response));
-                    } else {
-                        self.showError = true;
-                        self.alertMessage = "Invalid Username or Password";
-                        return JSON.parse(JSON.stringify(response));
->>>>>>> de2368a7
                     }
                 }).catch(function () {
                     self.showErrorToast(JSON.parse(JSON.stringify([{message: "An unexpected error occurred"}])));
