--- conflicted
+++ resolved
@@ -10,7 +10,6 @@
                         <h3 id="subtitle" align="center">Your personal Travel Executive Assistant!</h3>
                     </div>
 
-<<<<<<< HEAD
                         <b-row>
                             <b-col>
                                 <b-button v-b-modal.modalSignup class="btn btn-info btn-lg float-right">Signup</b-button>
@@ -30,26 +29,6 @@
                             </b-col>
 
                         </b-row>
-=======
-                    <b-row>
-                        <b-col>
-                            <b-button v-b-modal.modalSignup class="btn btn-info btn-lg float-right">Signup</b-button>
-                            <b-modal id="modalSignup" centered hide-footer>
-                                <template slot="modal-title"><h2>Sign Up</h2></template>
-                                <signup v-bind:nationalityOptions="nationalityOptions"
-                                        v-bind:travTypeOptions="travTypeOptions"></signup>
-                            </b-modal>
-                        </b-col>
-                        <b-col>
-                            <b-button v-b-modal.modalLogin class="btn btn-info btn-lg float-left">Login</b-button>
-                            <b-modal id="modalLogin" hide-footer centered title="Login">
-                                <template slot="modal-title"><h2>Login</h2></template>
-                                <login></login>
-                            </b-modal>
-                        </b-col>
-
-                    </b-row>
->>>>>>> 0dba2630
 
                 </div>
             </div>
@@ -63,19 +42,17 @@
     import Login from "./login.vue"
 
     export default {
-        name: "indexPage",
-        props: ['profile', 'nationalityOptions', 'travTypeOptions'],
+        name: "Index.vue",
+        props: ['assets', 'nationalityOptions', 'travTypeOptions', 'profile'],
         created() {
             document.title = "Welcome to TravelEA";
         },
-        data: function () {
+        data: function() {
             return {
                 username: '',
                 password: ''
             }
         },
-<<<<<<< HEAD
-=======
         mounted() {
             this.getProfile();
         },
@@ -95,7 +72,6 @@
                     })
             }
         },
->>>>>>> 0dba2630
         components: {
             Signup,
             Login
