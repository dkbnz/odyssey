--- conflicted
+++ resolved
@@ -149,20 +149,18 @@
                     if (this.markerToAdd === false) {
                         //Create the marker.
                         this.markerToAdd = this.placeDestinationMarker(this.destinationToAdd);
-
                     } else {
                         //Marker has already been added, so just change its location.
                         this.updateDestinationMarker(this.destinationToAdd);
                     }
 
                     this.markerToAdd.setIcon(this.addingMarker);
-<<<<<<< HEAD
                     this.$map.panTo(this.parseCoordinates(this.destinationToAdd));
                 }
             },
 
 
-            
+
             /**
              * Take a destination and return the latitude and longitude of said destination
              * in the format that google requires.
@@ -171,17 +169,6 @@
                 return {
                     lat: parseFloat(destination.latitude),
                     lng: parseFloat(destination.longitude)
-=======
-                    this.$map.panTo({
-                        lat: parseFloat(destinationToAddLocation.lat),
-                        lng: parseFloat(destinationToAddLocation.lng)});
-                    this.markerToAdd.setAnimation(google.maps.Animation.BOUNCE);
-
-                    if(this.$map.zoom < 9){
-                        this.$map.setZoom(9)
-                    }
-
->>>>>>> a58ee78f
                 }
             },
 
@@ -239,18 +226,8 @@
              */
             focusOnSelectedDestination() {
                 this.markerArray[this.selectedDestination.id].setAnimation(google.maps.Animation.BOUNCE);
-<<<<<<< HEAD
                 this.$map.setZoom(10);
                 this.$map.panTo(this.parseCoordinates(this.selectedDestination));
-=======
-                if(this.$map.zoom < 9){
-                    this.$map.setZoom(9)
-                }
-                this.$map.panTo({
-                    lat: parseFloat(this.selectedDestination.latitude),
-                    lng: parseFloat(this.selectedDestination.longitude)
-                });
->>>>>>> a58ee78f
             },
 
 
