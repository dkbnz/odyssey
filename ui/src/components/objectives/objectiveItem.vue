<template>
    <div>
        <h1 class="page-title">{{ heading }} an Objective!</h1>

        <b-alert dismissible v-model="showError" variant="danger"><p class="wrapWhiteSpace">{{errorMessage}}</p></b-alert>

        <!-- Displays success alert and progress bar on objective creation as a loading bar
        for the objective being added to the database -->
        <b-alert
                :show="dismissCountDown"
                @dismiss-count-down="countDownChanged"
                @dismissed="dismissCountDown=0"
                dismissible
                variant="success">
            <p>Trip Successfully Saved</p>
            <b-progress
                    :max="dismissSecs"
                    :value="dismissCountDown - 1"
                    height="4px"
                    variant="success"
            ></b-progress>
        </b-alert>

        <b-row>
            <b-col>
                <b-form>
                    <b-container fluid>
                        <b-form-group
                                id="objective_riddle-field"
                                label="Objective Riddle:"
                                label-for="objective_riddle">
                            <b-form-textarea :type="'expandable-text'"
                                             id="objective_riddle"
                                             trim
                                             v-model="inputObjective.riddle"
                                             :state="validateRiddle"></b-form-textarea>
                        </b-form-group>
                    </b-container>


                    <b-form>
                        <b-container fluid>
                            <p class="mb-1">Selected Destination:</p>
                            <b-list-group @click="$emit('destination-select')">
                                <b-list-group-item class="flex-column align-items-start" href="#"
                                                   v-if="destinationSelected"
                                                   id="selectedDestination"
                                                   :disabled="destinationSelected === '{}'"
                                                   :variant="checkDestinationState">
                                    <div class="d-flex w-100 justify-content-between">
                                        <h5 class="mb-1" v-if="destinationSelected.name">
                                            {{destinationSelected.name}}
                                        </h5>
                                        <h5 class="mb-1" v-else>Select a Destination</h5>

                                    </div>

                                    <p>
                                        {{destinationSelected.district}}
                                    </p>
                                    <p>
                                        {{destinationSelected.country}}
                                    </p>
                                </b-list-group-item>
                            </b-list-group>
                            <b-form-group
                                    class="mb-5"
                                    id="radius-field"
                                    label="Selected Destination check in radius"
                                    label-for="radius">
                                    <vue-slider
                                            :disabled="destinationSelected === '{}'"
                                            class="ml-3 mr-3"
                                            id="radius"
                                            v-model="radiusSelected"
                                            :marks="true"
                                            :data="radiusList"
                                            :max=10>
                                    </vue-slider>
                            </b-form-group>


                            <div ref="map" v-if="radiusSelected !== null && destinationSelected.name">
                                <google-map ref="map"
                                            :showRadius="true"
                                            :radius="radiusSelected.value"
                                            :selectedRadiusDestination="destinationSelected">
                                </google-map>
                            </div>
                            <div ref="map" v-else-if="radiusSelected == null && destinationSelected.name">
                                <google-map ref="map"
                                            :showRadius="false"
                                            :selectedRadiusDestination="destinationSelected"
                                            :destinations="[]">
                                </google-map>
                            </div>
                        </b-container>
                    </b-form>
                </b-form>

                <b-row>
                    <b-col cols="8">
                        <b-button @click="validateObjective" block variant="primary">
                            {{ heading }}
                        </b-button>
                    </b-col>
                    <b-col>
                        <b-button @click="cancelCreate" block>
                            Cancel
                        </b-button>
                    </b-col>
                </b-row>
            </b-col>
        </b-row>

    </div>
</template>

<script>
    import DestinationSidebar from "../destinations/destinationSidebar";
    import GoogleMap from "../map/googleMap";

    export default {
        name: "addObjective",

        components: {
            DestinationSidebar,
            GoogleMap
        },

        props: {
            profile: Object,
            inputObjective: {
                default: function () {
                    return {
                        id: null,
                        destination: null,
                        riddle: "",
                        radius: null
                    }
                }
            },
            newDestination: Object,
            selectedDestination: {},
            heading: String
        },

        data() {
            return {
                showError: false,
                showDateError: false,
                errorMessage: "",
                successTripAddedAlert: false,
                dismissSecs: 3,
                dismissCountDown: 0,
                savingObjective: false,
                letObjectiveSaved: false,
                radiusList: [
                    {value: 0.005, text: "5 m"},
                    {value: 0.01, text: "10 m"},
                    {value: 0.02, text: "20 m"},
                    {value: 0.03, text: "30 m"},
                    {value: 0.04, text: "40 m"},
                    {value: 0.05, text: "50 m"},
                    {value: 0.1, text: "100 m"},
                    {value: 0.25, text: "250 m"},
                    {value: 0.5, text: "500 m"},
                    {value: 1, text: "1 Km"},
                    {value: 2.5, text: "2.5 Km"},
                    {value: 5, text: "5 Km"},
                    {value: 7.5, text: "7.5 Km"},
                    {value: 10, text: "10 Km"},
                ],
                initial: {
                    zoom: 5,
                    view: {
                        lat: -41.272804,
                        lng: 173.299565
                    }
                },
                destinationSelected: {},
                radiusSelected: {value: 0.005, text: "5 Metres"}
            }
        },

        watch: {
            inputObjective() {
                this.destinationSelected = this.inputObjective.destination;
                // Changes the selected radius to match the given objective radius.
                for (let i = 0; i < this.radiusList.length; i++) {
                    if (this.radiusList[i].value === this.inputObjective.radius.value) {
                        this.radiusSelected = this.radiusList[i];
                    }
                }
            },

            selectedDestination() {
                this.destinationSelected = this.selectedDestination;
                this.inputObjective.destination = this.destinationSelected;
            }
        },

        mounted() {
            this.editingObjective();
        },

        computed: {
            /**
             * Returns true if the inputted riddle has length greater than 0.
             *
             * @return {Boolean} true if validated.
             */
            validateRiddle() {
                if (this.inputObjective.riddle.length > 0) {
                    return true;
                } else if (this.inputObjective.riddle.length > 250) {
                    return false;
                }
                return null;
            },


            /**
             * Returns true if the user has selected a check in radius
             *
             * @return {boolean} true if validated.
             */
            validateCheckIn() {
                if (this.radiusSelected.value === null) {
                    return false;
                }
                return this.radiusSelected.value > 0;
            },


            /**
             * Returns true if the input destination exists and matches the one selected in the sidebar and isn't empty.
             *
             * @return {boolean} true if valid.
             */
            validateDestination() {
                return (this.inputObjective.destination !== null
                    && this.inputObjective.destination === this.destinationSelected
                    && this.inputObjective.destination.name !== undefined
                    && this.inputObjective.destination.name.length > 0
                    || this.inputObjective.destination !== null
                    && this.inputObjective.destination.id === this.destinationSelected.id);
            },


            /**
             * Checks the validity of the destination using validateDestination and returns the appropriate state for
             * display.
             *
             * @return         {string}, 'success' if destination is valid, 'secondary' otherwise.
             */
            checkDestinationState() {
                return this.validateDestination ? "success" : "secondary"
            },
        },

        methods: {
            /**
             * Fills the destination with the existing destination of a objective when editing it.
             */
            editingObjective() {
                if (this.inputObjective.id !== null) {
                    this.destinationSelected = this.inputObjective.destination;
                    this.radiusSelected = this.radiusList[this.findIndexInArray()];
                }
            },


            /**
             * Locates the given objectives radius in the list of radius values.
             */
            findIndexInArray() {
                for (let i = 0; i < this.radiusList.length; i += 1) {
                    if (this.radiusList[i]['value'] === this.inputObjective.radius) {
                        return i;
                    }
                }
                return -1;
            },


            /**
             * If all field validations pass on the active objective, saves the objective using either
             * updateObjective if there is an active editing ID or saveObjective otherwise (adding a new one).
             */
            validateObjective() {
                if (this.validateDestination && this.validateRiddle && this.validateCheckIn) {
                    if (this.heading === "Create" || this.heading === "Add") {
                        this.addObjective();
                    } else if (this.heading === "Edit") {
                        this.editObjective();
                    }
                    // These fields are necessary as when editing or creating objectives in a quest behaviour needs
                    // to work differently.
                    if (this.inputObjective.id) {
                        this.updateObjective();
                    } else {
                        this.saveObjective()
                    }
                } else {
                    this.errorMessage = "Not all fields have valid information!";
                    this.showError = true;
                }
            },


            /**
             * Used after the destination is added, resets the form for adding a destination.
             */
            resetDestForm() {
                this.destinationSelected = {};
            },


            /**
             * When used in quests for adding a objective to the quests list by emitting it outside of the
             * component.
             */
            addObjective() {
                this.inputObjective.radius = this.radiusSelected.value;
                delete this.inputObjective.startTime;
                delete this.inputObjective.endTime;
                delete this.inputObjective.startDate;
                delete this.inputObjective.endDate;
                this.$emit('addObjective', this.inputObjective);
                this.$emit('cancelCreate')
            },


            /**
             * When used in quests for editing a objective to the quests list by emitting it outside of the
             * component.
             */
            editObjective() {
                this.inputObjective.radius = this.radiusSelected.value;
                delete this.inputObjective.startTime;
                delete this.inputObjective.endTime;
                delete this.inputObjective.startDate;
                delete this.inputObjective.endDate;
                // Emits here for editing an objective in a quest, as later the destination value is changed.
                this.$emit('editObjective', this.inputObjective);
                this.$emit('cancelCreate')
            },


            /**
             * Creates formatted Json of the currently active objective.
             */
            assembleObjective() {
                this.inputObjective.destination = {"id": this.inputObjective.destination.id};
            },


            /**
             * POST's the currently active destination to the objectives endpoint in Json format, for newly creating
             * destinations.
             */
            saveObjective() {
                this.assembleObjective();
                let self = this;
                fetch('/v1/objectives/' + this.profile.id, {
                    method: 'POST',
                    headers: {'content-type': 'application/json'},
                    body: JSON.stringify(this.inputObjective)
                }).then(function (response) {
                    if (!response.ok) {
                        throw response;
                    } else {
                        return response.json();
                    }
                }).then(function (responseBody) {
                    self.showError = false;
                    self.showRewardToast(responseBody.reward);
                    self.$emit('successCreate', "Objective Successfully Created");
                    self.$emit('cancelCreate')
                }).catch(function (response) {
                    if (response.status > 404) {
                        self.showErrorToast(JSON.parse(JSON.stringify([{message: "An unexpected error occurred"}])));
                    } else {
                        response.json().then(function(responseBody) {
                            self.showErrorToast(responseBody);
                        });
                    }
                });
            },


            /**
             * PUT's the currently active destination to the objectives endpoint in Json format, for edited
             * destinations.
             */
            updateObjective() {
                this.assembleObjective();
                let self = this;
                fetch('/v1/objectives/' + this.inputObjective.id, {
                    method: 'PUT',
                    headers: {'content-type': 'application/json'},
                    body: JSON.stringify(this.inputObjective)
                }).then(function (response) {
                    if (!response.ok) {
                        throw response;
                    } else {
                        return response.json();
                    }
                }).then(function () {
                    self.showError = false;
                    self.$emit('successCreate', "Objective Successfully Edited");
                    self.$emit('cancelCreate')
                }).catch(function (response) {
                    if (response.status > 404) {
                        self.showErrorToast(JSON.parse(JSON.stringify([{message: "An unexpected error occurred"}])));
                    } else {
                        response.json().then(function(responseBody) {
                            self.showErrorToast(responseBody);
                        });
                    }
                });
            },


            /**
             * Cancels the creation or editing of a objective by emitting a value to the objectiveList.
             */
            cancelCreate() {
                this.$emit('cancelCreate');
            },


            /**
             * Displays the countdown alert on the successful saving of a trip.
             */
            showAlert() {
                this.dismissCountDown = this.dismissSecs
            },


            /**
             * Used to allow an alert to countdown on the successful saving of a trip.
             *
             * @param dismissCountDown      the name of the alert.
             */
            countDownChanged(dismissCountDown) {
                this.dismissCountDown = dismissCountDown
<<<<<<< HEAD
=======
            },


            /**
             * Checks the Http response for errors.
             *
             * @param response the retrieved Http response.
             * @return {*} throws the Http response error.
             */
            checkStatus(response) {
                if (response.status >= 200 && response.status < 300) {
                    return response;
                }
                const error = new Error(`HTTP Error ${response.statusText}`);
                error.status = response.statusText;
                error.response = response;

                this.errorMessage = "";
                response.clone().text().then(text => {
                    text = JSON.parse(text);
                    let result = [];
                    for (let i = 0; i < text.length; i++) {
                        if (!response.ok) {
                            result.push(text[i].message);
                        }
                        else {
                            result.push(text[i]);
                        }
                    }
                    this.errorMessage = result;

                    this.showError = true;
                });
                throw error;
            },


            /**
             * Converts the retrieved Http response to a Json format.
             *
             * @param response the Http response.
             * @return the Http response body as Json.
             */
            parseJSON(response) {
                return response.json();
>>>>>>> de2368a7
            }
        }
    }
</script><|MERGE_RESOLUTION|>--- conflicted
+++ resolved
@@ -446,54 +446,6 @@
              */
             countDownChanged(dismissCountDown) {
                 this.dismissCountDown = dismissCountDown
-<<<<<<< HEAD
-=======
-            },
-
-
-            /**
-             * Checks the Http response for errors.
-             *
-             * @param response the retrieved Http response.
-             * @return {*} throws the Http response error.
-             */
-            checkStatus(response) {
-                if (response.status >= 200 && response.status < 300) {
-                    return response;
-                }
-                const error = new Error(`HTTP Error ${response.statusText}`);
-                error.status = response.statusText;
-                error.response = response;
-
-                this.errorMessage = "";
-                response.clone().text().then(text => {
-                    text = JSON.parse(text);
-                    let result = [];
-                    for (let i = 0; i < text.length; i++) {
-                        if (!response.ok) {
-                            result.push(text[i].message);
-                        }
-                        else {
-                            result.push(text[i]);
-                        }
-                    }
-                    this.errorMessage = result;
-
-                    this.showError = true;
-                });
-                throw error;
-            },
-
-
-            /**
-             * Converts the retrieved Http response to a Json format.
-             *
-             * @param response the Http response.
-             * @return the Http response body as Json.
-             */
-            parseJSON(response) {
-                return response.json();
->>>>>>> de2368a7
             }
         }
     }
