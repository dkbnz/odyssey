--- conflicted
+++ resolved
@@ -2,21 +2,12 @@
     <div>
         <nav-bar-main v-bind:profile="profile"></nav-bar-main>
         <!--<single-profile></single-profile>-->
-<<<<<<< HEAD
-        <admin-actions
-            v-if="editProfile === null"
-            :profile="profile"
-            :nationalityOptions="nationalityOptions"
-            :travTypeOptions="travTypeOptions"
-            @admin-edit="setProfileToEdit">
-=======
         <admin-actions :profile="profile"
                        :nationalityOptions="nationalityOptions"
                        :travTypeOptions="travTypeOptions"
                        :destinations="destinations"
                         @admin-edit="setProfileToEdit"
                        v-if="editProfile === null">
->>>>>>> b062ef46
         </admin-actions>
         <single-profile
             v-else
