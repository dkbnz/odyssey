--- conflicted
+++ resolved
@@ -94,7 +94,7 @@
                     <b-button size="sm" variant="primary" @click="destinationSearch(questAttempt.toSolve.riddle)">Solve</b-button>
                 </b-list-group-item>
                 <!-- If we have an objective to check in to, display it -->
-                <b-list-group-item
+                <b-list-group-item href="#"
                                    class="d-flex justify-content-between align-items-center"
                                    v-if="questAttempt.toCheckIn != null">
                     <div>
@@ -189,7 +189,6 @@
                 return fetch('/v1/quests/attempt/' + this.questAttempt.id + '/guess/' + this.selectedDestination.id, {
                     method: "POST",
                     accept: "application/json"
-<<<<<<< HEAD
                 }).then(function (response) {
                     if (!response.ok) {
                         throw response;
@@ -221,44 +220,6 @@
                         });
                     }
                 });
-=======
-                })
-                    .then(response => response.json())
-                    .then((data) => {
-                        // If successful guess
-                        if (data.guessResult) {
-                            self.goBack();
-                            self.guessSuccess = true;
-                            self.$emit('updated-quest-attempt', data.attempt);
-                            setTimeout(function() {
-                                self.guessSuccess = false;
-                            }, 3000);
-                            self.createPointToast(data.pointsRewarded, "Riddle Solved")
-                        } else {
-                            // If unsuccessful guess
-                            self.showError = true;
-                            setTimeout(function() {
-                                self.showError = false;
-                            }, 3000)
-                        }
-                    })
-            },
-
-
-            /**
-             * Displays a toast saying they've gained a certain amount of points.
-             *
-             * @param points the points to display.
-             * @param title the title of the toast, indicating the context of the point gain.
-             */
-            createPointToast(points, title) {
-                let message = "Your points have increased by " + points;
-                this.$bvToast.toast(message, {
-                    title: title,
-                    autoHideDelay: 3000,
-                    appendToast: true
-                })
->>>>>>> de2368a7
             },
 
 
@@ -353,10 +314,6 @@
              * Retrieves the different destination types from the backend.
              *
              * @param updateDestinationTypes    the list to be updated with the specified destination types.
-<<<<<<< HEAD
-=======
-             * @return {Promise<any | never>}   the returned promise.
->>>>>>> de2368a7
              */
             getDestinationTypes(updateDestinationTypes) {
                 let self = this;
@@ -395,13 +352,9 @@
 
 
             /**
-<<<<<<< HEAD
-             * Displays the destinationSearch panel and the riddle that the user is trying to solve.
-=======
              * Displays the search destination sidebar and sets the riddle to be displayed.
              *
              * @param riddle    the riddle to be displayed in the destination sidebar.
->>>>>>> de2368a7
              */
             destinationSearch(riddle) {
                 this.showDestinationSearch = true;
