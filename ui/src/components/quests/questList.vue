--- conflicted
+++ resolved
@@ -61,12 +61,6 @@
                             </div>
                         </b-list-group-item>
                     </div>
-                    <div v-if="foundQuests.length === 0">
-                        <b-list-group-item>
-                            <h5>No Quests Found</h5>
-                        </b-list-group-item>
-                    </div>
-                    <div v-else>
                     <b-list-group-item v-for="quest in foundQuests" href="#"
                                        class="flex-column align-items-start"
                                        :key="quest.id"
@@ -151,7 +145,6 @@
                             </b-row>
                         </template>
                     </b-list-group-item>
-                    </div>
                 </b-list-group>
                 <!-- Confirmation modal for deleting a quest. -->
                 <b-modal hide-footer id="deleteQuestModal" ref="deleteQuestModal" title="Delete Quest">
@@ -440,19 +433,6 @@
 
             /**
              * Runs a query which searches through the quests in the database and returns only
-<<<<<<< HEAD
-             * quests created by the profile.
-             *
-             * @returns {Promise<Response | never>}
-             */
-            queryCompletedQuests() {
-                if (this.profile.id !== undefined) {
-                    this.loadingResults = true;
-                    return fetch(`/v1/quests/` + this.profile.id + `/complete`, {})
-                        .then(this.parseJSON)
-                        .then((data) => {
-                            this.foundQuests = data;
-=======
              * quests started by the profile.
              *
              * @returns {Promise<Response | never>}
@@ -464,7 +444,6 @@
                         .then(this.parseJSON)
                         .then((data) => {
                             this.questAttempts = data;
->>>>>>> 94e6ab19
                             this.loadingResults = false;
                         })
                 }
@@ -473,8 +452,6 @@
 
 
             /**
-<<<<<<< HEAD
-=======
              * Creates a new quest attempt for the selected quest and current user.
              *
              * @returns {Promise<Response | never>}
@@ -515,7 +492,26 @@
 
 
             /**
->>>>>>> 94e6ab19
+             * Runs a query which searches through the quests in the database and returns only
+             * quests created by the profile.
+             *
+             * @returns {Promise<Response | never>}
+             */
+            queryCompletedQuests() {
+                if (this.profile.id !== undefined) {
+                    this.loadingResults = true;
+                    return fetch(`/v1/quests/` + this.profile.id + `/complete`, {})
+                        .then(this.parseJSON)
+                        .then((data) => {
+                            this.foundQuests = data;
+                            this.loadingResults = false;
+                        })
+                }
+
+            },
+
+
+            /**
              * Changes creatingQuest to true to show the create quest window, and calls function to close edit
              * windows,             *
              */
