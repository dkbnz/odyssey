--- conflicted
+++ resolved
@@ -418,7 +418,6 @@
                 if (this.profile.id !== undefined) {
                     this.loadingResults = true;
                     return fetch(`/v1/quests/` + this.profile.id, {})
-<<<<<<< HEAD
                         .then(function (response) {
                             if (!response.ok) {
                                 throw response;
@@ -438,13 +437,6 @@
                                 });
                             }
                         });
-=======
-                        .then(this.parseJSON)
-                        .then((data) => {
-                            this.foundQuests = data;
-                            this.loadingResults = false;
-                        })
->>>>>>> de2368a7
                 }
             },
 
@@ -688,18 +680,6 @@
                 })
             },
 
-<<<<<<< HEAD
-=======
-            /**
-             * Converts the Http response body to a Json.
-             * @param response  the received Http response.
-             * @return {*}     the response body as a Json object.
-             */
-            parseJSON(response) {
-                return response.json();
-            },
-
->>>>>>> de2368a7
 
             /**
              * Used to dismiss the delete a quest confirmation modal.
