--- conflicted
+++ resolved
@@ -12,6 +12,9 @@
         </div>
         <div v-if="page === 1">
             <b-button @click="page = 0" class="mt-2" block variant="primary">Return to Search</b-button>
+            <div class="d-flex justify-content-center mb-1 buttonMarginsTop">
+                <b-img alt="Loading" v-if="retrievingProfiles && initialLoad" class="align-middle loading" :src="assets['loadingLogo']"></b-img>
+            </div>
             <mobile-profile-list
                     :loading="retrievingProfiles"
                     :profile-list="profiles"
@@ -22,13 +25,13 @@
             <div class="text-center" v-if="profiles.length === 0 && !retrievingProfiles">
                 <strong>Can't find any profiles!</strong>
             </div>
-            <div class="flex-column justify-content-center" v-else>
-                <div class="d-flex justify-content-center" v-if="retrievingProfiles">
-                    <b-img alt="Loading" class="loading"
+            <div class="flex-column justify-content-center">
+                <div class="d-flex justify-content-center">
+                    <b-img alt="Loading" v-if="retrievingProfiles && !initialLoad" class="loading"
                            :src="assets['loadingLogo']">
                     </b-img>
                 </div>
-                <div class="mt-2" v-else>
+                <div v-if="!retrievingProfiles && profiles.length > 0" class="mt-2">
                     <div v-if="moreResults">
                         <b-button variant="success" @click="getMore" block>Load More</b-button>
                     </div>
@@ -86,9 +89,11 @@
                 profiles: [],
                 selectedProfile: {},
                 moreResults: true,
-                searchParameters: null,
+                initialLoad: true,
                 queryPage: 0,
-                pageSize: 50,
+                pageSize: 10,
+                gettingMore: false,
+                searchParameters: null
             }
         },
 
@@ -99,6 +104,7 @@
             getMore() {
                 this.queryPage += 1;
                 this.queryProfiles(this.searchParameters);
+                this.gettingMore = true;
             },
 
 
@@ -109,10 +115,23 @@
              * @return {Promise <Response | never>}        the fetch method to retrieve profiles.
              */
             queryProfiles(searchParameters) {
+                this.retrievingProfiles = true;
                 this.searchParameters = searchParameters;
-                this.retrievingProfiles = true;
+                let self = this;
+                let searchQuery = "";
                 this.page = 1;
-                let searchQuery =
+                if (!this.searchParameters) {
+                    searchQuery =
+                        "?name=" + "" +
+                        "&nationalities=" + "" +
+                        "&gender=" + "" +
+                        "&min_age=" + "" +
+                        "&max_age=" + "" +
+                        "&travellerTypes=" + "" +
+                        "&page=" + this.queryPage +
+                        "&pageSize=" + this.pageSize;
+                } else {
+                    searchQuery =
                         "?name=" + this.searchParameters.name +
                         "&nationalities=" + this.searchParameters.nationality +
                         "&gender=" + this.searchParameters.gender +
@@ -121,12 +140,7 @@
                         "&travellerTypes=" + this.searchParameters.travellerType +
                         "&page=" + this.queryPage +
                         "&pageSize=" + this.pageSize;
-<<<<<<< HEAD
-
-                let self = this;
-=======
                 }
->>>>>>> b5ef6da5
                 fetch(`/v1/profiles` + searchQuery, {})
                     .then(function (response) {
                         if (!response.ok) {
@@ -135,28 +149,29 @@
                             return response.json();
                         }
                     }).then(function (responseBody) {
-                        // If the response body is of size 50, we are not at the last page, more results available.
-                        self.moreResults = (responseBody.length === 50);
-
+                        if (responseBody.length < 10) {
+                            self.moreResults = false;
+                            self.initialLoad = false;
+                        } else {
+                            self.moreResults = true;
+                            self.initialLoad = false;
+                        }
+                        if (!self.gettingMore && responseBody.length === 0) {
+                            self.profiles = [];
+                        }
                         for (let i = 0; i < responseBody.length; i++) {
-                            self.profiles.push(responseBody[i]);
+                            if (self.gettingMore) {
+                                self.profiles.push(responseBody[i]);
+                            } else {
+                                self.gettingMore = false;
+                                self.profiles = responseBody;
+                            }
                         }
+                        self.retrievingProfiles = false;
                     }).catch(function (response) {
-<<<<<<< HEAD
-                        if (response.status > 404) {
-                            self.showErrorToast(JSON.parse(JSON.stringify([{message: "An unexpected error occurred"}])));
-                        } else {
-                            response.json().then(function(responseBody) {
-                                self.showErrorToast(responseBody);
-                            });
-                        }
-=======
                         self.retrievingProfiles = false;
                         self.handleErrorResponse(response);
->>>>>>> b5ef6da5
                     });
-
-                this.retrievingProfiles = false;
             },
 
 
