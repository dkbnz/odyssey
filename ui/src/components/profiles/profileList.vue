--- conflicted
+++ resolved
@@ -25,11 +25,11 @@
                        alt="Profile Image">
                 </b-img>
             </template>
-            <template slot="nationalities" slot-scope="row">
+            <template v-slot:cell(nationalities)="row">
                 <p class="wrapWhiteSpace">{{calculateNationalities(row.item.nationalities)}}</p>
             </template>
 
-            <template slot="travellerTypes" slot-scope="row" class="wrapWhiteSpace">
+            <template v-slot:cell(travellerTypes)="row">
                 <p class="wrapWhiteSpace">{{calculateTravellerTypes(row.item.travellerTypes)}}</p>
             </template>
 
@@ -67,8 +67,7 @@
                 </b-row>
             </template>
 
-<<<<<<< HEAD
-            <template slot="row-details" slot-scope="row">
+            <template v-slot:row-details="row">
                 <b-card bg-variant="light">
                     <b-row>
                         <b-col cols="3">
@@ -102,16 +101,6 @@
                         </b-col>
                     </b-row>
 
-=======
-            <template v-slot:row-details="row">
-                <b-card bg-variant="secondary">
-                    <view-profile
-                            :admin-view="false"
-                            :destinations="destinations"
-                            :profile="row.item"
-                            :userProfile="profile">
-                    </view-profile>
->>>>>>> de2368a7
                 </b-card>
             </template>
 
