--- conflicted
+++ resolved
@@ -9,8 +9,6 @@
 
             <b-alert v-model="showError" variant="danger" dismissible>There's something wrong in the form!</b-alert>
 
-<<<<<<< HEAD
-=======
 
             <!-- Confirmation modal for deleting a profile. -->
             <b-modal ref="deleteModal" id="deleteModal" hide-footer title="Delete Profile">
@@ -30,7 +28,6 @@
             </b-modal>
 
 
->>>>>>> 9014b2b3
             <div>
                 <!--Input fields for searching profiles-->
                 <b-form-group
@@ -104,25 +101,20 @@
 
             <!--Displays results from profile search in a table format-->
             <div style="margin-top: 40px">
-<<<<<<< HEAD
-                <b-table hover striped outlined fixed
-                         id="myFutureTrips"
-=======
                 <b-table hover striped outlined
                          id="profiles"
                          ref="profilesTable"
->>>>>>> 9014b2b3
                          :items="profiles"
                          :fields="fields"
                          :per-page="perPage"
                          :current-page="currentPage"
                          :sort-by.sync="sortBy"
                          :sort-desc.sync="sortDesc"
-                         :busy="profiles.length === 0">
-
-                    <div slot="table-busy" class="text-center text-danger my-2">
-                        <b-spinner class="align-middle"></b-spinner>
-                        <strong>Loading...</strong>
+                         :busy="this.profiles.length === 0"
+                >
+                    <div slot="table-busy" class="text-center my-2">
+                        <b-spinner v-if="retrievingProfiles" class="align-middle"></b-spinner>
+                        <strong>Can't find any profiles!</strong>
                     </div>
                     <template slot="nationalities" slot-scope="row">
                         {{calculateNationalities(row.item.nationalities)}}
@@ -134,7 +126,9 @@
 
                     <!--Shows more details about any profile-->
                     <template slot="actions" slot-scope="row">
+
                         <b-row class="text-center" v-if="profile.isAdmin">
+
                             <b-col align-self="center" md="5">
                                 <b-button v-if="profile.isAdmin && !(row.item.isAdmin) && row.item.id !== 1" size="sm"
                                           @click="makeAdmin(row.item)" variant="success" class="mr-2">
@@ -152,6 +146,7 @@
                                     {{ row.detailsShowing ? 'Hide' : 'Show'}} More Details
                                 </b-button>
                             </b-col>
+
                             <b-col align-self="center" md="2">
                                 <b-button v-if="profile.isAdmin && row.item.id !== 1" :disabled="row.item.id===1"
                                           size="sm" variant="danger" v-b-modal.deleteModal
@@ -160,11 +155,6 @@
                                 </b-button>
                             </b-col>
 
-                        </b-row>
-                        <b-row v-else>
-                            <b-button size="sm" @click="row.toggleDetails" variant="warning" class="mr-2">
-                                {{ row.detailsShowing ? 'Hide' : 'Show'}} More Details
-                            </b-button>
                         </b-row>
 
                     </template>
@@ -240,14 +230,7 @@
                 searchMinAge: 0,
                 searchMaxAge: 100,
                 searchTravType: "",
-<<<<<<< HEAD
                 optionViews: [{value:1, text:"1"}, {value:5, text:"5"}, {value:10, text:"10"}, {value:15, text:"15"}],
-=======
-                optionViews: [{value: 1, text: "1"}, {value: 5, text: "5"}, {value: 10, text: "10"}, {
-                    value: 15,
-                    text: "15"
-                }],
->>>>>>> 9014b2b3
                 perPage: 10,
                 currentPage: 1,
                 genderOptions: [
@@ -255,47 +238,21 @@
                     {value: 'Female', text: 'Female'},
                     {value: 'Other', text: 'Other'}
                 ],
-<<<<<<< HEAD
                 fields: [{key:'firstName', label: "First Name", sortable: true},
                     {key:'lastName', label: "Last Name", sortable: true},
                     {key:'nationalities', label: "Nationalities", sortable: true, class: 'text-center'},
                     {key:'gender', value: 'gender', sortable: true}, {key:'age', value:'age', sortable: true},
                     {key:'travellerType', label: "Traveller Types" , sortable: true, class: 'text-center'},
                     'actions'],
-                profiles: []
-=======
-                fields: [{key: 'firstName', label: "First Name", sortable: true}, {
-                    key: 'lastName',
-                    label: "Last Name",
-                    sortable: true
-                }, {key: 'nationalities[0].nationality', label: "Nationality", sortable: true}, {
-                    key: 'gender',
-                    value: 'gender',
-                    sortable: true
-                }, {key: 'age', value: 'age', sortable: true}, {
-                    key: 'travellerTypes[0].travellerType',
-                    label: "Traveller Types",
-                    sortable: true
-                }, 'actions'],
                 profiles: [],
                 retrievingProfiles: false,
                 selectedProfile: ""
->>>>>>> 9014b2b3
             }
         },
         mounted() {
             this.queryProfiles();
         },
-        computed: {
-            /**
-             * @returns {number} the number of rows required in the table based on number of profiles to be displayed
-             */
-            rows() {
-                return this.profiles.length
-            }
-        },
         methods: {
-
             /**
              * Used to calculate a specific rows nationalities from their list of nationalities. Shows all the
              * nationalities in the row.
@@ -321,13 +278,7 @@
                 }
                 return travTypeList;
             },
-
-            /**
-<<<<<<< HEAD
-             * Changes fields so that they can be used in searching
-             * Runs validation on range fields
-             */
-=======
+            /**
              * Method to make a user an admin. This method is only available if the currently logged in user is an
              * admin. Backend validation ensures a user cannot bypass this.
              * @param makeAdminProfile      the selected profile to be made an admin.
@@ -368,7 +319,10 @@
                     self.searchProfiles();
                 })
             },
->>>>>>> 9014b2b3
+            /**
+             * Changes fields so that they can be used in searching
+             * Runs validation on range fields
+             */
             searchProfiles() {
                 this.searchMinAge = parseInt(this.searchMinAge);
                 this.searchMaxAge = parseInt(this.searchMaxAge);
@@ -389,29 +343,29 @@
                     }
                     this.showError = false;
                     this.queryProfiles();
-
                 }
             },
-
             /**
              * Queries database for profiles which fit search criteria
              */
-            queryProfiles () {
-                let searchQuery = "?nationality=" + this.searchNationality +
-                    "&gender=" + this.searchGender + "&min_age=" + this.searchMinAge +
-                    "&max_age=" + this.searchMaxAge + "&traveller_type=" + this.searchTravType;
-                return fetch(`/v1/profiles` + searchQuery,  {
-
-                })
+            queryProfiles() {
+                this.retrievingProfiles = true;
+                let searchQuery =
+                    "?nationality=" + this.searchNationality +
+                    "&gender=" + this.searchGender +
+                    "&min_age=" + this.searchMinAge +
+                    "&max_age=" + this.searchMaxAge +
+                    "&traveller_type=" + this.searchTravType;
+                return fetch(`/v1/profiles` + searchQuery, {})
                     .then(this.checkStatus)
                     .then(this.parseJSON)
                     .then((data) => {
+                        this.retrievingProfiles = false;
                         this.profiles = data;
                     })
             },
 
             /**
-<<<<<<< HEAD
              * Used to check the response of a fetch method. If there is an error code, the code is printed to the
              * console.
              * @param response, passed back to the getAllTrips function to be parsed into a json.
@@ -436,7 +390,8 @@
             parseJSON (response) {
                 return response.json();
             },
-=======
+
+            /**
              * Used to send a selected profile to a modal so the admin can confirm they want to delete the selected
              * profile.
              * @param profile, the profile that is selected to be deleted.
@@ -455,16 +410,11 @@
         },
         computed: {
             rows() {
+                /**
+                 * @returns {number} the number of rows required in the table based on number of profiles to be displayed
+                 */
                 return this.profiles.length
             }
-        },
-        components: {
-            viewProfile,
-            NavBarMain,
-            FooterMain,
-            Dash,
-            UnauthorisedPrompt
->>>>>>> 9014b2b3
         }
     }
 </script>