--- conflicted
+++ resolved
@@ -19,15 +19,9 @@
                         <template slot="first">
                             <option :value="null">-- Any --</option>
                         </template>
-<<<<<<< HEAD
                         <option v-for="nationality in nationalityOptions"
                                 :value="nationality.nationality">
                             {{nationality.nationality}}</option>
-=======
-                        <option v-for="nationality in nationalityOptions" :value="nationality.nationality">
-                            {{nationality.nationality}}
-                        </option>
->>>>>>> cf519827
                     </b-form-select>
                 </b-form-group>
 
@@ -47,11 +41,6 @@
                         label="Min Age: "
                         label-for="minAge">
                     <div class="mt-2">{{ searchMinAge }}</div>
-<<<<<<< HEAD
-=======
-                    <b-form-input id="minAge" v-model="searchMinAge" :type="'range'" min="0" max="150"
-                                  trim></b-form-input>
->>>>>>> cf519827
 
                     <!--Range slider from 0 to 150-->
                     <b-form-input id="minAge" v-model="searchMinAge"
@@ -66,15 +55,11 @@
                         label="Max Age:"
                         label-for="maxAge">
                     <div class="mt-2">{{ searchMaxAge }}</div>
-<<<<<<< HEAD
                     <!--Range slider from 0 to 150-->
                     <b-form-input id="maxAge" v-model="searchMaxAge"
                                   :type="'range'"
                                   min="0"
                                   max="150"
-=======
-                    <b-form-input id="maxAge" v-model="searchMaxAge" :type="'range'" min="0" max="150"
->>>>>>> cf519827
                                   trim></b-form-input>
                 </b-form-group>
 
@@ -86,15 +71,9 @@
                         <template>
                             <option :value="null" selected="selected">-- Any --</option>
                         </template>
-<<<<<<< HEAD
                         <option v-for="travType in travTypeOptions"
                                 :value="travType.travellerType">
                             {{travType.travellerType}}</option>
-=======
-                        <option v-for="travType in travTypeOptions" :value="travType.travellerType">
-                            {{travType.travellerType}}
-                        </option>
->>>>>>> cf519827
                     </b-form-select>
                 </b-form-group>
 
@@ -111,19 +90,11 @@
                          :current-page="currentPage"
                          :sort-by.sync="sortBy"
                          :sort-desc.sync="sortDesc"
-<<<<<<< HEAD
                          :busy="profiles.length === 0">
 
                     <div slot="table-busy" class="text-center text-danger my-2">
                         <b-spinner class="align-middle"></b-spinner>
                         <strong>Loading...</strong>
-=======
-                         :busy="this.profiles.length===0"
-                >
-                    <div slot="table-busy" class="text-center my-2">
-                        <b-spinner v-if="retrievingProfiles" class="align-middle"></b-spinner>
-                        <strong>Can't find any profiles!</strong>
->>>>>>> cf519827
                     </div>
                     <template slot="nationalities" slot-scope="row">
                         {{calculateNationalities(row.item.nationalities)}}
@@ -141,11 +112,7 @@
                     </template>
                     <template slot="row-details" slot-scope="row">
                         <b-card>
-<<<<<<< HEAD
                             <view-profile :profile="row.item" :userProfile="profile"></view-profile>
-=======
-                            <view-profile :profile="row.item"></view-profile>
->>>>>>> cf519827
                         </b-card>
                     </template>
 
@@ -157,15 +124,10 @@
                         <b-form-group
                                 id="profiles-field"
                                 label-for="perPage">
-<<<<<<< HEAD
                             <b-form-select id="perPage" v-model="perPage"
                                            :options="optionViews"
                                            size="sm"
                                            trim> </b-form-select>
-=======
-                            <b-form-select id="perPage" v-model="perPage" :options="optionViews" size="sm"
-                                           trim></b-form-select>
->>>>>>> cf519827
                         </b-form-group>
                     </b-col>
                     <b-col cols="8">
@@ -204,7 +166,6 @@
         created() {
             document.title = "TravelEA - Profiles";
         },
-<<<<<<< HEAD
         components: {
             ViewProfile,
             NavBarMain,
@@ -212,10 +173,6 @@
             Dash
         },
         data: function() {
-=======
-
-        data: function () {
->>>>>>> cf519827
             return {
                 sortBy: 'firstName',
                 sortDesc: false,
@@ -225,23 +182,14 @@
                 searchMinAge: 0,
                 searchMaxAge: 100,
                 searchTravType: "",
-<<<<<<< HEAD
                 optionViews: [{value:1, text:"1"}, {value:5, text:"5"}, {value:10, text:"10"}, {value:15, text:"15"}],
                 perPage: 10,
-=======
-                optionViews: [{value: 1, text: "1"}, {value: 5, text: "5"}, {value: 10, text: "10"}, {
-                    value: 15,
-                    text: "15"
-                }],
-                perPage: 5,
->>>>>>> cf519827
                 currentPage: 1,
                 genderOptions: [
                     {value: 'male', text: 'Male'},
                     {value: 'female', text: 'Female'},
                     {value: 'other', text: 'Other'}
                 ],
-<<<<<<< HEAD
                 fields: [{key:'firstName', label: "First Name", sortable: true},
                     {key:'lastName', label: "Last Name", sortable: true},
                     {key:'nationalities', label: "Nationalities", sortable: true, class: 'text-center'},
@@ -249,28 +197,10 @@
                     {key:'travellerType', label: "Traveller Types" , sortable: true, class: 'text-center'},
                     'actions'],
                 profiles: []
-=======
-                fields: [{key: 'firstName', label: "First Name", sortable: true}, {
-                    key: 'lastName',
-                    label: "Last Name",
-                    sortable: true
-                }, {key: 'nationalities[0].nationality', label: "Nationality", sortable: true}, {
-                    key: 'gender',
-                    value: 'gender',
-                    sortable: true
-                }, {key: 'age', value: 'age', sortable: true}, {
-                    key: 'travellerTypes[0].travellerType',
-                    label: "Traveller Types",
-                    sortable: true
-                }, 'actions'],
-                profiles: [],
-                retrievingProfiles: false
->>>>>>> cf519827
             }
         },
         mounted() {
             this.queryProfiles();
-<<<<<<< HEAD
         },
         computed: {
             /**
@@ -312,13 +242,6 @@
              * Changes fields so that they can be used in searching
              * Runs validation on range fields
              */
-=======
-        },
-        methods: {
-            parseJSON(response) {
-                return response.json();
-            },
->>>>>>> cf519827
             searchProfiles() {
                 this.searchMinAge = parseInt(this.searchMinAge);
                 this.searchMaxAge = parseInt(this.searchMaxAge);
@@ -342,7 +265,6 @@
 
                 }
             },
-<<<<<<< HEAD
 
             /**
              * Queries database for profiles which fit search criteria
@@ -354,25 +276,12 @@
                 return fetch(`/v1/profiles` + searchQuery,  {
 
                 })
-=======
-            queryProfiles() {
-                this.retrievingProfiles = true;
-                let searchQuery =
-                    "?nationality=" + this.searchNationality +
-                    "&gender=" + this.searchGender +
-                    "&min_age=" + this.searchMinAge +
-                    "&max_age=" + this.searchMaxAge +
-                    "&traveller_type=" + this.searchTravType;
-                return fetch(`/v1/profiles` + searchQuery, {})
->>>>>>> cf519827
                     .then(this.checkStatus)
                     .then(this.parseJSON)
                     .then((data) => {
-                        this.retrievingProfiles = false;
                         this.profiles = data;
                     })
             },
-<<<<<<< HEAD
 
             /**
              * Used to check the response of a fetch method. If there is an error code, the code is printed to the
@@ -399,20 +308,6 @@
             parseJSON (response) {
                 return response.json();
             },
-=======
-        },
-        computed: {
-            rows() {
-                return this.profiles.length
-            }
-        },
-        components: {
-            viewProfile,
-            NavBarMain,
-            FooterMain,
-            Dash,
-            UnauthorisedPrompt
->>>>>>> cf519827
         }
     }
 </script>