--- conflicted
+++ resolved
@@ -376,7 +376,6 @@
                 }
                 return fetch(`/v1/profiles` +  searchQuery, {
                     method: "GET"
-<<<<<<< HEAD
                 }).then(function (response) {
                     if (!response.ok) {
                         throw response;
@@ -396,53 +395,10 @@
                             self.showErrorToast(responseBody);
                         });
                     }
-=======
-                })
-                    .then(this.checkStatus)
-                    .then(this.parseJSON)
-                    .then((data) => {
-                        this.profiles = data;
-                        this.retrievingProfiles = false;
-                    })
-            },
-
-
-            /**
-             * Used to check the response of a fetch method. If there is an error code, the code is printed to the
-             * console.
-             *
-             * @param response, passed back to the getAllTrips function to be parsed into a Json.
-             * @return throws the error.
-             */
-            checkStatus(response) {
-                if (response.status >= 200 && response.status < 300) {
-                    return response;
-                }
-                const error = new Error(`HTTP Error ${response.statusText}`);
-                error.status = response.statusText;
-                error.response = response;
-                this.showError = true;
-                response.clone().text().then(text => {
-                    this.alertMessage = text;
->>>>>>> 741261b6
                 });
             },
 
-<<<<<<< HEAD
-=======
-
-            /**
-             * Used to turn the response of the fetch method into a usable Json.
-             *
-             * @param response of the fetch method.
-             * @return the Json body of the response.
-             */
-            parseJSON(response) {
-                return response.json();
-            },
-
-
->>>>>>> 741261b6
+
             /**
              * Used to send a selected profile to a modal so the admin can confirm they want to delete the selected
              * profile.
@@ -521,8 +477,7 @@
              */
             showAlert() {
                 this.dismissCountDown = this.dismissSecs
-            },
-
+            }
         }
     }
 </script>