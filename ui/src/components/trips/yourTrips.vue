--- conflicted
+++ resolved
@@ -3,17 +3,10 @@
 
         <!-- Div for all the user's future trips -->
         <div id="upcomingTrips">
-<<<<<<< HEAD
-            <h1 class="page_title">Upcoming Trips</h1>
-            <p class="page_title"><i>Here are your upcoming trips!</i></p>
+            <h1 class="page-title">Upcoming Trips</h1>
+            <p class="page-title"><i>Here are your upcoming trips!</i></p>
             <b-alert dismissible v-model="showError" variant="danger">{{errorMessage}}</b-alert>
             <b-alert dismissible v-model="validDelete" variant="success">Trip Deleted</b-alert>
-=======
-            <h1 class="page-title">Upcoming Trips</h1>
-            <p class="page-title"><i>Here are your upcoming trips!</i></p>
-            <b-alert v-model="showError" variant="danger" dismissible>{{errorMessage}}</b-alert>
-            <b-alert v-model="validDelete" variant="success" dismissible>Trip Deleted</b-alert>
->>>>>>> a18e237f
 
             <!-- Confirmation modal for deleting a trip. -->
             <b-modal hide-footer id="deleteModal" ref="deleteModal" title="Delete Trip">
@@ -21,16 +14,9 @@
                     Are you sure that you want to delete "{{selectedTrip.name}}"?
                 </div>
                 <b-button
-<<<<<<< HEAD
-                        @click="dismissModal('deleteModal')
-                         deleteTrip(selectedTrip);"
-                        class="mr-2 float-right"
-                        variant="danger">Delete
-=======
                         class="mr-2 float-right"
                         variant="danger"
                         @click="deleteTrip(selectedTrip)">Delete
->>>>>>> a18e237f
                 </b-button>
                 <b-button
                         @click="dismissModal('deleteModal')"
@@ -53,10 +39,14 @@
             </b-modal>
 
             <!-- Table to show all a profile's future trips -->
-            <b-table :busy="futureTrips.length === 0" :current-page="currentPageUpcoming" :fields="fields"
+            <b-table :busy="futureTrips.length === 0"
+                     :current-page="currentPageUpcoming"
+                     :fields="fields"
                      :items="futureTrips"
-<<<<<<< HEAD
+                     :fields="fields"
                      :per-page="perPageUpcoming"
+                     :current-page="currentPageUpcoming"
+                     :busy="futureTrips.length === 0"
                      :sort-by.sync="sortBy"
                      :sort-desc.sync="sortDesc"
                      hover
@@ -65,29 +55,17 @@
                      ref="myFutureTrips"
                      striped
                      responsive
-=======
-                     :fields="fields"
-                     :per-page="perPageUpcoming"
-                     :current-page="currentPageUpcoming"
-                     :busy="futureTrips.length === 0"
->>>>>>> a18e237f
             >
                 <div class="text-center my-2" slot="table-busy">
                     <b-spinner class="align-middle" v-if="retrievingTrips"></b-spinner>
                     <strong>Can't find any trips!</strong>
                 </div>
                 <template slot="more_details" slot-scope="row">
-<<<<<<< HEAD
-                    <b-button @click="row.toggleDetails" class="mr-2" size="sm">
-=======
                     <b-button size="sm"
                               @click="row.toggleDetails"
                               variant="warning"
                               class="mr-2"
                               block>
->>>>>>> a18e237f
-                        {{ row.detailsShowing ? 'Hide' : 'Show'}} Details
-                    </b-button>
                     <b-button @click="sendTripToModal(row.item)"
                               class="mr-2"
                               size="sm"
@@ -98,13 +76,6 @@
                     </b-button>
                     <b-button @click="sendTripToModal(row.item)"
                               class="mr-2"
-<<<<<<< HEAD
-                              size="sm"
-                              v-b-modal.deleteModal
-                              v-if="hasPermission"
-                              v-model="deleteButton"
-                              variant="danger">Delete
-=======
                               v-if="hasPermission"
                               block>
                         Edit
@@ -118,7 +89,6 @@
                               v-if="hasPermission"
                               block>
                         Delete
->>>>>>> a18e237f
                     </b-button>
                 </template>
 
@@ -142,16 +112,6 @@
                     </b-card>
                 </template>
 
-<<<<<<< HEAD
-                <template slot="tripStartDate" slot-scope="data"
-                          v-if="data.item.destinations[0].startDate">
-                    {{formatDate(data.item.destinations[0].startDate)}}
-                </template>
-
-                <template slot="tripEndDate"
-                          slot-scope="data" v-if="data.item.destinations[data.item.destinations.length -1].endDate">
-                    {{formatDate(data.item.destinations[data.item.destinations.length -1].endDate)}}
-=======
                 <template slot="tripStartDate"
                           slot-scope="data">
                     {{formatDate(calculateStartDate(data.item.destinations))}}
@@ -159,7 +119,6 @@
 
                 <template slot="tripEndDate" slot-scope="data">
                     {{formatDate(calculateEndDate(data.item.destinations))}}
->>>>>>> a18e237f
                 </template>
 
                 <template slot="tripEndDest" slot-scope="data" v-if="futureTrips.length > 0">
@@ -202,7 +161,6 @@
             <h1 class="page-title">Past Trips</h1>
             <p class="page-title"><i>Here are your past trips!</i></p>
 
-<<<<<<< HEAD
             <b-container fluid>
                 <!-- Table to show all a profile's past trips -->
                 <b-table :busy="pastTrips.length === 0" :current-page="currentPagePast" :fields="fields"
@@ -217,23 +175,38 @@
                          striped
                          responsive>
 
-                    <div class="text-center my-2" slot="table-busy">
-                        <b-spinner class="align-middle" v-if="retrievingTrips"></b-spinner>
-                        <strong>Can't find any trips!</strong>
-                    </div>
-                    <template slot="more_details" slot-scope="row">
-                        <b-button @click="row.toggleDetails" class="mr-2" size="sm">
-                            {{ row.detailsShowing ? 'Hide' : 'Show'}} Details
-                        </b-button>
-                        <b-button @click="sendTripToModal(row.item)" class="mr-2" size="sm"
-                                  v-b-modal.editTripModal
-                                  v-if="hasPermission" v-model="editButton" variant="primary">Edit
-                        </b-button>
-                        <b-button @click="sendTripToModal(row.item)" class="mr-2" size="sm"
-                                  v-b-modal.deleteModal
-                                  v-if="hasPermission" v-model="deleteButton" variant="danger">Delete
-                        </b-button>
-                    </template>
+                <div slot="table-busy" class="text-center my-2">
+                    <strong>Can't find any trips!</strong>
+                </div>
+                <template slot="more_details" slot-scope="row">
+                    <b-button size="sm"
+                              @click="row.toggleDetails"
+                              variant="warning"
+                              class="mr-2"
+                              block>
+                        {{ row.detailsShowing ? 'Hide' : 'Show'}} Details
+                    </b-button>
+                    <b-button size="sm"
+                              v-model="editButton"
+                              v-b-modal.editTripModal
+                              @click="sendTripToModal(row.item)"
+                              variant="primary"
+                              class="mr-2"
+                              v-if="hasPermission"
+                              block>
+                        Edit
+                    </b-button>
+                    <b-button size="sm"
+                              v-model="deleteButton"
+                              v-b-modal.deleteModal
+                              @click="sendTripToModal(row.item)"
+                              variant="danger"
+                              class="mr-2"
+                              v-if="hasPermission"
+                              block>
+                        Delete
+                    </b-button>
+                </template>
 
                     <!-- Shows all the trip destinations in a separate nested table -->
                     <template slot="row-details" slot-scope="row">
@@ -253,14 +226,12 @@
                         </b-card>
                     </template>
 
-                    <template slot="tripStartDate" slot-scope="data"
-                              v-if="data.item.destinations[0].startDate">
-                        {{formatDate(data.item.destinations[0].startDate)}}
+                    <template slot="tripStartDate" slot-scope="data">
+                        {{formatDate(calculateStartDate(data.item.destinations))}}
                     </template>
 
-                    <template slot="tripEndDate" slot-scope="data"
-                              v-if="data.item.destinations[data.item.destinations.length -1].endDate">
-                        {{formatDate(data.item.destinations[data.item.destinations.length -1].endDate)}}
+                    <template slot="tripEndDate" slot-scope="data">
+                        {{formatDate(calculateEndDate(data.item.destinations))}}
                     </template>
 
                     <template slot="tripEndDest" slot-scope="data" v-if="pastTrips.length > 0">
@@ -297,88 +268,6 @@
                     </b-col>
                 </b-row>
             </b-container>
-=======
-            <!-- Table to show all a profile's past trips -->
-            <b-table hover striped outlined
-                     id="myPastTrips"
-                     ref="myPastTrips"
-                     :items="pastTrips"
-                     :fields="fields"
-                     :sort-by="sortBy"
-                     :sort-desc="sortDescPast"
-                     :per-page="perPagePast"
-                     :current-page="currentPagePast"
-                     :busy="pastTrips.length === 0">
-
-                <div slot="table-busy" class="text-center my-2">
-                    <strong>Can't find any trips!</strong>
-                </div>
-                <template slot="more_details" slot-scope="row">
-                    <b-button size="sm"
-                              @click="row.toggleDetails"
-                              variant="warning"
-                              class="mr-2"
-                              block>
-                        {{ row.detailsShowing ? 'Hide' : 'Show'}} Details
-                    </b-button>
-                    <b-button size="sm"
-                              v-model="editButton"
-                              v-b-modal.editTripModal
-                              @click="sendTripToModal(row.item)"
-                              variant="primary"
-                              class="mr-2"
-                              v-if="hasPermission"
-                              block>
-                        Edit
-                    </b-button>
-                    <b-button size="sm"
-                              v-model="deleteButton"
-                              v-b-modal.deleteModal
-                              @click="sendTripToModal(row.item)"
-                              variant="danger"
-                              class="mr-2"
-                              v-if="hasPermission"
-                              block>
-                        Delete
-                    </b-button>
-                </template>
-
-                <!-- Shows all the trip destinations in a separate nested table -->
-                <template slot="row-details" slot-scope="row">
-                    <b-card>
-                        <b-table
-                                id="pastTripsDestinations"
-                                ref="pastDestinationsTable"
-                                :items="row.item.destinations"
-                                :fields="subFields">
-                            <template v-if="pastTrips.length > 0" slot="destInDate" slot-scope="data">
-                                {{formatDate(data.item.startDate)}}
-                            </template>
-                            <template v-if="pastTrips.length > 0" slot="destOutDate" slot-scope="data">
-                                {{formatDate(data.item.endDate)}}
-                            </template>
-                        </b-table>
-                    </b-card>
-                </template>
-
-                <template slot="tripStartDate" slot-scope="data">
-                    {{formatDate(calculateStartDate(data.item.destinations))}}
-                </template>
-
-                <template slot="tripEndDate" slot-scope="data">
-                    {{formatDate(calculateEndDate(data.item.destinations))}}
-                </template>
-
-                <template v-if="pastTrips.length > 0" slot="tripEndDest" slot-scope="data">
-                    {{data.item.destinations[data.item.destinations.length -1].destination.name}}
-                </template>
-
-                <template v-if="pastTrips.length > 0" slot="duration" slot-scope="data">
-                    {{calculateDuration(data.item.destinations)}}
-                </template>
-
-            </b-table>
->>>>>>> a18e237f
 
         </div>
     </div>
@@ -445,12 +334,8 @@
                 validDelete: false,
                 editButton: false,
                 deleteButton: false,
-<<<<<<< HEAD
                 hasPermission: false,
                 retrievingTrips: false
-=======
-                hasPermission: false
->>>>>>> a18e237f
             }
         },
         mounted() {
@@ -491,19 +376,6 @@
              * @returns string of the trip duration
              */
             calculateDuration(destinations) {
-<<<<<<< HEAD
-                if (destinations[destinations.length - 1].endDate == null) {
-                    return ""
-                } else if (destinations[destinations.length - 1].startDate == null) {
-                    return ""
-                }
-                let calculateDur = Math.ceil((Math.abs(new Date(destinations[destinations.length - 1].endDate).getTime()
-                    - new Date(destinations[0].startDate).getTime()))) / (1000 * 3600 * 24) + 1;
-                if (calculateDur >= 365) {
-                    return Math.floor(calculateDur / 365) + " year(s)"
-                } else {
-                    return calculateDur + " days"
-=======
                 let tripStartDates = [];
                 let tripEndDates = [];
                 for (let i = 0; i < destinations.length; i++ ) {
@@ -531,7 +403,6 @@
                     if (destinations[i].startDate !== null) {
                         tripStartDates.push(destinations[i].startDate);
                     }
->>>>>>> a18e237f
                 }
                 return (tripStartDates[0]);
             },
@@ -570,13 +441,6 @@
                         self.futureTrips = [];
                         self.pastTrips = [];
                         for (let i = 0; i < trips.length; i++) {
-<<<<<<< HEAD
-                            if (trips[i].destinations[0].startDate === null
-                                || trips[i].destinations[trips[i].destinations.length - 1].endDate === null) {
-                                self.futureTrips.push(trips[i]);
-                            } else if (new Date(trips[i].destinations[trips[i].destinations.length - 1].endDate) <=
-                                today) {
-=======
                             let destinationsStartDates = [];
                             let destinationsEndDates = [];
                             for (let j = 0; j < trips[i].destinations.length; j++) {
@@ -591,17 +455,13 @@
                                 self.futureTrips.push(trips[i]);
                             }
                             else if (new Date(destinationsEndDates[destinationsEndDates.length - 1]) <= today) {
->>>>>>> a18e237f
                                 self.pastTrips.push(trips[i]);
                             } else {
                                 self.futureTrips.push(trips[i]);
                             }
                             self.futureTrips.sort(self.sortFutureTrips);
                         }
-<<<<<<< HEAD
                         self.retrievingTrips = false;
-                    })
-=======
                     });
             },
 
@@ -630,7 +490,6 @@
                     return 1;
                 }
                 return 0;
->>>>>>> a18e237f
             },
 
             /**
@@ -678,13 +537,8 @@
                 this.showError = false;
                 this.validDelete = false;
                 let self = this;
-<<<<<<< HEAD
-                fetch('/v1/trips/' + trip.id + "/" + this.profile.id, {
-                    method: 'DELETE',
-=======
                 fetch('/v1/trips/' + trip.id, {
                         method: 'DELETE',
->>>>>>> a18e237f
                 }).then(function (response) {
                     if (response.ok) {
                         self.validDelete = true;
