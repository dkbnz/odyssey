--- conflicted
+++ resolved
@@ -132,7 +132,6 @@
             </b-form>
         </b-form>
 
-<<<<<<< HEAD
         <b-container fluid style="margin-top: 50px">
             <!-- Table displaying all added destinations -->
             <b-table :current-page="currentPage" :fields="fields" :items="inputTrip.destinations"
@@ -142,47 +141,6 @@
                      outlined
                      ref="tripDestTable"
                      striped>
-
-                <!-- Buttons that appear for each destination added to table -->
-                <template slot="actions" slot-scope="row">
-                    <!--Opens edit modal-->
-                    <b-button @click="populateModal(row.item)"
-                              class="mr-2"
-                              size="sm"
-                              v-b-modal.editModal>Edit
-                    </b-button>
-                    <!-- Shows additional details about the selected destination -->
-                    <b-button @click="row.toggleDetails"
-                              class="mr-2"
-                              size="sm">
-                        {{ row.detailsShowing ? 'Hide' : 'Show'}} Details
-                    </b-button>
-                    <!--Removes destination from table-->
-                    <b-button @click="deleteDestination(row.index)"
-                              class="mr-2"
-                              size="sm"
-                              variant="danger">Delete
-                    </b-button>
-                </template>
-
-                <!-- Buttons to shift destinations up/down in table -->
-                <template slot="order" slot-scope="row">
-                    <b-button :disabled="inputTrip.destinations.length === 1 || row.index === 0"
-                              @click="moveUp(row.index)"
-                              class="mr-2"
-                              size="sm"
-                              variant="success">&uarr;
-                    </b-button>
-                    <b-button :disabled="inputTrip.destinations.length === 1 ||
-=======
-        <!-- Table displaying all added destinations -->
-        <b-table hover striped outlined
-                 ref="tripDestTable"
-                 id="myTrips"
-                 :fields="fields"
-                 :items="inputTrip.destinations"
-                 :per-page="perPage"
-                 :current-page="currentPage">
 
             <!-- Buttons that appear for each destination added to table -->
             <template slot="actions" slot-scope="row">
@@ -211,17 +169,15 @@
                 </b-button>
             </template>
 
-            <!-- Buttons to shift destinations up/down in table -->
-            <template slot="order" slot-scope="row">
-                <b-button size="sm"
-                          :disabled="inputTrip.destinations.length === 1 || row.index === 0"
-                          @click="moveUp(row.index)"
-                          variant="success"
-                          class="mr-2">&uarr;
-                </b-button>
-                <b-button size="sm"
-                          :disabled="inputTrip.destinations.length === 1 ||
->>>>>>> 4440dd22
+                <!-- Buttons to shift destinations up/down in table -->
+                <template slot="order" slot-scope="row">
+                    <b-button :disabled="inputTrip.destinations.length === 1 || row.index === 0"
+                              @click="moveUp(row.index)"
+                              class="mr-2"
+                              size="sm"
+                              variant="success">&uarr;
+                    </b-button>
+                    <b-button :disabled="inputTrip.destinations.length === 1 ||
                            row.index === inputTrip.destinations.length-1"
                               @click="moveDown(row.index)"
                               class="mr-2"
@@ -584,13 +540,6 @@
              * @returns {boolean} true if the dates are valid, false otherwise
              */
             checkValidDestinationDates() {
-<<<<<<< HEAD
-                for (let i = 0; i < this.inputTrip.destinations.length; i++) {
-                    if (this.inputTrip.destinations[i].endDate > this.inputTrip.destinations[i + 1].startDate) {
-                        return false
-                    } else {
-                        return true;
-=======
                 let destinationList = this.inputTrip.destinations;
                 let dateList = [];
                 let previousDate = null;
@@ -608,7 +557,6 @@
                         } else {
                             previousDate = dateList[i];
                         }
->>>>>>> 4440dd22
                     }
                 }
                 // All good, return true
