<template>
    <div class="bg-white m-2 pt-3 pl-3 pr-3 pb-3 rounded-lg">
        <h1 class="page-title">{{ heading }}</h1>
        <p class="page-title"><i>{{ subHeading }}</i></p>

        <b-alert dismissible v-model="showError" variant="danger"><p class="wrapWhiteSpace">{{errorMessage}}</p></b-alert>

        <!-- Displays success alert and progress bar on trip creation as a loading bar
        for the trip being added to the database -->
        <b-alert
                :show="dismissCountDown"
                @dismiss-count-down="countDownChanged"
                @dismissed="dismissCountDown=0"
                dismissible
                variant="success">
            <p>Trip Successfully Saved</p>
            <b-progress
                    :max="dismissSecs"
                    :value="dismissCountDown - 1"
                    height="4px"
                    variant="success"
            ></b-progress>
        </b-alert>

        <!-- Modal for editing the arrival and departure dates for a destination
        Displayed when the 'Edit' button is clicked on a destination -->
        <b-modal hide-footer id="editModal" ref="editModal" title="Edit Destination">
            <b-alert dismissible v-model="showDateError" variant="danger"><p class="wrapWhiteSpace">{{errorMessage}}</p></b-alert>
            <div class="d-block">
                <b-form-group id="editInDate-field" label="Start Date:" label-for="editInDate">
                    <b-input :type="'date'"
                             id="editInDate"
                             max='9999-12-31'
                             v-model="editInDate">
                        {{editInDate}} trim
                    </b-input>
                </b-form-group>
                <b-form-group id="editOutDate-field" label="End Date:" label-for="editOutDate">
                    <b-input :type="'date'"
                             id="editOutDate"
                             max='9999-12-31'
                             v-model="editOutDate">
                        {{editOutDate}} trim
                    </b-input>
                </b-form-group>
            </div>

            <!-- Buttons to cancel/save edit -->
            <b-button @click="saveDestination(rowEdit, editInDate, editOutDate); dismissModal; dismissCountDown"
                      class="mr-2 float-right"
                      variant="success">
                Save
            </b-button>
            <b-button @click="dismissModal"
                      class="mr-2 float-right"
                      variant="danger">
                Cancel
            </b-button>
        </b-modal>

        <b-row>
            <b-col cols="8">
                <b-card ref="maps" v-if="displayMap">
                    <google-map ref="map"
                                :destination-to-add="destinationToAdd">
                    </google-map>
                </b-card>
                <b-card v-else>
                    <b-form>
                        <b-container fluid>
                            <b-form-group
                                    id="trip_name-field"
                                    label="Trip Name:"
                                    label-for="trip_name">
                                <b-form-input :type="'text'"
                                              id="trip_name"
                                              trim
                                              v-model="inputTrip.name">
                                </b-form-input>
                            </b-form-group>
                        </b-container>

                        <!-- Form for adding a destination. Reset on destination add -->
                        <b-form @reset="resetDestForm">
                            <b-container fluid>
                                <b-row>
                                    <b-col>
                                        <h6 class="mb-1">Selected Destination:</h6>
                                        <b-list-group>
                                            <b-list-group-item class="flex-column align-items-start"
                                                               id="selectedDestination"
                                                               :disabled="selectedDestination.length === '{}'">
                                                <div class="d-flex w-100 justify-content-between">
                                                    <h5 class="mb-1" v-if="selectedDestination.name">
                                                        {{selectedDestination.name}}
                                                    </h5>
                                                    <h5 class="mb-1" v-else>Select a Destination</h5>

                                                    <small>
                                                        <div class="d-flex justify-content-right">
                                                            <b-button variant="primary"
                                                                      @click="checkDestination"
                                                                      v-if="selectedDestination.name">Add to Trip
                                                            </b-button>
                                                        </div>
                                                    </small>
                                                </div>

                                                <p>
                                                    {{selectedDestination.district}}
                                                </p>
                                                <p>
                                                    {{selectedDestination.country}}
                                                </p>
                                            </b-list-group-item>
                                        </b-list-group>
                                    </b-col>

                                    <b-col>
                                        <b-form-group
                                                id="inDate-field"
                                                label="In Date (optional):"
                                                label-for="inDate">
                                            <b-form-input :type="'date'"
                                                          id="inDate"
                                                          max='9999-12-31'
                                                          trim
                                                          v-model="inDate"></b-form-input>
                                        </b-form-group>
                                        <b-form-group
                                                id="outDate-field"
                                                label="Out Date (optional):"
                                                label-for="outDate">
                                            <b-form-input :type="'date'"
                                                          id="outDate"
                                                          max='9999-12-31'
                                                          trim
                                                          v-model="outDate"></b-form-input>
                                        </b-form-group>
                                    </b-col>


                                </b-row>

                            </b-container>
                        </b-form>
                    </b-form>

                    <b-container fluid style="margin-top: 20px">
                        <!-- Table displaying all added destinations -->
                        <b-table :current-page="currentPage" :fields="fields" :items="inputTrip.destinations"
                                 :per-page="perPage"
                                 hover
                                 id="myTrips"
                                 outlined
                                 ref="tripDestTable"
                                 striped>

                            <!-- Buttons that appear for each destination added to table -->
                            <template v-slot:cell(actions)="row">
                                <!--Opens edit modal-->
                                <b-button size="sm"
                                          v-b-modal.editModal
                                          @click="populateModal(row.item)"
                                          variant="success"
                                          class="mr-2"
                                          block>Edit
                                </b-button>
                                <!-- Shows additional details about the selected destination -->
                                <b-button size="sm"
                                          @click="row.toggleDetails"
                                          variant="warning"
                                          class="mr-2"
                                          block>
                                    {{ row.detailsShowing ? 'Hide' : 'Show'}} Details
                                </b-button>
                                <!--Removes destination from table-->
                                <b-button size="sm"
                                          @click="deleteDestination(row.item)"
                                          variant="danger"
                                          class="mr-2"
                                          block>Delete
                                </b-button>
                            </template>

                            <!-- Buttons to shift destinations up/down in table -->
                            <template v-slot:cell(order)="row">
                                <b-button :disabled="inputTrip.destinations.length === 1 || row.index === 0"
                                          @click="moveUp(row.index)"
                                          class="mr-2"
                                          size="sm"
                                          variant="success">&uarr;
                                </b-button>
                                <b-button :disabled="inputTrip.destinations.length === 1 ||
                           row.index === inputTrip.destinations.length-1"
                                          @click="moveDown(row.index)"
                                          class="mr-2"
                                          size="sm"
                                          variant="success">&darr;
                                </b-button>
                            </template>

                            <!-- Additional details about selected destination, shown when 'Show Details' button is clicked -->
                            <template v-slot:row-details="row" >
                                <b-card>
                                    <b-row class="mb-2">
                                        <b-col class="text-sm-right" sm="3"><b>Type:</b></b-col>
                                        <b-col>{{ row.item.destination.type.destinationType }}</b-col>
                                    </b-row>

                                    <b-row class="mb-2">
                                        <b-col class="text-sm-right" sm="3"><b>District:</b></b-col>
                                        <b-col>{{ row.item.destination.district }}</b-col>
                                    </b-row>

                                    <b-row class="mb-2">
                                        <b-col class="text-sm-right" sm="3"><b>Latitude:</b></b-col>
                                        <b-col>{{ row.item.destination.latitude }}</b-col>
                                    </b-row>

                                    <b-row class="mb-2">
                                        <b-col class="text-sm-right" sm="3"><b>Longitude:</b></b-col>
                                        <b-col>{{ row.item.destination.longitude }}</b-col>
                                    </b-row>

                                    <b-row class="mb-2">
                                        <b-col class="text-sm-right" sm="3"><b>Country:</b></b-col>
                                        <b-col>{{ row.item.destination.country }}</b-col>
                                    </b-row>
                                </b-card>
                            </template>

                        </b-table>
                        <!-- Determines pagination and number of results per row of the table -->
                        <b-row>
                            <b-col cols="1">
                                <b-form-group
                                        id="numItems-field"
                                        label-for="perPage">
                                    <b-form-select :options="optionViews"
                                                   id="perPage"
                                                   size="sm"
                                                   trim v-model="perPage">
                                    </b-form-select>
                                </b-form-group>
                            </b-col>
                            <b-col cols="8">
                                <b-pagination
                                        :per-page="perPage"
                                        :total-rows="rows"
                                        align="center"
                                        aria-controls="my-table"
                                        first-text="First"
                                        last-text="Last"
                                        size="sm"
                                        v-model="currentPage">
                                </b-pagination>
                            </b-col>
                        </b-row>
                        <b-button @click="validateTrip"
                                  block class="mr-2 float-right"
                                  variant="primary">
                            <b-img alt="Loading" class="align-middle loading" v-if="savingTrip" src="..//../../static/tab_favicon.png" width="25%">
                            </b-img>
                            Save Trip
                        </b-button>
                    </b-container>
                </b-card>
            </b-col>
            <b-col>
                <b-card>
                    <destination-sidebar
                            :profile="profile"
                            @destination-click="destination => this.selectedDestination = destination"
                            @data-changed="$emit('data-changed')"
                            :input-destination="destinationToAdd"
                            @destination-search="result => showMap(result)"
                    ></destination-sidebar>
                </b-card>
            </b-col>
        </b-row>

    </div>
</template>


<script>
    import DestinationSidebar from "../destinations/destinationSidebar";
    import GoogleMap from "../map/googleMap";

    export default {
        name: "PlanATrip",

        components: {
            DestinationSidebar,
            GoogleMap
        },

        props: {
            profile: Object,
            inputTrip: {
                default: function () {
                    return {
                        id: null,
                        name: "",
                        destinations: []
                    }
                }
            },
            heading: String,
            subHeading: String,
            adminView: false
        },

        data() {
            return {
                optionViews: [{value: 1, text: "1"}, {value: 5, text: "5"}, {value: 10, text: "10"}, {
                    value: 15,
                    text: "15"
                }],
                perPage: 10,
                currentPage: 1,
                tripDestination: "",
                inDate: "",
                outDate: "",
                showError: false,
                showDateError: false,
                errorMessage: "",
                successTripAddedAlert: false,
                dismissSecs: 3,
                dismissCountDown: 0,
                rowEdit: null,
                editInDate: null,
                editOutDate: null,
                fields: [
                    'order',
                    {key: 'destination.name', label: 'Destination Name'},
                    {key: 'startDate'},
                    {key: 'endDate'},
                    'actions'
                ],
                subFields: [
                    {key: 'destination.type.destinationType'},
                    {key: 'destination.district'},
                    {key: 'destination.latitude'},
                    {key: 'destination.longitude'},
                    {key: 'destination.country'},
                ],
                savingTrip: false,
                letTripSaved: false,
                destinationsList: [],
                selectedDestination: {},
                displayMap: false,
                destinationToAdd: {
                    id: null,
                    name: "",
                    type: {
                        id: null,
                        destinationType: ""
                    },
                    district: "",
                    latitude: null,
                    longitude: null,
                    country: "",
                    public: false
                }
            }
        },

        computed: {
            /**
             * Computed function used for the pagination of the table.
             *
             * @returns {number}    the number of rows required in the table based on number of destinations to be
             *                      displayed.
             */
            rows() {
                return this.inputTrip.destinations.length
            }
        },

        methods: {
            /**
             * Method used to check the destination to be added to the table is valid.
             * First insures a destination is selected from the list.
             * Then ensures the start date is before the end date.
             */
            checkDestination() {
                if (this.selectedDestination) {
                    let startDate = new Date(this.inDate);
                    let endDate = new Date(this.outDate);

                    if (startDate < endDate) {
                        this.addDestination()
                    } else if (this.inDate.length === 0 || this.outDate.length === 0) {
                        this.addDestination()
                    } else {
                        this.showError = true;
                        this.errorMessage = "Incorrect date ordering.";
                    }
                } else {
                    this.showError = true;
                    this.errorMessage = "No Destination Selected";
                }
            },


            /**
             * Method to add the destination to the list of trip destinations. This also adds the destination to the
             * table so the destination can be reordered or edited. After the destination is added, the form for adding
             * a destination is reset/cleared.
             */
            addDestination() {
                this.showError = false;
                this.inputTrip.destinations.push({
                    destination: {
                        id: this.selectedDestination.id,
                        name: this.selectedDestination.name,
                        type: {
                            destinationType: this.selectedDestination.type.destinationType
                        },
                        district: this.selectedDestination.district,
                        latitude: this.selectedDestination.latitude,
                        longitude: this.selectedDestination.longitude,
                        country: this.selectedDestination.country
                    },
                    startDate: this.inDate,
                    endDate: this.outDate
                });
                this.resetDestForm();
            },


            /**
             * Shows the map if the selected tab on the destination sidebar is "add".
             *
             * @param result    value emitted from destination sidebar when a tab is clicked.
             */
            showMap(result) {
                this.displayMap = (result === null);
            },


            /**
             * Used after the destination is added, resets the form for adding a destination.
             */
            resetDestForm() {
                this.selectedDestination = {};
                this.tripDestination = "";
                this.inDate = "";
                this.outDate = "";
            },


            /**
             * Method to delete a destination from the list of trip destinations.
             *
             * @param destination      the destination that is to be deleted.
             */
            deleteDestination(destination) {
                let rowIndex = this.inputTrip.destinations.indexOf(destination);
                this.inputTrip.destinations.splice(rowIndex, 1);
            },


            /**
             * Used to populate the modal to edit a destination dates in the trip.
             *
             * @param row           the selected row (destination) in the table.
             */
            populateModal(row) {
                this.rowEdit = row;
                this.editInDate = row.startDate;
                this.editOutDate = row.endDate;
            },


            /**
             * Used to save the destination that is being edited.
             * Checks the start date is before the end date.
             *
             * @param row           the row (destination) being edited.
             * @param editInDate    the in date being edited.
             * @param editOutDate   the out date being edited.
             */
            saveDestination(row, editInDate, editOutDate) {
                if (editInDate === null || editOutDate === null || editInDate === ""
                    || editOutDate === "" || editInDate <= editOutDate) {
                    this.showDateError = false;
                    if (editInDate === "") {
                        editInDate = null;
                    }
                    if (editOutDate === "") {
                        editOutDate = null;
                    }
                    row.startDate = editInDate;
                    row.endDate = editOutDate;
                    this.dismissModal();
                } else {
                    this.showDateError = true;
                    this.errorMessage = "Can't have the out date after the in date!"
                }
            },


            /**
             * Used to dismiss the modal used to edit the destination.
             */
            dismissModal() {
                this.$refs['editModal'].hide()
            },


            /**
             * Used to move a destination in the table up one place. The trip isn't checked for duplicates until it is
             * saved.
             *
             * @param rowIndex      the row index of the destination in the table.
             */
            moveUp(rowIndex) {
                let upIndex = rowIndex - 1;
                let swapRow = this.inputTrip.destinations[rowIndex];
                this.inputTrip.destinations[rowIndex] = this.inputTrip.destinations[upIndex];
                this.inputTrip.destinations[upIndex] = swapRow;
                this.$refs.tripDestTable.refresh();
            },


            /**
             * Used to move a destination in the table down one place. The trip isn't checked for duplicates until it is
             * saved.
             *
             * @param rowIndex      the row index of the destination in the table.
             */
            moveDown(rowIndex) {
                let downIndex = rowIndex + 1;
                let swapRow = this.inputTrip.destinations[rowIndex];
                this.inputTrip.destinations[rowIndex] = this.inputTrip.destinations[downIndex];
                this.inputTrip.destinations[downIndex] = swapRow;
                this.$refs.tripDestTable.refresh();
            },


            /**
             * Used to check the trip trying to be saved is valid.
             * A valid trip has a name, has at least two destinations, has no duplicate destinations next to each other,
             * each destination's dates are chronologically valid compared to its previous dates.
             * If the trip is invalid, errors are shown. If the trip is valid then it is either given to the saveNewTrip
             * method or the updateTrip method depending on if the trip is a new trip, or the trip is an old trip being
             * edited.
             */
            validateTrip() {
                if (this.inputTrip.name === null || this.inputTrip.name.length === 0) {
                    this.showError = true;
                    this.errorMessage = "No Trip Name";
                } else if (this.inputTrip.name.length > 100) {
                    this.showError = true;
                    this.errorMessage = "Trip name is too long";
                } else if (this.inputTrip.destinations.length < 2) {
                    this.showError = true;
                    this.errorMessage = "There must be at least 2 destinations";
                } else if (this.checkDuplicateDestinations()) {
                    this.showDuplicateDestError("save");
                } else if (!this.checkValidDestinationDates()) {
                    this.showError = true;
                    this.errorMessage = "The ordering of the dates doesn't work!";
                } else {
                    this.showError = false;
                    let tripDestinationsList = [];
                    for (let i = 0; i < this.inputTrip.destinations.length; i++) {
                        tripDestinationsList.push({
                            destination_id: this.inputTrip.destinations[i].destination.id,
                            start_date: this.inputTrip.destinations[i].startDate,
                            end_date: this.inputTrip.destinations[i].endDate
                        })
                    }
                    let trip = {
                        trip_name: this.inputTrip.name,
                        trip_destinations: tripDestinationsList
                    };
                    if (this.inputTrip.id === null) {
                        this.saveNewTrip(trip);
                    } else {
                        this.updateTrip(trip, this.inputTrip.id);
                    }
                }
            },


            /**
             * Used to check if there are duplicate destinations next to one another in a trip upon the trip save.
             *
             * @returns {boolean}   true if there is duplicates, false otherwise.
             */
            checkDuplicateDestinations() {
                let result = [];
                for (let i = 0; i < this.inputTrip.destinations.length - 1; i++) {
                    if (this.inputTrip.destinations[i].destination.id ===
                        this.inputTrip.destinations[i + 1].destination.id) {
                        result.push(true);
                    } else {
                        result.push(false);
                    }
                }
                if (result.includes(true)) {
                    return true;
                }
            },


            /**
             * Used to show an alert saying there are duplicate destinations next to one another in the trip.
             *
             * @param error     the error message to be displayed.
             */
            showDuplicateDestError(error) {
                this.showError = true;
                this.errorMessage = "Can't have same destination next to another, please choose another destination to "
                    + error;
            },


            /**
             * Checks all the destination dates in a trip to ensure that the end date of a destination is before its
             * following destination start date, or if the dates are null.
             *
             * @returns {boolean}   true if the dates are valid, false otherwise.
             */
            checkValidDestinationDates() {
                let destinationList = this.inputTrip.destinations;
                let dateList = [];
                let previousDate = null;
                // Put all dates into a queue based array.
                for (let i = 0; i < destinationList.length; i++) {
                    dateList.push(destinationList[i].startDate);
                    dateList.push(destinationList[i].endDate);
                }

                // Go through the list sequentially to see if the dates are in order.
                for (let i = 0; i < dateList.length; i++) {
                    if (dateList[i] !== null && dateList[i].length > 1) {
                        if (dateList[i] < previousDate) {
                            return false;
                        } else {
                            previousDate = dateList[i];
                        }
                    }
                }
                // All good, return true
                return true;
            },


            /**
             * Uses a fetch method (POST) to save a new trip. If there is an error for some reason, this is shown to the
             * user.
             * If the trip is successfully saved, then an alert is shown to the user and the trip form is reset.
             *
             * @param trip      the trip to be saved.
             */
            saveNewTrip(trip) {
                this.savingTrip = true;
                let self = this;
                fetch('/v1/trips/' + this.profile.id, {
                    method: 'POST',
                    headers: {'content-type': 'application/json'},
                    body: JSON.stringify(trip)
                }).then(function (response) {
<<<<<<< HEAD
                    if (!response.ok) {
                        throw response;
=======
                    if (response.status === 201) {
                        self.savingTrip = false;
                        self.showAlert();
                        self.$emit('tripSaved', true);
                        self.resetDestForm();
                        self.inputTrip.name = "";
                        self.inputTrip.destinations = [];
                        self.parseJSON(response).then(data => self.createPointToast(data.pointsRewarded, "Trip Created"));
                        return JSON.parse(JSON.stringify(response));
>>>>>>> de2368a7
                    } else {
                        return response.json();
                    }
                }).then(function (responseBody) {
                    self.savingTrip = false;
                    self.showAlert();
                    self.$emit('tripSaved', true);
                    self.resetDestForm();
                    self.inputTrip.name = "";
                    self.inputTrip.destinations = [];
                    self.showRewardToast(responseBody.reward)
                }).catch(function (response) {
                    if (response.status > 404) {
                        self.showErrorToast(JSON.parse(JSON.stringify([{message: "An unexpected error occurred"}])));
                    } else {
                        self.savingTrip = false;
                        response.json().then(function(responseBody) {
                            self.showErrorToast(responseBody);
                        });
                    }
                });
            },


            /**
             * Uses a fetch method (PATCH) to save an old trip. If there is an error for some reason, this is shown to
             * the user.
             * If the trip is successfully saved, then an alert is shown to the user and the trip form is reset.
             *
             * @param trip      the trip to be saved.
             * @param tripId    the id of the trip to be saved. This is required because the trip is being edited.
             * @return          a Json of the response body.
             */
            updateTrip(trip, tripId) {
                this.savingTrip = true;
                let self = this;
                fetch('/v1/trips/' + tripId, {
                    method: 'PATCH',
                    headers: {'content-type': 'application/json'},
                    body: JSON.stringify(trip)
                }).then(function (response) {
                    if (!response.ok) {
                        throw response;
                    } else {
                        return response.json();
                    }
                }).then(function (responseBody) {
                    self.savingTrip = false;
                    self.showAlert();
                    self.$emit('tripSaved', true);
                    return responseBody;
                }).catch(function (response) {
                    if (response.status > 404) {
                        self.showErrorToast(JSON.parse(JSON.stringify([{message: "An unexpected error occurred"}])));
                    } else {
                        self.savingTrip = false;
                        response.json().then(function(responseBody) {
                            self.showErrorToast(responseBody);
                        });
                    }
                });
            },


            /**
             * Displays a toast saying they've gained a certain amount of points.
             *
             * @param points the points to display.
             * @param title the title of the toast, indicating the context of the point gain.
             */
            createPointToast(points, title) {
                let message = "Your points have increased by " + points;
                this.$bvToast.toast(message, {
                    title: title,
                    autoHideDelay: 3000,
                    appendToast: true
                })
            },


            /**
             * Displays the countdown alert on the successful saving of a trip.
             */
            showAlert() {
                this.dismissCountDown = this.dismissSecs
            },


            /**
             * Used to allow an alert to countdown on the successful saving of a trip.
             *
             * @param dismissCountDown      the name of the alert.
             */
            countDownChanged(dismissCountDown) {
                this.dismissCountDown = dismissCountDown
            },


            /**
<<<<<<< HEAD
=======
             * Retrieves the list of all destinations.
             *
             * @param updateDestinations    the list of destinations to be updated.
             * @return {Promise <Response | never>}     the fetch method promise.
             */
            getDestinations(updateDestinations) {
                return fetch(`/v1/destinations`, {
                    accept: "application/json"
                })
                    .then(this.parseJSON)
                    .then(updateDestinations);
            },


            /**
             * Converts the retrieved Http response to a Json format.
             *
             * @param response      the Http response.
             * @returns             the Http response body as Json.
             */
            parseJSON(response) {
                return response.json();
            },


            /**
>>>>>>> de2368a7
             * Sorts the destinations based on the name of the destination.
             *
             * @param first      for each destination, current destination.
             * @param next       for each destination, next destination.
             * @returns {number} depending on if destinations should be swapped or not -1, 1, 0.
             */
            compare(first, next) {
                const nameFirst = first.name.toUpperCase(); // ignore upper and lowercase
                const nameSecond = next.name.toUpperCase(); // ignore upper and lowercase

                if (nameFirst < nameSecond) {
                    return -1;
                } else if (nameFirst > nameSecond) {
                    return 1;
                } else {
                    return 0;
                }
            }
        }
    }
</script><|MERGE_RESOLUTION|>--- conflicted
+++ resolved
@@ -666,20 +666,8 @@
                     headers: {'content-type': 'application/json'},
                     body: JSON.stringify(trip)
                 }).then(function (response) {
-<<<<<<< HEAD
                     if (!response.ok) {
                         throw response;
-=======
-                    if (response.status === 201) {
-                        self.savingTrip = false;
-                        self.showAlert();
-                        self.$emit('tripSaved', true);
-                        self.resetDestForm();
-                        self.inputTrip.name = "";
-                        self.inputTrip.destinations = [];
-                        self.parseJSON(response).then(data => self.createPointToast(data.pointsRewarded, "Trip Created"));
-                        return JSON.parse(JSON.stringify(response));
->>>>>>> de2368a7
                     } else {
                         return response.json();
                     }
@@ -745,22 +733,6 @@
 
 
             /**
-             * Displays a toast saying they've gained a certain amount of points.
-             *
-             * @param points the points to display.
-             * @param title the title of the toast, indicating the context of the point gain.
-             */
-            createPointToast(points, title) {
-                let message = "Your points have increased by " + points;
-                this.$bvToast.toast(message, {
-                    title: title,
-                    autoHideDelay: 3000,
-                    appendToast: true
-                })
-            },
-
-
-            /**
              * Displays the countdown alert on the successful saving of a trip.
              */
             showAlert() {
@@ -779,35 +751,6 @@
 
 
             /**
-<<<<<<< HEAD
-=======
-             * Retrieves the list of all destinations.
-             *
-             * @param updateDestinations    the list of destinations to be updated.
-             * @return {Promise <Response | never>}     the fetch method promise.
-             */
-            getDestinations(updateDestinations) {
-                return fetch(`/v1/destinations`, {
-                    accept: "application/json"
-                })
-                    .then(this.parseJSON)
-                    .then(updateDestinations);
-            },
-
-
-            /**
-             * Converts the retrieved Http response to a Json format.
-             *
-             * @param response      the Http response.
-             * @returns             the Http response body as Json.
-             */
-            parseJSON(response) {
-                return response.json();
-            },
-
-
-            /**
->>>>>>> de2368a7
              * Sorts the destinations based on the name of the destination.
              *
              * @param first      for each destination, current destination.
