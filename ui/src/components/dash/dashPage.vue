--- conflicted
+++ resolved
@@ -1,10 +1,7 @@
 <template>
-<<<<<<< HEAD
-    <div>
+    <div v-if="profile.length !== 0">
+
         <!--Navigation Bar-->
-=======
-    <div v-if="profile.length !== 0">
->>>>>>> cf519827
         <nav-bar-main v-bind:profile="profile"></nav-bar-main>
         <b-navbar variant="light">
             <b-navbar-nav>
@@ -12,7 +9,6 @@
                 <b-nav-item @click="togglePage(editProfile)">Edit Profile</b-nav-item>
             </b-navbar-nav>
         </b-navbar>
-<<<<<<< HEAD
 
         <!--Tab Elements-->
         <view-profile v-if="viewProfile"
@@ -25,14 +21,7 @@
                       v-bind:nationalityOptions="nationalityOptions"
                       v-bind:travTypeOptions="travTypeOptions"></edit-profile>
 
-=======
-        <view-profile v-if="viewProfile" v-bind:profile="profile" v-bind:nationalityOptions="nationalityOptions"
-                      v-bind:travTypeOptions="travTypeOptions"></view-profile>
-        <edit-profile v-if="editProfile" v-bind:profile="profile" v-bind:nationalityOptions="nationalityOptions"
-                      v-bind:travTypeOptions="travTypeOptions"></edit-profile>
->>>>>>> cf519827
         <footer-main></footer-main>
-
     </div>
     <div v-else>
         <unauthorised-prompt></unauthorised-prompt>
@@ -45,10 +34,7 @@
     import EditProfile from "./editProfile.vue"
     import NavBarMain from '../helperComponents/navbarMain.vue'
     import FooterMain from '../helperComponents/footerMain.vue'
-<<<<<<< HEAD
-=======
     import UnauthorisedPrompt from '../helperComponents/unauthorisedPromptPage'
->>>>>>> cf519827
 
     export default {
         name: "dashPage",
@@ -56,7 +42,7 @@
         created() {
             document.title = "TravelEA - Dashboard";
         },
-        data: function () {
+        data: function() {
             return {
                 viewProfile: true,
                 editProfile: false,
@@ -66,13 +52,10 @@
 
         },
         methods: {
-<<<<<<< HEAD
             /**
              * Switches the currently displayed tab on the page
              * @param viewPage the page to be displayed
              */
-=======
->>>>>>> cf519827
             togglePage: function (viewPage) {
                 if (!viewPage) {
                     this.viewProfile = !this.viewProfile;
