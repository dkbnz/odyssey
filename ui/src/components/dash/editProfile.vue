<template>
    <div :class="containerClass">
        <!--First name field, with default set to the user's current first name. Validates inputted text-->
        <b-form-group
                id="firstName-field"
                label="First Name(s):"
                label-for="firstName">
            <b-form-input :state="fNameValidation"
                          id="firstName"
                          trim
                          type="text" v-model="saveProfile.firstName">
            </b-form-input>
            <b-form-invalid-feedback :state="fNameValidation">
                Your first name must be between 1-100 characters and contain no numbers.
            </b-form-invalid-feedback>
            <b-form-valid-feedback :state="fNameValidation">
                Looks Good
            </b-form-valid-feedback>
        </b-form-group>

        <!--Middle name field with default set to the user's current middle name. Validates inputted text-->
        <b-form-group
                id="middleName-field"
                label="Middle Name(s):"
                label-for="middleName">
            <b-form-input :state="mNameValidation"
                          id="middleName"
                          trim
                          type="text" v-model="saveProfile.middleName">
            </b-form-input>
            <b-form-invalid-feedback :state="mNameValidation">
                Your middle name must be less than 100 characters and contain no numbers.
            </b-form-invalid-feedback>
            <b-form-valid-feedback :state="mNameValidation">
                Looks Good
            </b-form-valid-feedback>
        </b-form-group>

        <!--Last name field with default set to the user's current last name. Validates inputted text-->
        <b-form-group
                id="lastName-field"
                label="Last Name(s):"
                label-for="lastName">
            <b-form-input :state="lNameValidation"
                          id="lastName"
                          trim
                          type="text" v-model="saveProfile.lastName">
            </b-form-input>
            <b-form-invalid-feedback :state="lNameValidation">
                Your last name must be between 1-100 characters and contain no numbers.
            </b-form-invalid-feedback>
            <b-form-valid-feedback :state="lNameValidation">
                Looks Good
            </b-form-valid-feedback>
        </b-form-group>

        <!--Email field with default set to the user's current email. Validates inputted text-->
        <b-form-group
                id="email-field"
                label="Email:"
                label-for="email">
            <b-form-input :state="emailValidation"
                          id="email"
                          trim
                          type="email" v-model="saveProfile.username">
            </b-form-input>
            <b-form-invalid-feedback :state="emailValidation">
                Your email must be valid and unique!
            </b-form-invalid-feedback>
            <b-form-valid-feedback :state="emailValidation">
                Looks Good
            </b-form-valid-feedback>
        </b-form-group>

        <!--Password field which validates inputted text-->
        <b-form-group
                id="password-field"
                label="Password:"
                label-for="password">
            <b-form-input :state="passwordValidation"
                          id="password"
                          placeholder="Unchanged"
                          trim
                          type="password" v-model="saveProfile.password">
            </b-form-input>
            <b-form-invalid-feedback :state="passwordValidation">
                Your password must be between 5 and 15 characters and password must contain two of: Uppercase,
                Lowercase, Number
            </b-form-invalid-feedback>
            <b-form-valid-feedback :state="passwordValidation">
                Looks Good
            </b-form-valid-feedback>
        </b-form-group>

        <!--Password re-entry field which validates inputted text-->
        <b-form-group
                id="passwordRE-field"
                label="Retype Password:"
                label-for="passwordre">
            <b-form-input
                    :state="rePasswordValidation"
                    id="passwordre"
                    placeholder="Unchanged"
                    trim
                    type="password" v-model="rePassword">
            </b-form-input>
            <b-form-invalid-feedback :state="rePasswordValidation">
                This must be the same as the password and your must be between 5 and 15 characters and
                password must contain two of: Uppercase, Lowercase, Number.
            </b-form-invalid-feedback>
            <b-form-valid-feedback :state="rePasswordValidation">
                Looks Good
            </b-form-valid-feedback>
        </b-form-group>

        <!--Date of birth field with default set to the user's current date of birth. Validates inputted text-->
        <b-form-group
                id="DOB-field"
                label="Date of Birth:"
                label-for="dateOfBirth">
            <b-form-input :state="dateOfBirthValidation"
                          :type="'date'"
                          id="dateOfBirth"
                          trim v-model="saveProfile.dateOfBirth">
            </b-form-input>
            <b-form-invalid-feedback :state="dateOfBirthValidation">
                You need a date of birth.
            </b-form-invalid-feedback>
            <b-form-valid-feedback :state="dateOfBirthValidation">
                Looks Good
            </b-form-valid-feedback>
        </b-form-group>

        <!--Gender field with default set to the user's current gender. Validates inputted text-->
        <b-form-group
                id="gender-field"
                label="Gender:"
                label-for="gender">
            <b-form-select :options=genderOptions
                           :state="genderValidation"
                           id="gender"
                           required trim v-model="saveProfile.gender">
            </b-form-select>
            <b-form-invalid-feedback :state="genderValidation">
                Please select a gender.
            </b-form-invalid-feedback>
            <b-form-valid-feedback :state="genderValidation">
                Looks Good
            </b-form-valid-feedback>
        </b-form-group>

        <b-row>
            <!--Nationality field which displays user's current nationalities & all other nationalities.
            Validates inputted text-->
            <b-col>
                <b-form-group
                        id="nationalities-field"
                        label="Nationality:"
                        label-for="nationality">
                    <b-form-select :required="true"
                                   :state="nationalityValidation"
                                   id="nationality"
                                   multiple trim v-model="saveProfile.nationalities">
                        <optgroup label="Current Nationalities: (Please select these if you want to use them!)">
                            <option :selected="true"
                                    :value="{id: nationality.id, nationality: nationality.nationality, country: nationality.country}"
                                    v-for="nationality in profile.nationalities">
                                {{nationality.nationality}}
                            </option>
                        </optgroup>
                        <!--Removes user's current nationalities from options-->
                        <optgroup label="Other Nationalities:">
                            <option :value="{id: nationality.id, nationality: nationality.nationality, country: nationality.country}"
                                    v-for="nationality in nationalityOptions"
                                    v-if="!duplicateNationality(nationality.id)">
                                {{nationality.nationality}}
                            </option>
                        </optgroup>
                    </b-form-select>
                    <b-form-invalid-feedback :state="nationalityValidation">
                        Please select at least one nationality.
                    </b-form-invalid-feedback>
                    <b-form-valid-feedback :state="nationalityValidation">
                        Looks Good
                    </b-form-valid-feedback>
                </b-form-group>
            </b-col>

            <!--Passports field which displays user's current passports & all other passports.
            Validates inputted text-->
            <b-col>
                <b-form-group
                        id="passports-field"
                        label="Passport:"
                        label-for="passports">
                    <b-form-select :required="true"
                                   :state="passportValidation"
                                   id="passports"
                                   multiple trim v-model="saveProfile.passports">
                        <optgroup label="Current Passports: (Please select these if you want to use them!)">
                            <option :selected="true"
                                    :value="{id: passport.id, country: passport.country}"
                                    v-for="passport in profile.passports">
                                {{passport.country}}
                            </option>
                        </optgroup>
                        <!--Removes user's current passports from options-->
                        <optgroup label="Other Passports:">
                            <option :value="{id: nationality.id, country: nationality.country}"
                                    v-for="nationality in nationalityOptions"
                                    v-if="!duplicatePassport(nationality.id)">
                                {{nationality.country}}
                            </option>
                        </optgroup>
                    </b-form-select>
                    <b-form-invalid-feedback :state="passportValidation">
                        Please select at least one passport country.
                    </b-form-invalid-feedback>
                    <b-form-valid-feedback :state="passportValidation">
                        Looks Good
                    </b-form-valid-feedback>
                </b-form-group>
            </b-col>
        </b-row>

        <!--Traveller type field which displays user's current traveller types & all other types.
            Validates inputted text-->
        <b-form-group
                id="travType-field"
                label="Traveller Type(s):"
                label-for="travType">
            <b-form-select :state="travTypeValidation" id="travType"
                           lg
                           multiple trim v-model="saveProfile.travellerTypes">
                <optgroup label="Current Traveller Types: (Please select these if you want to use them!)">
                    <option :value="{id: travType.id, travellerType: travType.travellerType}"
                            v-for="travType in profile.travellerTypes">
                        {{travType.travellerType}}
                    </option>
                </optgroup>
                <!--Removes user's current traveller types from options-->
                <optgroup label="Other Traveller Types">
                    <option :value="{id: travType.id, travellerType: travType.travellerType}"
                            v-for="travType in travTypeOptions"
                            v-if="!duplicateTravType(travType.id)">
                        {{travType.travellerType}}
                    </option>
                </optgroup>
            </b-form-select>
            <b-form-invalid-feedback :state="travTypeValidation">
                Please select at least one traveller type.
            </b-form-invalid-feedback>
            <b-form-valid-feedback :state="travTypeValidation">
                Looks Good
            </b-form-valid-feedback>
        </b-form-group>

        <!--Displayed if there are input errors when "Save Profile" is clicked-->
        <b-alert dismissible v-model="showError" variant="danger">The form contains errors!</b-alert>
        <!--Validates inputs then updates user data if valid-->
        <b-button :disabled="!checkSaveProfile()" @click="submitSaveProfile" block size="lg" variant="success">Save Profile</b-button>
    </div>
</template>

<script>
    export default {
        name: "editProfile",
        props: {
            profile: Object,
            nationalityOptions: Array,
            travTypeOptions: Array,
            adminView: {
                default: function () {
                    return false;
                }
            },
            containerClass: {
                default: function() {
                    return 'containerWithNav';
                }
            }
        },
        data: function () {
            return {
                saveProfile: {
                    firstName: this.profile.firstName,
                    middleName: this.profile.middleName,
                    lastName: this.profile.lastName,
                    username: this.profile.username,
                    password: "",
                    dateOfBirth: this.profile.dateOfBirth,
                    gender: this.profile.gender,
                    nationalities: [],
                    passports: [],
                    travellerTypes: []
                },
                rePassword: "",
                validEmail: false,
                showError: false,
                genderOptions: [
                    {value: 'Male', text: 'Male'},
                    {value: 'Female', text: 'Female'},
                    {value: 'Other', text: 'Other'}
                ]

            }
        },
        computed: {
            /**
             * Validates input fields based on regular expression.
             *
             * @returns {boolean} true if input is valid, false if invalid, or null if field remains unselected.
             */
            fNameValidation() {
                if (this.saveProfile.firstName.length === 0) {
                    return false;
                }
                let nameRegex = new RegExp("^(?=.{1,100}$)([a-zA-Z]+((-|'| )[a-zA-Z]+)*)$");
                return nameRegex.test(this.saveProfile.firstName);
            },
            mNameValidation() {
                let nameRegex = new RegExp("^(?=.{0,100}$)([a-zA-Z]+((-|'| )[a-zA-Z]+)*)$");
                return nameRegex.test(this.saveProfile.middleName) || this.saveProfile.middleName.length === 0;
            },
            lNameValidation() {
                if (this.saveProfile.lastName.length === 0) {
                    return false;
                }
                let nameRegex = new RegExp("^(?=.{1,100}$)([a-zA-Z]+((-|'| )[a-zA-Z]+)*)$");
                return nameRegex.test(this.saveProfile.lastName);
            },
            emailValidation() {
                if (this.saveProfile.username.length === 0) {
                    return false;
                }
                let emailRegex = new RegExp("^([a-zA-Z0-9]+(@)([a-zA-Z]+((.)[a-zA-Z]+)*))(?=.{3,15})");
                this.checkUsername();
                return (emailRegex.test(this.saveProfile.username) && this.validEmail);
            },
            passwordValidation() {
                if (this.saveProfile.password.length === 0) {
                    return null;
                }
                let passwordRegex = new RegExp("^(((?=.*[a-z])(?=.*[A-Z]))|((?=.*[a-z])" +
                    "(?=.*[0-9]))|((?=.*[A-Z])(?=.*[0-9])))(?=.{5,15})");
                return passwordRegex.test(this.saveProfile.password)
            },
            rePasswordValidation() {
                if (this.saveProfile.password.length === 0) {
                    return null;
                }
                let passwordRegex =
                    new RegExp("^(((?=.*[a-z])(?=.*[A-Z]))|((?=.*[a-z])(?=.*[0-9]))|((?=.*[A-Z])(?=.*[0-9])))(?=.{5,15})");
                return this.saveProfile.password.length > 0 && this.rePassword === this.saveProfile.password && passwordRegex.test(this.rePassword);
            },
            dateOfBirthValidation() {
                if (this.saveProfile.dateOfBirth.length === 0) {
                    return false;
                }
                return this.saveProfile.dateOfBirth.length > 0;
            },
            genderValidation() {
                if (this.saveProfile.gender.length === 0) {
                    return null;
                }
                return this.saveProfile.gender.length > 0;
            },
            nationalityValidation() {
                if (this.saveProfile.nationalities.length === 0) {
                    return false;
                }
                return this.saveProfile.nationalities.length > 0;
            },
            passportValidation() {
                if (this.saveProfile.passports.length === 0) {
                    return null;
                }
                return this.saveProfile.passports.length > 0;
            },
            travTypeValidation() {
                if (this.saveProfile.travellerTypes.length === 0) {
                    return false;
                }
                return this.saveProfile.travellerTypes.length > 0;
            }
        },
        methods: {
            /**
             * Checks that username does not exist in database.
             */
            checkUsername() {
                let self = this;
                fetch(`/v1/checkUsername`, {
                    method: 'POST',
                    headers: {'content-type': 'application/json'},
                    body: JSON.stringify({'username': this.saveProfile.username})

                }).then(function (response) {
                    self.validEmail = response.ok || (self.saveProfile.username === self.profile.username)
                })

            },

            /**
             * Runs all field validation. If any errors occur, displays an error.
             */
            checkSaveProfile() {
                if (this.fNameValidation && this.mNameValidation && this.lNameValidation && this.emailValidation
                    && this.dateOfBirthValidation && this.genderValidation && this.nationalityValidation
<<<<<<< HEAD
                    && this.travTypeValidation && (this.passwordValidation === null || this.passwordValidation)
                    && (this.rePasswordValidation === null || this.rePasswordValidation)) {
                        this.submitSaveProfile();
                        this.$emit('profileSaved', true);
=======
                    && this.travTypeValidation) {
                    if (this.passwordValidation == null || (this.passwordValidation === true && this.rePasswordValidation === true)) {
                        this.showError = false;
                        return true;
                    } else {
                        this.showError = true;
                        return false;
                    }
>>>>>>> a8775901
                } else {
                    this.showError = true;
                    return false;
                }
            },

            /**
             * Sends profile changes to profileController and reloads page using the Vue Router.
             */
            submitSaveProfile() {
                let self = this;
                if (this.checkSaveProfile) {
                    this.$emit('profileSaved', true);

                    fetch('/v1/profile/' + this.profile.id, {
                        method: 'PUT',
                        headers: {'content-type': 'application/json'},
                        body: JSON.stringify(this.saveProfile)
                    }).then(function (response) {
                        if (!self.adminView) {
                            self.$router.go();
                        }
                        self.$emit('profile-saved', self.saveProfile);
                        window.scrollTo(0, 0);
                        return response.json();
                    })
                }
            },

            /**
             * Check for duplicates of nationalities/passports/traveller types in order to
             * remove them from "other" option fields.
             *
             * @param id of nationality to check.
             * @returns {boolean} true if value is duplicate of user's current.
             */
            duplicateNationality(id) {
                for (let i = 0; i < this.profile.nationalities.length; i++) {
                    if (this.profile.nationalities[i].id === id) {
                        return true;
                    }
                }
            },
            duplicatePassport(id) {
                for (let i = 0; i < this.profile.passports.length; i++) {
                    if (this.profile.passports[i].id === id) {
                        return true;
                    }
                }
            },
            duplicateTravType(id) {
                for (let i = 0; i < this.profile.travellerTypes.length; i++) {
                    if (this.profile.travellerTypes[i].id === id) {
                        return true;
                    }
                }
            }
        },
        components: {}
    }
</script><|MERGE_RESOLUTION|>--- conflicted
+++ resolved
@@ -346,7 +346,7 @@
                 return passwordRegex.test(this.saveProfile.password)
             },
             rePasswordValidation() {
-                if (this.saveProfile.password.length === 0) {
+                if (this.rePassword.length === 0) {
                     return null;
                 }
                 let passwordRegex =
@@ -407,12 +407,6 @@
             checkSaveProfile() {
                 if (this.fNameValidation && this.mNameValidation && this.lNameValidation && this.emailValidation
                     && this.dateOfBirthValidation && this.genderValidation && this.nationalityValidation
-<<<<<<< HEAD
-                    && this.travTypeValidation && (this.passwordValidation === null || this.passwordValidation)
-                    && (this.rePasswordValidation === null || this.rePasswordValidation)) {
-                        this.submitSaveProfile();
-                        this.$emit('profileSaved', true);
-=======
                     && this.travTypeValidation) {
                     if (this.passwordValidation == null || (this.passwordValidation === true && this.rePasswordValidation === true)) {
                         this.showError = false;
@@ -421,7 +415,6 @@
                         this.showError = true;
                         return false;
                     }
->>>>>>> a8775901
                 } else {
                     this.showError = true;
                     return false;
