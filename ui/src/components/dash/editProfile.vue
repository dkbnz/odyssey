<template>
    <div class="container">
        <!--First name field, with default set to the user's current first name. Validates inputted text-->
        <b-form-group
                id="first_name-field"
                label="First Name(s):"
                label-for="first_name">
<<<<<<< HEAD
            <b-form-input id="first_name"
                          v-model="saveProfile.first_name"
                          :state="fNameValidation"
                          type="text" trim>
            </b-form-input>
            <b-form-invalid-feedback :state="fNameValidation">
                Your first name must be between 1-100 characters and contain no numbers.
            </b-form-invalid-feedback>
            <b-form-valid-feedback :state="fNameValidation">
                Looks Good
            </b-form-valid-feedback>
=======
            <b-form-input id="first_name" v-model="saveProfile.first_name" :state="fNameValidation" type="text"
                          trim></b-form-input>
            <b-form-invalid-feedback :state="fNameValidation"> A banner saying `Invalid! Must be 1-100 characters long. Hyphens and apostrophes must be used correctly!
            </b-form-invalid-feedback>
            <b-form-valid-feedback :state="fNameValidation"> Looks Good</b-form-valid-feedback>
>>>>>>> c58aeb62
        </b-form-group>

        <!--Middle name field with default set to the user's current middle name. Validates inputted text-->
        <b-form-group
                id="middle_name-field"
                label="Middle Name(s):"
                label-for="middle_name">
<<<<<<< HEAD
            <b-form-input id="middle_name"
                          v-model="saveProfile.middle_name"
                          :state="mNameValidation"
                          type="text" trim>
            </b-form-input>
            <b-form-invalid-feedback :state="mNameValidation">
                Your middle name must be less than 100 characters and contain no numbers.
            </b-form-invalid-feedback>
            <b-form-valid-feedback :state="mNameValidation">
                Looks Good
            </b-form-valid-feedback>
=======
            <b-form-input id="middle_name" v-model="saveProfile.middle_mame" :state="mNameValidation" type="text"
                          trim></b-form-input>
            <b-form-invalid-feedback :state="mNameValidation"> A banner saying `Invalid! Must be 1-100 characters long. Hyphens and apostrophes must be used correctly!
            </b-form-invalid-feedback>
            <b-form-valid-feedback :state="mNameValidation"> Looks Good</b-form-valid-feedback>
>>>>>>> c58aeb62
        </b-form-group>

        <!--Last name field with default set to the user's current last name. Validates inputted text-->
        <b-form-group
                id="last_name-field"
                label="Last Name(s):"
                label-for="last_name">
<<<<<<< HEAD
            <b-form-input id="last_name"
                          v-model="saveProfile.last_name"
                          :state="lNameValidation"
                          type="text" trim>
            </b-form-input>
            <b-form-invalid-feedback :state="lNameValidation">
                Your last name must be between 1-100 characters and contain no numbers.
            </b-form-invalid-feedback>
            <b-form-valid-feedback :state="lNameValidation">
                Looks Good
            </b-form-valid-feedback>
=======
            <b-form-input id="last_name" v-model="saveProfile.last_name" :state="lNameValidation" type="text"
                          trim></b-form-input>
            <b-form-invalid-feedback :state="lNameValidation"> A banner saying `Invalid! Must be 1-100 characters long. Hyphens and apostrophes must be used correctly!
            </b-form-invalid-feedback>
            <b-form-valid-feedback :state="lNameValidation"> Looks Good</b-form-valid-feedback>
>>>>>>> c58aeb62
        </b-form-group>

        <!--Email field with default set to the user's current email. Validates inputted text-->
        <b-form-group
                id="email-field"
                label="Email:"
                label-for="email">
<<<<<<< HEAD
            <b-form-input id="email"
                          v-model="saveProfile.username"
                          :state="emailValidation"
                          type="email" trim>
            </b-form-input>
            <b-form-invalid-feedback :state="emailValidation">
                Your email must be valid and unique!
            </b-form-invalid-feedback>
            <b-form-valid-feedback :state="emailValidation">
                Looks Good
            </b-form-valid-feedback>
=======
            <b-form-input id="email" v-model="saveProfile.username" :state="emailValidation" type="email"
                          trim></b-form-input>
            <b-form-invalid-feedback :state="emailValidation"> Invalid! Please enter a valid email!
            </b-form-invalid-feedback>
            <b-form-valid-feedback :state="emailValidation"> Looks Good</b-form-valid-feedback>
>>>>>>> c58aeb62
        </b-form-group>

        <!--Password field which validates inputted text-->
        <b-form-group
                id="password-field"
                label="Password:"
                label-for="password">
<<<<<<< HEAD
            <b-form-input id="password"
                          v-model="saveProfile.password"
                          :state="passwordValidation"
                          type="password"
                          placeholder="Unchanged" trim>
            </b-form-input>
            <b-form-invalid-feedback :state="passwordValidation">
                Your password must be between 5 and 15 characters and password must contain two of: Uppercase,
                Lowercase, Number
            </b-form-invalid-feedback>
            <b-form-valid-feedback :state="passwordValidation">
                Looks Good
            </b-form-valid-feedback>
=======
            <b-form-input id="password" v-model="saveProfile.password" :state="passwordValidation" type="password"
                          placeholder="Unchanged" trim></b-form-input>
            <b-form-invalid-feedback :state="passwordValidation"> Your password is weak You must have at least 2 of the following: lowercase letters, uppercase letters, numbers. Password must also be between 5 and 15 characters long.
            </b-form-invalid-feedback>
            <b-form-valid-feedback :state="passwordValidation"> Looks Good</b-form-valid-feedback>
>>>>>>> c58aeb62
        </b-form-group>

        <!--Password re-entry field which validates inputted text-->
        <b-form-group
                id="passwordRE-field"
                label="Retype Password:"
                label-for="passwordre">
<<<<<<< HEAD
            <b-form-input
                    id="passwordre"
                    v-model="rePassword"
                    :state="rePasswordValidation"
                    type="password"
                    placeholder="Unchanged" trim>
            </b-form-input>
            <b-form-invalid-feedback :state="rePasswordValidation">
                This isn't the same as the password!
            </b-form-invalid-feedback>
            <b-form-valid-feedback :state="rePasswordValidation">
                Looks Good
            </b-form-valid-feedback>
=======
            <b-form-input id="passwordre" v-model="rePassword" :state="rePasswordValidation" type="password"
                          placeholder="Unchanged" trim></b-form-input>
            <b-form-invalid-feedback :state="rePasswordValidation"> Passwords do not match! Please ensure this matches your password!
            </b-form-invalid-feedback>
            <b-form-valid-feedback :state="rePasswordValidation"> Looks Good</b-form-valid-feedback>
>>>>>>> c58aeb62
        </b-form-group>

        <!--Date of birth field with default set to the user's current date of birth. Validates inputted text-->
        <b-form-group
                id="DOB-field"
                label="Date of Birth:"
                label-for="dateOfBirth">
<<<<<<< HEAD
            <b-form-input id="dateOfBirth"
                          v-model="saveProfile.date_of_birth"
                          :state="dateOfBirthValidation"
                          :type="'date'" trim>
            </b-form-input>
            <b-form-invalid-feedback :state="dateOfBirthValidation">
                You need a date of birth.
            </b-form-invalid-feedback>
            <b-form-valid-feedback :state="dateOfBirthValidation">
                Looks Good
            </b-form-valid-feedback>
=======
            <b-form-input id="dateOfBirth" v-model="saveProfile.date_of_birth" :state="dateOfBirthValidation"
                          :type="'date'" trim></b-form-input>
            <b-form-invalid-feedback :state="dateOfBirthValidation"> You need a date of birth!</b-form-invalid-feedback>
            <b-form-valid-feedback :state="dateOfBirthValidation"> Looks Good</b-form-valid-feedback>
>>>>>>> c58aeb62
        </b-form-group>

        <!--Gender field with default set to the user's current gender. Validates inputted text-->
        <b-form-group
                id="gender-field"
                label="Gender:"
                label-for="gender">
            <b-form-select id="gender"
                           v-model="saveProfile.gender"
                           :state="genderValidation"
                           :options=genderOptions trim required>
            </b-form-select>
<<<<<<< HEAD
            <b-form-invalid-feedback :state="genderValidation">
                Please select a gender.
            </b-form-invalid-feedback>
            <b-form-valid-feedback :state="genderValidation">
                Looks Good
            </b-form-valid-feedback>
=======
            <b-form-invalid-feedback :state="genderValidation"> Please select a gender!</b-form-invalid-feedback>
            <b-form-valid-feedback :state="genderValidation"> Looks Good</b-form-valid-feedback>
>>>>>>> c58aeb62
        </b-form-group>


        <b-row>
            <!--Nationality field which displays user's current nationalities & all other nationalities.
            Validates inputted text-->
            <b-col>
                <b-form-group
                        id="nationalities-field"
                        label="Nationality:"
                        label-for="nationality">
<<<<<<< HEAD
                    <b-form-select id="nationality"
                                   v-model="saveProfile.nationality"
                                   :state="nationalityValidation"
                                   :required="true" multiple trim>
                        <optgroup label="Current Nationalities: (Please select these if you want to use them!)">
                            <option v-for="nationality in profile.nationalities"
                                    :selected="true"
                                    :value="nationality.id">
                                {{nationality.nationality}}
=======
                    <b-form-select id="nationality" v-model="saveProfile.nationality" :state="nationalityValidation"
                                   :required="true" multiple trim>
                        <optgroup label="Current Nationalities: (Please select these if you want to use them!)">
                            <option v-for="nationality in profile.nationalities"
                                    :value="nationality.id">{{nationality.nationality}}
>>>>>>> c58aeb62
                            </option>
                        </optgroup>
                        <!--Removes user's current nationalities from options-->
                        <optgroup label="Other Nationalities:">
                            <option v-for="nationality in nationalityOptions"
<<<<<<< HEAD
                                    v-if="!duplicateNationality(nationality.id)"
                                    :value="nationality.id">
=======
                                    v-if="!duplicateNationality(nationality.id)" :value="nationality.id">
>>>>>>> c58aeb62
                                {{nationality.nationality}}
                            </option>
                        </optgroup>
                    </b-form-select>
<<<<<<< HEAD
                    <b-form-invalid-feedback :state="nationalityValidation">
                        Please select at least one nationality.
                    </b-form-invalid-feedback>
                    <b-form-valid-feedback :state="nationalityValidation">
                        Looks Good
                    </b-form-valid-feedback>
=======
                    <b-form-invalid-feedback :state="nationalityValidation"> Please select at least one nationality.
                    </b-form-invalid-feedback>
                    <b-form-valid-feedback :state="nationalityValidation"> Looks Good</b-form-valid-feedback>
>>>>>>> c58aeb62
                </b-form-group>
            </b-col>

            <!--Passports field which displays user's current passports & all other passports.
            Validates inputted text-->
            <b-col>
                <b-form-group
                        id="passports-field"
                        label="Passport:"
                        label-for="passports">
<<<<<<< HEAD
                    <b-form-select id="passports"
                                   v-model="saveProfile.passport_country"
                                   :state="passportValidation"
                                   :required="true" trim multiple>
                        <optgroup label="Current Passports: (Please select these if you want to use them!)">
                            <option v-for="passport in profile.passports"
                                    :selected="true"
                                    :value="passport.id">
=======
                    <b-form-select id="passports" v-model="saveProfile.passport_country" :state="passportValidation"
                                   :required="true" trim multiple>
                        <optgroup label="Current Passports: (Please select these if you want to use them!)">
                            <option v-for="passport in profile.passports" :selected="true" :value="passport.id">
>>>>>>> c58aeb62
                                {{passport.country}}
                            </option>
                        </optgroup>
                        <!--Removes user's current passports from options-->
                        <optgroup label="Other Passports:">
<<<<<<< HEAD
                            <option v-for="nationality in nationalityOptions"
                                    v-if="!duplicatePassport(nationality.id)"
                                    :value="nationality.id">
                                {{nationality.country}}
                            </option>
                        </optgroup>
                    </b-form-select>
                    <b-form-invalid-feedback :state="passportValidation">
                        Please select at least one passport country.
                    </b-form-invalid-feedback>
                    <b-form-valid-feedback :state="passportValidation">
                        Looks Good
                    </b-form-valid-feedback>
=======
                            <option v-for="nationality in nationalityOptions" v-if="!duplicatePassport(nationality.id)"
                                    :value="nationality.id">{{nationality.country}}
                            </option>
                        </optgroup>
                    </b-form-select>
                    <b-form-invalid-feedback :state="passportValidation"> Please select at least one passport country.
                    </b-form-invalid-feedback>
                    <b-form-valid-feedback :state="passportValidation"> Looks Good</b-form-valid-feedback>
>>>>>>> c58aeb62
                </b-form-group>
            </b-col>
        </b-row>

        <!--Traveller type field which displays user's current traveller types & all other types.
            Validates inputted text-->
        <b-form-group
                id="travType-field"
                label="Traveller Type(s):"
                label-for="travType">
<<<<<<< HEAD
            <b-form-select lg id="travType"
                           v-model="saveProfile.traveller_type"
                           :state="travTypeValidation" multiple trim>
                <optgroup label="Current Traveller Types: (Please select these if you want to use them!)">
                    <option v-for="travType in profile.travellerTypes"
                            :value="travType.id">
                        {{travType.travellerType}}
=======
            <b-form-select lg id="travType" v-model="saveProfile.traveller_type" :state="travTypeValidation" multiple
                           trim>
                <optgroup label="Current Traveller Types: (Please select these if you want to use them!)">
                    <option v-for="travType in profile.travellerTypes" :value="travType.id">{{travType.travellerType}}
>>>>>>> c58aeb62
                    </option>
                </optgroup>
                <!--Removes user's current traveller types from options-->
                <optgroup label="Other Traveller Types">
<<<<<<< HEAD
                    <option v-for="travType in travTypeOptions"
                            v-if="!duplicateTravType(travType.id)"
                            :value="travType.id">
                        {{travType.travellerType}}
                    </option>
                </optgroup>
            </b-form-select>
            <b-form-invalid-feedback :state="travTypeValidation">
                Please select at least one traveller type.
            </b-form-invalid-feedback>
            <b-form-valid-feedback :state="travTypeValidation">
                Looks Good
            </b-form-valid-feedback>
=======
                    <option v-for="travType in travTypeOptions" v-if="!duplicateTravType(travType.id)"
                            :value="travType.id">{{travType.travellerType}}
                    </option>
                </optgroup>
            </b-form-select>
            <b-form-invalid-feedback :state="travTypeValidation"> Please select at least one traveller type.
            </b-form-invalid-feedback>
            <b-form-valid-feedback :state="travTypeValidation"> Looks Good</b-form-valid-feedback>
>>>>>>> c58aeb62
        </b-form-group>

        <!--Displayed if there are input errors when "Save Profile" is clicked-->
        <b-alert v-model="showError" variant="danger" dismissible>The form contains errors!</b-alert>
        <!--Validates inputs then updates user data if valid-->
        <b-button variant="success" size="lg" block @click="checkSaveProfile">Save Profile</b-button>
    </div>
</template>

<script>
    export default {
        name: "editProfile",
        props: ['profile', 'nationalityOptions', 'travTypeOptions'],
        data: function () {
            return {
                saveProfile: {
                    first_name: this.profile.firstName,
                    middle_name: this.profile.middleName,
                    last_name: this.profile.lastName,
                    username: this.profile.username,
                    password: "",
<<<<<<< HEAD
                    date_of_birth: new Date(this.profile.dateOfBirth + " 14:48").toISOString().substr(0, 10),
=======
                    date_of_birth: this.profile.dateOfBirth,
>>>>>>> c58aeb62
                    gender: this.profile.gender,
                    nationality: [],
                    passport_country: [],
                    traveller_type: []
                },
                rePassword: "",
                validEmail: false,
                showError: false,
                genderOptions: [
                    {value: 'Male', text: 'Male'},
                    {value: 'Female', text: 'Female'},
                    {value: 'Other', text: 'Other'}
                ]

            }
        },
        mounted() {
        },
        computed: {
            /**
             * Validates input fields based on regular expression
             * @returns {boolean} true if input is valid
             */
            fNameValidation() {
                if (this.saveProfile.first_name.length === 0) {
                    return false;
                }
                let nameRegex = new RegExp("^(?=.{1,100}$)([a-zA-Z]+((-|'| )[a-zA-Z]+)*)$");
                return nameRegex.test(this.saveProfile.first_name);
            },
            mNameValidation() {
                let nameRegex = new RegExp("^(?=.{0,100}$)([a-zA-Z]+((-|'| )[a-zA-Z]+)*)$");
                return nameRegex.test(this.saveProfile.middle_name) || this.saveProfile.middle_name.length === 0;
            },
            lNameValidation() {
                if (this.saveProfile.last_name.length === 0) {
                    return false;
                }
                let nameRegex = new RegExp("^(?=.{1,100}$)([a-zA-Z]+((-|'| )[a-zA-Z]+)*)$");
                return nameRegex.test(this.saveProfile.last_name);
            },
            emailValidation() {
                if (this.saveProfile.username.length === 0) {
                    return false;
                }
                let emailRegex = new RegExp("^([a-zA-Z0-9]+(@)([a-zA-Z]+((.)[a-zA-Z]+)*))(?=.{3,15})");
                this.checkUsername();
                return (emailRegex.test(this.saveProfile.username) && this.validEmail);
            },
            /**
             * Validates input fields based on regular expression
             * @returns {*} true if input is valid, false if invalid, or null if field remains unselected
             */
            passwordValidation() {
                if (this.saveProfile.password.length === 0) {
                    return null;
                }
                let passwordRegex = new RegExp("^(((?=.*[a-z])(?=.*[A-Z]))|((?=.*[a-z])(?=.*[0-9]))|((?=.*[A-Z])(?=.*[0-9])))(?=.{5,15})");
                return passwordRegex.test(this.saveProfile.password)
            },
            rePasswordValidation() {
                if (this.rePassword.length === 0) {
                    return null;
                }
                return this.saveProfile.password.length > 0 && this.rePassword === this.saveProfile.password;
            },
            dateOfBirthValidation() {
                if (this.saveProfile.date_of_birth.length === 0) {
                    return false;
                }
                return this.saveProfile.date_of_birth.length > 0;
            },
            genderValidation() {
                if (this.saveProfile.gender.length === 0) {
                    return null;
                }
                return this.saveProfile.gender.length > 0;
            },
            nationalityValidation() {
                if (this.saveProfile.nationality.length === 0) {
                    return false;
                }
                return this.saveProfile.nationality.length > 0;
            },
            passportValidation() {
                if (this.saveProfile.passport_country.length === 0) {
                    return null;
                }
                return this.saveProfile.passport_country.length > 0;
            },
            travTypeValidation() {
                if (this.saveProfile.traveller_type.length === 0) {
                    return false;
                }
                return this.saveProfile.traveller_type.length > 0;
            }
        },
        methods: {
            /**
             * Checks that username does not exist in database
             */
            checkUsername() {
                let self = this;
                fetch(`/v1/checkUsername`, {
                    method: 'POST',
                    headers: {'content-type': 'application/json'},
                    body: JSON.stringify({'username': this.saveProfile.username})

                }).then(function (response) {
                    self.validEmail = response.ok;
                })

            },
            /**
             * Runs all field validation. If any errors occur, displays an error
             */
            checkSaveProfile() {
                if (this.fNameValidation && this.mNameValidation && this.lNameValidation && this.emailValidation
                    && this.dateOfBirthValidation && this.genderValidation && this.nationalityValidation && this.travTypeValidation) {
                    this.submitSaveProfile()
                } else {
                    this.showError = true;
                }
            },
            /**
             * Sends profile changes to profileController and reloads page
             */
            submitSaveProfile() {
                fetch('/v1/profile', {
                    method: 'PUT',
                    headers: {'content-type': 'application/json'},
                    body: JSON.stringify(this.saveProfile)
                }).then(function (response) {
                    location.reload();
                    return response.json();
                })
            },
            /**
             * Check for duplicates of nationalities/passports/traveller types in order to
             * remove them from "other" option fields
             * @param id of nationality to check
             * @returns {boolean} true if value is duplicate of user's current
             */
            duplicateNationality(id) {
                for (let i = 0; i < this.profile.nationalities.length; i++) {
                    if (this.profile.nationalities[i].id === id) {
                        return true;
                    }
                }
            },
            duplicatePassport(id) {
                for (let i = 0; i < this.profile.passports.length; i++) {
                    if (this.profile.passports[i].id === id) {
                        return true;
                    }
                }
            },
            duplicateTravType(id) {
                for (let i = 0; i < this.profile.travellerTypes.length; i++) {
                    if (this.profile.travellerTypes[i].id === id) {
                        return true;
                    }
                }
            }
        },
        components: {}
    }
</script><|MERGE_RESOLUTION|>--- conflicted
+++ resolved
@@ -5,7 +5,6 @@
                 id="first_name-field"
                 label="First Name(s):"
                 label-for="first_name">
-<<<<<<< HEAD
             <b-form-input id="first_name"
                           v-model="saveProfile.first_name"
                           :state="fNameValidation"
@@ -17,13 +16,6 @@
             <b-form-valid-feedback :state="fNameValidation">
                 Looks Good
             </b-form-valid-feedback>
-=======
-            <b-form-input id="first_name" v-model="saveProfile.first_name" :state="fNameValidation" type="text"
-                          trim></b-form-input>
-            <b-form-invalid-feedback :state="fNameValidation"> A banner saying `Invalid! Must be 1-100 characters long. Hyphens and apostrophes must be used correctly!
-            </b-form-invalid-feedback>
-            <b-form-valid-feedback :state="fNameValidation"> Looks Good</b-form-valid-feedback>
->>>>>>> c58aeb62
         </b-form-group>
 
         <!--Middle name field with default set to the user's current middle name. Validates inputted text-->
@@ -31,7 +23,6 @@
                 id="middle_name-field"
                 label="Middle Name(s):"
                 label-for="middle_name">
-<<<<<<< HEAD
             <b-form-input id="middle_name"
                           v-model="saveProfile.middle_name"
                           :state="mNameValidation"
@@ -43,13 +34,6 @@
             <b-form-valid-feedback :state="mNameValidation">
                 Looks Good
             </b-form-valid-feedback>
-=======
-            <b-form-input id="middle_name" v-model="saveProfile.middle_mame" :state="mNameValidation" type="text"
-                          trim></b-form-input>
-            <b-form-invalid-feedback :state="mNameValidation"> A banner saying `Invalid! Must be 1-100 characters long. Hyphens and apostrophes must be used correctly!
-            </b-form-invalid-feedback>
-            <b-form-valid-feedback :state="mNameValidation"> Looks Good</b-form-valid-feedback>
->>>>>>> c58aeb62
         </b-form-group>
 
         <!--Last name field with default set to the user's current last name. Validates inputted text-->
@@ -57,7 +41,6 @@
                 id="last_name-field"
                 label="Last Name(s):"
                 label-for="last_name">
-<<<<<<< HEAD
             <b-form-input id="last_name"
                           v-model="saveProfile.last_name"
                           :state="lNameValidation"
@@ -69,13 +52,6 @@
             <b-form-valid-feedback :state="lNameValidation">
                 Looks Good
             </b-form-valid-feedback>
-=======
-            <b-form-input id="last_name" v-model="saveProfile.last_name" :state="lNameValidation" type="text"
-                          trim></b-form-input>
-            <b-form-invalid-feedback :state="lNameValidation"> A banner saying `Invalid! Must be 1-100 characters long. Hyphens and apostrophes must be used correctly!
-            </b-form-invalid-feedback>
-            <b-form-valid-feedback :state="lNameValidation"> Looks Good</b-form-valid-feedback>
->>>>>>> c58aeb62
         </b-form-group>
 
         <!--Email field with default set to the user's current email. Validates inputted text-->
@@ -83,7 +59,6 @@
                 id="email-field"
                 label="Email:"
                 label-for="email">
-<<<<<<< HEAD
             <b-form-input id="email"
                           v-model="saveProfile.username"
                           :state="emailValidation"
@@ -95,13 +70,6 @@
             <b-form-valid-feedback :state="emailValidation">
                 Looks Good
             </b-form-valid-feedback>
-=======
-            <b-form-input id="email" v-model="saveProfile.username" :state="emailValidation" type="email"
-                          trim></b-form-input>
-            <b-form-invalid-feedback :state="emailValidation"> Invalid! Please enter a valid email!
-            </b-form-invalid-feedback>
-            <b-form-valid-feedback :state="emailValidation"> Looks Good</b-form-valid-feedback>
->>>>>>> c58aeb62
         </b-form-group>
 
         <!--Password field which validates inputted text-->
@@ -109,7 +77,6 @@
                 id="password-field"
                 label="Password:"
                 label-for="password">
-<<<<<<< HEAD
             <b-form-input id="password"
                           v-model="saveProfile.password"
                           :state="passwordValidation"
@@ -123,13 +90,6 @@
             <b-form-valid-feedback :state="passwordValidation">
                 Looks Good
             </b-form-valid-feedback>
-=======
-            <b-form-input id="password" v-model="saveProfile.password" :state="passwordValidation" type="password"
-                          placeholder="Unchanged" trim></b-form-input>
-            <b-form-invalid-feedback :state="passwordValidation"> Your password is weak You must have at least 2 of the following: lowercase letters, uppercase letters, numbers. Password must also be between 5 and 15 characters long.
-            </b-form-invalid-feedback>
-            <b-form-valid-feedback :state="passwordValidation"> Looks Good</b-form-valid-feedback>
->>>>>>> c58aeb62
         </b-form-group>
 
         <!--Password re-entry field which validates inputted text-->
@@ -137,7 +97,6 @@
                 id="passwordRE-field"
                 label="Retype Password:"
                 label-for="passwordre">
-<<<<<<< HEAD
             <b-form-input
                     id="passwordre"
                     v-model="rePassword"
@@ -151,13 +110,6 @@
             <b-form-valid-feedback :state="rePasswordValidation">
                 Looks Good
             </b-form-valid-feedback>
-=======
-            <b-form-input id="passwordre" v-model="rePassword" :state="rePasswordValidation" type="password"
-                          placeholder="Unchanged" trim></b-form-input>
-            <b-form-invalid-feedback :state="rePasswordValidation"> Passwords do not match! Please ensure this matches your password!
-            </b-form-invalid-feedback>
-            <b-form-valid-feedback :state="rePasswordValidation"> Looks Good</b-form-valid-feedback>
->>>>>>> c58aeb62
         </b-form-group>
 
         <!--Date of birth field with default set to the user's current date of birth. Validates inputted text-->
@@ -165,7 +117,6 @@
                 id="DOB-field"
                 label="Date of Birth:"
                 label-for="dateOfBirth">
-<<<<<<< HEAD
             <b-form-input id="dateOfBirth"
                           v-model="saveProfile.date_of_birth"
                           :state="dateOfBirthValidation"
@@ -177,12 +128,6 @@
             <b-form-valid-feedback :state="dateOfBirthValidation">
                 Looks Good
             </b-form-valid-feedback>
-=======
-            <b-form-input id="dateOfBirth" v-model="saveProfile.date_of_birth" :state="dateOfBirthValidation"
-                          :type="'date'" trim></b-form-input>
-            <b-form-invalid-feedback :state="dateOfBirthValidation"> You need a date of birth!</b-form-invalid-feedback>
-            <b-form-valid-feedback :state="dateOfBirthValidation"> Looks Good</b-form-valid-feedback>
->>>>>>> c58aeb62
         </b-form-group>
 
         <!--Gender field with default set to the user's current gender. Validates inputted text-->
@@ -195,17 +140,12 @@
                            :state="genderValidation"
                            :options=genderOptions trim required>
             </b-form-select>
-<<<<<<< HEAD
             <b-form-invalid-feedback :state="genderValidation">
                 Please select a gender.
             </b-form-invalid-feedback>
             <b-form-valid-feedback :state="genderValidation">
                 Looks Good
             </b-form-valid-feedback>
-=======
-            <b-form-invalid-feedback :state="genderValidation"> Please select a gender!</b-form-invalid-feedback>
-            <b-form-valid-feedback :state="genderValidation"> Looks Good</b-form-valid-feedback>
->>>>>>> c58aeb62
         </b-form-group>
 
 
@@ -217,7 +157,6 @@
                         id="nationalities-field"
                         label="Nationality:"
                         label-for="nationality">
-<<<<<<< HEAD
                     <b-form-select id="nationality"
                                    v-model="saveProfile.nationality"
                                    :state="nationalityValidation"
@@ -227,40 +166,23 @@
                                     :selected="true"
                                     :value="nationality.id">
                                 {{nationality.nationality}}
-=======
-                    <b-form-select id="nationality" v-model="saveProfile.nationality" :state="nationalityValidation"
-                                   :required="true" multiple trim>
-                        <optgroup label="Current Nationalities: (Please select these if you want to use them!)">
-                            <option v-for="nationality in profile.nationalities"
-                                    :value="nationality.id">{{nationality.nationality}}
->>>>>>> c58aeb62
                             </option>
                         </optgroup>
                         <!--Removes user's current nationalities from options-->
                         <optgroup label="Other Nationalities:">
                             <option v-for="nationality in nationalityOptions"
-<<<<<<< HEAD
                                     v-if="!duplicateNationality(nationality.id)"
                                     :value="nationality.id">
-=======
-                                    v-if="!duplicateNationality(nationality.id)" :value="nationality.id">
->>>>>>> c58aeb62
                                 {{nationality.nationality}}
                             </option>
                         </optgroup>
                     </b-form-select>
-<<<<<<< HEAD
                     <b-form-invalid-feedback :state="nationalityValidation">
                         Please select at least one nationality.
                     </b-form-invalid-feedback>
                     <b-form-valid-feedback :state="nationalityValidation">
                         Looks Good
                     </b-form-valid-feedback>
-=======
-                    <b-form-invalid-feedback :state="nationalityValidation"> Please select at least one nationality.
-                    </b-form-invalid-feedback>
-                    <b-form-valid-feedback :state="nationalityValidation"> Looks Good</b-form-valid-feedback>
->>>>>>> c58aeb62
                 </b-form-group>
             </b-col>
 
@@ -271,7 +193,6 @@
                         id="passports-field"
                         label="Passport:"
                         label-for="passports">
-<<<<<<< HEAD
                     <b-form-select id="passports"
                                    v-model="saveProfile.passport_country"
                                    :state="passportValidation"
@@ -280,18 +201,11 @@
                             <option v-for="passport in profile.passports"
                                     :selected="true"
                                     :value="passport.id">
-=======
-                    <b-form-select id="passports" v-model="saveProfile.passport_country" :state="passportValidation"
-                                   :required="true" trim multiple>
-                        <optgroup label="Current Passports: (Please select these if you want to use them!)">
-                            <option v-for="passport in profile.passports" :selected="true" :value="passport.id">
->>>>>>> c58aeb62
                                 {{passport.country}}
                             </option>
                         </optgroup>
                         <!--Removes user's current passports from options-->
                         <optgroup label="Other Passports:">
-<<<<<<< HEAD
                             <option v-for="nationality in nationalityOptions"
                                     v-if="!duplicatePassport(nationality.id)"
                                     :value="nationality.id">
@@ -305,16 +219,6 @@
                     <b-form-valid-feedback :state="passportValidation">
                         Looks Good
                     </b-form-valid-feedback>
-=======
-                            <option v-for="nationality in nationalityOptions" v-if="!duplicatePassport(nationality.id)"
-                                    :value="nationality.id">{{nationality.country}}
-                            </option>
-                        </optgroup>
-                    </b-form-select>
-                    <b-form-invalid-feedback :state="passportValidation"> Please select at least one passport country.
-                    </b-form-invalid-feedback>
-                    <b-form-valid-feedback :state="passportValidation"> Looks Good</b-form-valid-feedback>
->>>>>>> c58aeb62
                 </b-form-group>
             </b-col>
         </b-row>
@@ -325,7 +229,6 @@
                 id="travType-field"
                 label="Traveller Type(s):"
                 label-for="travType">
-<<<<<<< HEAD
             <b-form-select lg id="travType"
                            v-model="saveProfile.traveller_type"
                            :state="travTypeValidation" multiple trim>
@@ -333,17 +236,10 @@
                     <option v-for="travType in profile.travellerTypes"
                             :value="travType.id">
                         {{travType.travellerType}}
-=======
-            <b-form-select lg id="travType" v-model="saveProfile.traveller_type" :state="travTypeValidation" multiple
-                           trim>
-                <optgroup label="Current Traveller Types: (Please select these if you want to use them!)">
-                    <option v-for="travType in profile.travellerTypes" :value="travType.id">{{travType.travellerType}}
->>>>>>> c58aeb62
                     </option>
                 </optgroup>
                 <!--Removes user's current traveller types from options-->
                 <optgroup label="Other Traveller Types">
-<<<<<<< HEAD
                     <option v-for="travType in travTypeOptions"
                             v-if="!duplicateTravType(travType.id)"
                             :value="travType.id">
@@ -357,16 +253,6 @@
             <b-form-valid-feedback :state="travTypeValidation">
                 Looks Good
             </b-form-valid-feedback>
-=======
-                    <option v-for="travType in travTypeOptions" v-if="!duplicateTravType(travType.id)"
-                            :value="travType.id">{{travType.travellerType}}
-                    </option>
-                </optgroup>
-            </b-form-select>
-            <b-form-invalid-feedback :state="travTypeValidation"> Please select at least one traveller type.
-            </b-form-invalid-feedback>
-            <b-form-valid-feedback :state="travTypeValidation"> Looks Good</b-form-valid-feedback>
->>>>>>> c58aeb62
         </b-form-group>
 
         <!--Displayed if there are input errors when "Save Profile" is clicked-->
@@ -380,7 +266,7 @@
     export default {
         name: "editProfile",
         props: ['profile', 'nationalityOptions', 'travTypeOptions'],
-        data: function () {
+        data: function() {
             return {
                 saveProfile: {
                     first_name: this.profile.firstName,
@@ -388,11 +274,7 @@
                     last_name: this.profile.lastName,
                     username: this.profile.username,
                     password: "",
-<<<<<<< HEAD
-                    date_of_birth: new Date(this.profile.dateOfBirth + " 14:48").toISOString().substr(0, 10),
-=======
                     date_of_birth: this.profile.dateOfBirth,
->>>>>>> c58aeb62
                     gender: this.profile.gender,
                     nationality: [],
                     passport_country: [],
@@ -501,7 +383,7 @@
                     headers: {'content-type': 'application/json'},
                     body: JSON.stringify({'username': this.saveProfile.username})
 
-                }).then(function (response) {
+                }).then(function(response) {
                     self.validEmail = response.ok;
                 })
 
@@ -525,7 +407,7 @@
                     method: 'PUT',
                     headers: {'content-type': 'application/json'},
                     body: JSON.stringify(this.saveProfile)
-                }).then(function (response) {
+                }).then(function(response) {
                     location.reload();
                     return response.json();
                 })
