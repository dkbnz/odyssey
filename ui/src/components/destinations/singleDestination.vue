--- conflicted
+++ resolved
@@ -171,18 +171,14 @@
             },
 
             travellerTypeLinkText() {
-<<<<<<< HEAD
-                if (this.showEditTravellerTypes) {
-                    return "Close Traveller Types"
-                }
-                if (this.profile.id === this.destination.owner.id || this.profile.isAdmin) {
-=======
                 if (this.destination.owner !== undefined &&
                     this.profile !== undefined &&
                     this.profile.id === this.destination.owner.id ||
                     this.profile.isAdmin) {
->>>>>>> 1ad5b846
                     return "Change Traveller Types"
+                }
+                if (this.showEditTravellerTypes) {
+                    return "Close Traveller Types"
                 }
                 return "Propose Traveller Types"
             }
