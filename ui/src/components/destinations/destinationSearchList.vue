<template>
    <div>
        <div v-if="showSearch">
            <b-list-group>
                <b-list-group-item class="flex-column align-items-start">
                    <search-destinations v-if="showSearch"
                                         :search-public="searchPublic"
                                         :profile="profile"
                                         :destinationTypes="destinationTypes"
                                         @searched-destination="initialQuery"
                    ></search-destinations>
                </b-list-group-item>
            </b-list-group>
        </div>
        <div v-else>
            <b-button variant="success" @click="showSearch = true" block>Back to Search</b-button>
            <b-list-group class="scroll">
                <b-list-group-item v-for="destination in foundDestinations" href="#"
                                   class="flex-column align-items-start"
                                   @click="$emit('destination-click', destination)" :key="destination.id">
                    <div class="d-flex w-100 justify-content-between">
                        <h5 class="mb-1">{{destination.name}}</h5>

                        <div v-if="!searchPublic">
                            <small v-if="destination.public">Public</small>
                            <small v-else>Private</small>
                        </div>
                    </div>

                    <p class="mb-1">
                        {{destination.district}}
                    </p>
                    <p class="mb-1">
                        {{destination.country}}
                    </p>

                </b-list-group-item>
                <b-list-group-item class="flex-column justify-content-center">
                    <div class="d-flex justify-content-center" v-if="loadingResults">
                        <b-img alt="Loading" class="align-middle loading" :src="assets['loadingLogo']"></b-img>
                    </div>
                    <div>
                        <div v-if="moreResults && !loadingResults">
                            <b-button variant="success" class="buttonMarginsTop" @click="getMore" block>More</b-button>
                        </div>
                        <div class="d-flex justify-content-center" v-else-if="!moreResults && !loadingResults">
                            <h5 class="mb-1">No More Results</h5>
                        </div>
                    </div>

                </b-list-group-item>
            </b-list-group>
        </div>
</div>
</template>

<script>
    import SearchDestinations from "./searchDestinationForm";
    export default {
        name: "destinationSearchList",

        components: {SearchDestinations},

        props: {
            profile: {
                default: function () {
                    return null;
                }
            },
            searchPublic: Boolean
        },

        data() {
           return {
               foundDestinations: [],
               showSearch: true,
               loadingResults: false,
               moreResults: true,
               destToSearch: {},
               queryPage: 0,
               destinationTypes: []
           }
        },

        mounted() {
            this.getDestinationTypes();
        },

        methods: {
           /**
            * Function to retrieve more destinations when a user reaches the bottom of the list.
            */
           getMore() {
               this.queryPage += 1;
               this.queryDestinations(this.destToSearch);
           },


            /**
             * Resets the data fields and performs the initial search query when a user clicks search
             */
           initialQuery(destinationToSearch) {
               this.showSearch = false;
               this.queryPage = 0;
               this.foundDestinations = [];
               this.destToSearch = destinationToSearch;
               this.queryDestinations(this.destToSearch);
           },


            /**
             * Runs a query which searches through the destinations in the database and returns all which
             * follow the search criteria.
             *
             * @return {Promise<Response | never>}
             */
            queryDestinations(destinationToSearch) {
                this.loadingResults = true;
                let self = this;
                let searchQuery =
                    "?name=" + destinationToSearch.name +
                    "&type_id=" + destinationToSearch.type +
                    "&district=" + destinationToSearch.district +
                    "&latitude=" + destinationToSearch.latitude +
                    "&longitude=" + destinationToSearch.longitude +
                    "&country=" + destinationToSearch.country +
                    (this.searchPublic ? "&is_public=1" : "&owner=" + this.profile.id) +
                    "&page=" + this.queryPage;

                return fetch(`/v1/destinations` + searchQuery, {})
                .then(function (response) {
                    if (!response.ok) {
                        throw response;
                    } else {
                        return response.json();
                    }
                }).then(function (responseBody) {
                        if (responseBody !== null && responseBody !== undefined) {
                            self.loadingResults = false;
                            self.moreResults = responseBody.length >= 50;
                            for (let i = 0; i < responseBody.length; i++) {
                                self.foundDestinations.push(responseBody[i]);
                            }
                            self.$emit('destination-search', self.foundDestinations);
                        }
<<<<<<< HEAD
                }).catch(function (response) {
                    if (response.status > 404) {
                        self.showErrorToast(JSON.parse(JSON.stringify([{message: "An unexpected error occurred"}])));
                    } else {
                        self.loadingResults = false;
                        response.json().then(function(responseBody) {
                            self.showErrorToast(responseBody);
                        });
                    }
                });
=======

                    })
            },


            /**
             * Checks the Http response for errors.
             *
             * @param response the retrieved Http response.
             * @return {*} throws the Http response error.
             */
            checkStatus(response) {
                if (response.status >= 200 && response.status < 300) {
                    return response;
                }
                const error = new Error(`HTTP Error ${response.statusText}`);
                error.status = response.statusText;
                error.response = response;
                throw error;
            },


            /**
             * Converts the Http response body to a Json.
             * @param response  the received Http response.
             * @return {*}     the response body as a Json object.
             */
            parseJSON(response) {
                return response.json();
>>>>>>> 741261b6
            }
        }
    }
</script><|MERGE_RESOLUTION|>--- conflicted
+++ resolved
@@ -143,7 +143,6 @@
                             }
                             self.$emit('destination-search', self.foundDestinations);
                         }
-<<<<<<< HEAD
                 }).catch(function (response) {
                     if (response.status > 404) {
                         self.showErrorToast(JSON.parse(JSON.stringify([{message: "An unexpected error occurred"}])));
@@ -154,37 +153,6 @@
                         });
                     }
                 });
-=======
-
-                    })
-            },
-
-
-            /**
-             * Checks the Http response for errors.
-             *
-             * @param response the retrieved Http response.
-             * @return {*} throws the Http response error.
-             */
-            checkStatus(response) {
-                if (response.status >= 200 && response.status < 300) {
-                    return response;
-                }
-                const error = new Error(`HTTP Error ${response.statusText}`);
-                error.status = response.statusText;
-                error.response = response;
-                throw error;
-            },
-
-
-            /**
-             * Converts the Http response body to a Json.
-             * @param response  the received Http response.
-             * @return {*}     the response body as a Json object.
-             */
-            parseJSON(response) {
-                return response.json();
->>>>>>> 741261b6
             }
         }
     }
