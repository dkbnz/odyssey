<template>
    <div class="container">
        <h1 class="page_title">Add a Destination</h1>
        <p class="page_title"><i>Add a destination using the form below</i></p>
        <b-alert v-model="showError" variant="danger" dismissible>{{errorMessage}}</b-alert>

        <!--Displays a progress bar alert on submission which ticks down time to act
        as a buffer for destination being added-->
        <b-alert
                :show="dismissCountDown"
                dismissible
                variant="success"
                @dismissed="dismissCountDown=0"
                @dismiss-count-down="countDownChanged"
        >
            <p>Destination Successfully Added</p>
            <b-progress
                    variant="success"
                    :max="dismissSecs"
                    :value="dismissCountDown"
                    height="4px"
            ></b-progress>
        </b-alert>

        <!--Form for adding a destination-->
        <div>
            <b-form>
                <b-form-group
                        id="name-field"
                        label="Destination Name:"
                        label-for="dName">
                    <b-form-input id="dName" v-model="dName" type="text" required></b-form-input>
                </b-form-group>

                <b-form-group
                        id="type-field"
                        label="Destination Type:"
                        label-for="type">
                    <b-form-select id="type" v-model="dType" trim>
                        <option v-for="destination in destinationTypes" :value="destination.id">
                            {{destination.destinationType}}
                        </option>
                    </b-form-select>
                </b-form-group>

                <b-form-group
                        id="district-field"
                        label="District:"
                        label-for="district">
                    <b-form-input id="district" v-model="dDistrict" type="text" trim required></b-form-input>
                </b-form-group>

                <b-form-group
                        id="latitude-field"
                        label="Latitude:"
                        label-for="latitude">
                    <b-form-input id="latitude" v-model="dLatitude" type="text" trim required></b-form-input>
                </b-form-group>

                <b-form-group
                        id="longitude-field"
                        label="Longitude:"
                        label-for="longitude">
                    <b-form-input id="longitude" v-model="dLongitude" type="text" trim required></b-form-input>
                </b-form-group>

                <b-form-group
                        id="country-field"
                        label="Country:"
                        label-for="country">
                    <b-form-input id="country" v-model="dCountry" type="text" trim required></b-form-input>
                </b-form-group>

                <b-button block variant="primary" @click="checkDestinationFields">Add Destination</b-button>
            </b-form>
        </div>
    </div>
</template>

<script>
    export default {
        name: "addDestinations",
        props: ['profile', 'destinations', 'destinationTypes'],
        data() {
            return {
                dName: "",
                dType: "",
                dDistrict: "",
                dLatitude: null,
                dLongitude: null,
                dCountry: "",
                showError: false,
                errorMessage: "",
                successTripAddedAlert: false,
                dismissSecs: 3,
                dismissCountDown: 0
            }
        },
        methods: {
            /**
             * Checks that latitude and longitude values are numbers and are between standard lat/long ranges
             * @returns {boolean} true if fields are valid
             */
            checkLatLong() {
                let ok = true;
                if (isNaN(this.dLatitude)) {
                    this.errorMessage = ("Latitude: '" + this.dLatitude + "' is not a number!");
                    ok = false;
                } else if (isNaN(this.dLongitude)) {
                    this.errorMessage = ("Longitude: '" + this.dLongitude + "' is not a number!");
                    ok = false;
                } else if (abs(this.dLatitude) > 90) {
                    this.errorMessage = ("Latitude: '" + this.dLatitude + "' must be between -90 and 90");
                    ok = false;
                } else if (abs(this.dLongitude) > 180) {
                    this.errorMessage = ("Longitude: '" + this.dLongitude + "' must be between -180 and 180");
                    ok = false;
                }
                return ok;
            },
            /**
             * Checks that all fields are present and runs validation
             * On fail shows errors
             */
            checkDestinationFields() {
                if (!this.checkLatLong()) {
                    this.showError = true;
                } else if (this.dName && this.dDistrict && this.dLatitude && this.dLongitude && this.dCountry) {
                    this.showError = false;
                    this.addDestination();
                } else {
                    this.errorMessage = ("Please enter in all fields!");
                    this.showError = true;
                }
            },
            /**
             * Sets all fields to blank
             */
            resetDestForm() {
                this.dName = "";
                this.dType = "";
                this.dDistrict = "";
                this.dLatitude = "";
                this.dLongitude = "";
                this.dCountry = "";
            },
<<<<<<< HEAD
            /**
             * Adds new destination to database, then resets form and shows success alert
             * Checks whether location is duplicate and displays error if so
             * @param cb
             * @returns {Promise<Response | never>}
             */
            addDestination (cb) {
=======
            addDestination(cb) {
>>>>>>> 0dba2630
                let self = this;
                let response = fetch(`/v1/destinations`, {
                    method: 'POST',
                    headers: {'content-type': 'application/json'},
                    body: (JSON.stringify({
                        "name": this.dName,
                        "type_id": this.dType,
                        "district": this.dDistrict,
                        "latitude": parseFloat(this.dLatitude),
                        "longitude": parseFloat(this.dLongitude),
                        "country": this.dCountry
                    }))
                })
                    .then(this.checkStatus)
                    .then(this.parseJSON)
                    .then(cb)

                    .then(function (response) {
                        if (response.ok) {
                            self.resetDestForm();
                            self.showAlert();
                            return JSON.parse(JSON.stringify(response));
                        } else {
                            throw new Error('Something is wrong!');
                        }
                    })
                    .catch(() => {
                        this.showError = true;
                        this.errorMessage = ("'" + this.dName + "' already exists as a destination!");
                    });
                return response;
            },
            countDownChanged(dismissCountDown) {
                this.dismissCountDown = dismissCountDown
            },
            showAlert() {
                this.dismissCountDown = this.dismissSecs
            },
        }
    }
</script><|MERGE_RESOLUTION|>--- conflicted
+++ resolved
@@ -144,17 +144,13 @@
                 this.dLongitude = "";
                 this.dCountry = "";
             },
-<<<<<<< HEAD
             /**
              * Adds new destination to database, then resets form and shows success alert
              * Checks whether location is duplicate and displays error if so
              * @param cb
              * @returns {Promise<Response | never>}
              */
-            addDestination (cb) {
-=======
             addDestination(cb) {
->>>>>>> 0dba2630
                 let self = this;
                 let response = fetch(`/v1/destinations`, {
                     method: 'POST',
@@ -172,7 +168,7 @@
                     .then(this.parseJSON)
                     .then(cb)
 
-                    .then(function (response) {
+                    .then(function(response) {
                         if (response.ok) {
                             self.resetDestForm();
                             self.showAlert();
