--- conflicted
+++ resolved
@@ -460,13 +460,6 @@
             /**
              * Adds new destination to database, then resets form and shows success alert.
              * Checks whether location is duplicate and displays error if so.
-             *
-<<<<<<< HEAD
-             * @returns {Promise<Response | never>}.
-=======
-             * @param cb.
-             * @return{Promise<Response | never>}.
->>>>>>> 741261b6
              */
             addDestination() {
                 let self = this;
@@ -661,44 +654,6 @@
 
 
             /**
-<<<<<<< HEAD
-=======
-             * Used to check the response of a fetch method. If there is an error code, the code is printed to the
-             * console.
-             *
-             * @param response, passed back to the getAllTrips function to be parsed into a Json.
-             * @returnthrows the error.
-             */
-            checkStatus(response) {
-                if (response.status >= 200 && response.status < 300) {
-                    return response;
-                }
-                const error = new Error(`HTTP Error ${response.statusText}`);
-                error.status = response.statusText;
-                error.response = response;
-
-                this.errorMessage = "";
-                response.clone().text().then(text => {
-                    this.errorMessage = text;
-                    this.showError = true;
-                });
-                throw error;
-            },
-
-
-            /**
-             * Converts the retrieved Http response to a Json format.
-             *
-             * @param response the Http response.
-             * @returnthe Http response body as Json.
-             */
-            parseJSON(response) {
-                return response.json();
-            },
-
-
-            /**
->>>>>>> 741261b6
              * Converts the given boolean value to a readable string.
              *
              * @param isPublic      boolean value false if the destination is not public, true otherwise.
