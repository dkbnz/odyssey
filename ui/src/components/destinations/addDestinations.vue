<template>
<<<<<<< HEAD
    <div class="containerWithNav">
        <h1 class="page_title">Add a Destination</h1>
        <p class="page_title"><i>Add a destination using the form below</i></p>
        <b-alert dismissible v-model="showError" variant="danger">{{errorMessage}}</b-alert>
=======
    <div class="container">
        <h1 class="page-title">Add a Destination</h1>
        <p class="page-title"><i>Add a destination using the form below</i></p>
        <b-alert v-model="showError" variant="danger" dismissible>{{errorMessage}}</b-alert>
>>>>>>> a18e237f

        <!--Displays a progress bar alert on submission which ticks down time to act
        as a buffer for destination being added-->
        <b-alert
                :show="dismissCountDown"
                @dismiss-count-down="countDownChanged"
                @dismissed="dismissCountDown=0"
                dismissible
                variant="success"
        >
            <p>Destination Successfully Added</p>
            <b-progress
                    :max="dismissSecs"
                    :value="dismissCountDown"
                    height="4px"
                    variant="success"
            ></b-progress>
        </b-alert>

        <!--Form for adding a destination-->
        <div>
            <b-form>
                <b-form-group
                        id="name-field"
                        label="Destination Name:"
<<<<<<< HEAD
                        label-for="dName">
                    <b-form-input id="dName" required type="text" v-model="dName"></b-form-input>
=======
                        label-for="destinationName">
                    <b-form-input id="destinationName" v-model="destinationName" type="text" required
                                  :state="destinationNameValidation"></b-form-input>
>>>>>>> a18e237f
                </b-form-group>

                <b-form-group
                        id="type-field"
                        label="Destination Type:"
                        label-for="type">
<<<<<<< HEAD
                    <b-form-select id="type" trim v-model="dType">
                        <option :value="destination.id" v-for="destination in destinationTypes">
=======
                    <b-form-select id="type" v-model="destinationType" trim :state="destinationTypeValidation">
                        <option v-for="destination in destinationTypes" :value="destination.id">
>>>>>>> a18e237f
                            {{destination.destinationType}}
                        </option>
                    </b-form-select>
                </b-form-group>

                <b-form-group
                        id="district-field"
                        label="District:"
                        label-for="district">
<<<<<<< HEAD
                    <b-form-input id="district" required trim type="text" v-model="dDistrict"></b-form-input>
=======
                    <b-form-input id="district" v-model="destinationDistrict" type="text" trim required
                                  :state="destinationDistrictValidation"></b-form-input>
>>>>>>> a18e237f
                </b-form-group>

                <b-form-group
                        id="latitude-field"
                        label="Latitude:"
                        label-for="latitude">
<<<<<<< HEAD
                    <b-form-input id="latitude" required trim type="text" v-model="dLatitude"></b-form-input>
=======
                    <b-form-input id="latitude" v-model="destinationLatitude" type="text" trim required
                                  :state="destinationLatitudeValidation"></b-form-input>
                    <b-form-invalid-feedback :state="destinationLatitudeValidation" align="center">
                        {{latitudeErrorMessage}}
                    </b-form-invalid-feedback>
>>>>>>> a18e237f
                </b-form-group>

                <b-form-group
                        id="longitude-field"
                        label="Longitude:"
                        label-for="longitude">
<<<<<<< HEAD
                    <b-form-input id="longitude" required trim type="text" v-model="dLongitude"></b-form-input>
=======
                    <b-form-input id="longitude" v-model="destinationLongitude" type="text" trim required
                                  :state="destinationLongitudeValidation"></b-form-input>
                    <b-form-invalid-feedback :state="destinationLongitudeValidation" align="center">
                        {{longitudeErrorMessage}}
                    </b-form-invalid-feedback>
>>>>>>> a18e237f
                </b-form-group>

                <b-form-group
                        id="country-field"
                        label="Country:"
                        label-for="country">
<<<<<<< HEAD
                    <b-form-input id="country" required trim type="text" v-model="dCountry"></b-form-input>
=======
                    <b-form-input id="country" v-model="destinationCountry" type="text" trim required
                                  :state="destinationCountryValidation"></b-form-input>
                    <b-form-invalid-feedback :state="destinationCountryValidation" align="center">
                        Country cannot have any numbers in it!
                    </b-form-invalid-feedback>
>>>>>>> a18e237f
                </b-form-group>

                <b-button @click="checkDestinationFields" block variant="primary">Add Destination</b-button>
            </b-form>
        </div>
    </div>
</template>

<script>
    export default {
        name: "addDestinations",
        props: ['profile', 'destinations', 'destinationTypes'],
        data() {
            return {
                destinationName: "",
                destinationType: "",
                destinationDistrict: "",
                destinationLatitude: null,
                destinationLongitude: null,
                destinationCountry: "",
                showError: false,
                errorMessage: "",
                successTripAddedAlert: false,
                dismissSecs: 3,
                dismissCountDown: 0,
                latitudeErrorMessage: "",
                longitudeErrorMessage: "",
            }
        },
        computed: {
            /**
             * Validates the input fields based on regex
             * @returns {*} true if input is valid
             */
            destinationNameValidation() {
                if (this.destinationName.length === 0) {
                    return null;
                }
                return this.destinationName.length > 0;
            },
            destinationTypeValidation() {
                if (this.destinationType.length === 0) {
                    return null;
                }
                return this.destinationType.length > 0 || this.destinationType !== null;
            },
            destinationDistrictValidation() {
                if (this.destinationDistrict.length === 0) {
                    return null;
                }
                return this.destinationDistrict.length > 0;
            },
            destinationLatitudeValidation() {
                if (this.destinationLatitude === null) {
                    return null;
                }
                if (isNaN(this.destinationLatitude)) {
                    this.latitudeErrorMessage = "Latitude: '" + this.destinationLatitude + "' is not a number!";
                    return false;
                } else if (this.destinationLatitude > 90 || this.destinationLatitude < -90) {
                    this.latitudeErrorMessage = "Latitude: '" + this.destinationLatitude + "' must be between -90 and 90";
                    return false;
                }
                return true;
            },
            destinationLongitudeValidation() {
                if (this.destinationLongitude === null) {
                    return null;
                }
                if (isNaN(this.destinationLongitude)) {
                    this.longitudeErrorMessage = "Longitude: '" + this.destinationLongitude + "' is not a number!";
                    return false;
                } else if (this.destinationLongitude > 180 || this.destinationLongitude < -180) {
                    this.longitudeErrorMessage = "Longitude: '" + this.destinationLongitude + "' must be between -180 and 180";
                    return false;
                }
                return true;
            },
            destinationCountryValidation() {
                if (this.destinationCountry.length === 0) {
                    return null;
                }
                let countryRegex = /\d/;
                return !countryRegex.test(this.destinationCountry);
            }
        },
        methods: {
            /**
             * Checks that all fields are present and runs validation
             * On fail shows errors
             */
            checkDestinationFields() {
                if(this.destinationNameValidation && this.destinationTypeValidation
                    && this.destinationDistrictValidation && this.destinationLatitudeValidation
                    && this.destinationLongitudeValidation && this.destinationCountryValidation) {
                    this.showError = false;
                    this.addDestination();
                }
                else {
                    this.errorMessage = ("Please enter in all fields!");
                    this.showError = true;
                }
            },

            /**
             * Sets all fields to blank
             */
            resetDestForm() {
                this.destinationName = "";
                this.destinationType = "";
                this.destinationDistrict = "";
                this.destinationLatitude = "";
                this.destinationLongitude = "";
                this.destinationCountry = "";
            },

            /**
             * Adds new destination to database, then resets form and shows success alert
             * Checks whether location is duplicate and displays error if so
             * @param cb
             * @returns {Promise<Response | never>}
             */
            addDestination(cb) {
                let self = this;
                fetch(`/v1/destinations`, {
                    method: 'POST',
                    headers: {'content-type': 'application/json'},
                    body: (JSON.stringify({
                        "name": this.destinationName,
                        "type_id": this.destinationType,
                        "district": this.destinationDistrict,
                        "latitude": parseFloat(this.destinationLatitude),
                        "longitude": parseFloat(this.destinationLongitude),
                        "country": this.destinationCountry
                    }))
                })
                    .then(this.parseJSON)
                    .then(cb)

                    .then(function (response) {
                        if (response.ok) {
                            self.resetDestForm();
                            self.showAlert();
                            self.emit('data-changed', true);
                            return JSON.parse(JSON.stringify(response));
                        } else {
                            self.errorMessage = "";
                            self.showError = true;
                            response.clone().text().then(text => {
                                self.errorMessage = text;
                            });
                        }
                    });
            },

            /**
             * Used to allow an alert to countdown on the successful saving of a destination.
             * @param dismissCountDown      the name of the alert.
             */
            countDownChanged(dismissCountDown) {
                this.dismissCountDown = dismissCountDown
            },

            /**
             * Displays the countdown alert on the successful saving of a destination.
             */
            showAlert() {
                this.dismissCountDown = this.dismissSecs
            },
        }
    }
</script><|MERGE_RESOLUTION|>--- conflicted
+++ resolved
@@ -1,15 +1,8 @@
 <template>
-<<<<<<< HEAD
     <div class="containerWithNav">
-        <h1 class="page_title">Add a Destination</h1>
-        <p class="page_title"><i>Add a destination using the form below</i></p>
-        <b-alert dismissible v-model="showError" variant="danger">{{errorMessage}}</b-alert>
-=======
-    <div class="container">
         <h1 class="page-title">Add a Destination</h1>
         <p class="page-title"><i>Add a destination using the form below</i></p>
-        <b-alert v-model="showError" variant="danger" dismissible>{{errorMessage}}</b-alert>
->>>>>>> a18e237f
+        <b-alert dismissible v-model="showError" variant="danger">{{errorMessage}}</b-alert>
 
         <!--Displays a progress bar alert on submission which ticks down time to act
         as a buffer for destination being added-->
@@ -35,27 +28,18 @@
                 <b-form-group
                         id="name-field"
                         label="Destination Name:"
-<<<<<<< HEAD
-                        label-for="dName">
-                    <b-form-input id="dName" required type="text" v-model="dName"></b-form-input>
-=======
                         label-for="destinationName">
                     <b-form-input id="destinationName" v-model="destinationName" type="text" required
                                   :state="destinationNameValidation"></b-form-input>
->>>>>>> a18e237f
+                        label-for="dName">
                 </b-form-group>
 
                 <b-form-group
                         id="type-field"
                         label="Destination Type:"
                         label-for="type">
-<<<<<<< HEAD
-                    <b-form-select id="type" trim v-model="dType">
-                        <option :value="destination.id" v-for="destination in destinationTypes">
-=======
                     <b-form-select id="type" v-model="destinationType" trim :state="destinationTypeValidation">
                         <option v-for="destination in destinationTypes" :value="destination.id">
->>>>>>> a18e237f
                             {{destination.destinationType}}
                         </option>
                     </b-form-select>
@@ -65,57 +49,41 @@
                         id="district-field"
                         label="District:"
                         label-for="district">
-<<<<<<< HEAD
-                    <b-form-input id="district" required trim type="text" v-model="dDistrict"></b-form-input>
-=======
                     <b-form-input id="district" v-model="destinationDistrict" type="text" trim required
                                   :state="destinationDistrictValidation"></b-form-input>
->>>>>>> a18e237f
                 </b-form-group>
 
                 <b-form-group
                         id="latitude-field"
                         label="Latitude:"
                         label-for="latitude">
-<<<<<<< HEAD
-                    <b-form-input id="latitude" required trim type="text" v-model="dLatitude"></b-form-input>
-=======
                     <b-form-input id="latitude" v-model="destinationLatitude" type="text" trim required
                                   :state="destinationLatitudeValidation"></b-form-input>
                     <b-form-invalid-feedback :state="destinationLatitudeValidation" align="center">
                         {{latitudeErrorMessage}}
                     </b-form-invalid-feedback>
->>>>>>> a18e237f
                 </b-form-group>
 
                 <b-form-group
                         id="longitude-field"
                         label="Longitude:"
                         label-for="longitude">
-<<<<<<< HEAD
-                    <b-form-input id="longitude" required trim type="text" v-model="dLongitude"></b-form-input>
-=======
                     <b-form-input id="longitude" v-model="destinationLongitude" type="text" trim required
                                   :state="destinationLongitudeValidation"></b-form-input>
                     <b-form-invalid-feedback :state="destinationLongitudeValidation" align="center">
                         {{longitudeErrorMessage}}
                     </b-form-invalid-feedback>
->>>>>>> a18e237f
                 </b-form-group>
 
                 <b-form-group
                         id="country-field"
                         label="Country:"
                         label-for="country">
-<<<<<<< HEAD
-                    <b-form-input id="country" required trim type="text" v-model="dCountry"></b-form-input>
-=======
                     <b-form-input id="country" v-model="destinationCountry" type="text" trim required
                                   :state="destinationCountryValidation"></b-form-input>
                     <b-form-invalid-feedback :state="destinationCountryValidation" align="center">
                         Country cannot have any numbers in it!
                     </b-form-invalid-feedback>
->>>>>>> a18e237f
                 </b-form-group>
 
                 <b-button @click="checkDestinationFields" block variant="primary">Add Destination</b-button>
@@ -255,7 +223,7 @@
                     .then(this.parseJSON)
                     .then(cb)
 
-                    .then(function (response) {
+                    .then(function(response) {
                         if (response.ok) {
                             self.resetDestForm();
                             self.showAlert();
